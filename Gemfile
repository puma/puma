--- conflicted
+++ resolved
@@ -11,12 +11,8 @@
 gem "rack", "< 3.0"
 gem "minitest", "~> 5.9"
 
-gem "jruby-openssl", :platform => "jruby"
-
-<<<<<<< HEAD
-gem "rubocop", "~> 0.49.1"
-=======
 gem "websocket-driver"
 
 gem "jruby-openssl", :platform => "jruby"
->>>>>>> 279fdbe8
+
+gem "rubocop", "~> 0.49.1"