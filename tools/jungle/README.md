# Puma as a service

## Upstart

See `/tools/jungle/upstart` for Ubuntu's upstart scripts.

## Systemd

See [/docs/systemd](https://github.com/puma/puma/blob/master/docs/systemd.md).

<<<<<<< HEAD
## Init.d

Deprecatation Warning : `init.d` was replaced by `systemd` since Debian 8 and Ubuntu 16.04, you should look into [/docs/systemd](https://github.com/puma/puma/blob/master/docs/systemd.md) unless you are on an older OS.

See `/tools/jungle/init.d` for tools to use with init.d and start-stop-daemon.
=======
## rc.d

See `/tools/jungle/rc.d` for FreeBSD's rc.d scripts
>>>>>>> a4c7648d
<|MERGE_RESOLUTION|>--- conflicted
+++ resolved
@@ -8,14 +8,12 @@
 
 See [/docs/systemd](https://github.com/puma/puma/blob/master/docs/systemd.md).
 
-<<<<<<< HEAD
 ## Init.d
 
 Deprecatation Warning : `init.d` was replaced by `systemd` since Debian 8 and Ubuntu 16.04, you should look into [/docs/systemd](https://github.com/puma/puma/blob/master/docs/systemd.md) unless you are on an older OS.
 
 See `/tools/jungle/init.d` for tools to use with init.d and start-stop-daemon.
-=======
+
 ## rc.d
 
-See `/tools/jungle/rc.d` for FreeBSD's rc.d scripts
->>>>>>> a4c7648d
+See `/tools/jungle/rc.d` for FreeBSD's rc.d scripts