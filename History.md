## Master

* Features
  * Improve SSL connection closing in Puma::ControlCLI (#2211)
  * Add pumactl `thread-backtraces` command to print thread backtraces (#2053)
  * Configuration: `environment` is read from `RAILS_ENV`, if `RACK_ENV` can't be found (#2022)
  * Do not set user_config to quiet by default to allow for file config (#2074)
  * `GC.compact` is called before fork if available (#2093)
  * Add `requests_count` to workers stats. (#2106)
  * Increases maximum URI path length from 2048 to 8196 bytes (#2167)
  * Force shutdown responses can be overridden by using the `lowlevel_error_handler` config (#2203)

* Deprecations, Removals and Breaking API Changes
  * `Puma.stats` now returns a Hash instead of a JSON string (#2086)
  * `--control` has been removed. Use `--control-url` (#1487)
  * `worker_directory` has been removed. Use `directory`.
  * `tcp_mode` has been removed without replacement. (#2169)
  * Daemonization has been removed without replacement. (#2170)
  * Changed #connected_port to #connected_ports (#2076)

* Bugfixes
  * Windows update extconf.rb for use with ssp and varied Ruby/MSYS2 combinations (#2069)
  * Ensure control server Unix socket is closed on shutdown (#2112)
  * Preserve `BUNDLE_GEMFILE` env var when using `prune_bundler` (#1893)
  * Send 408 request timeout even when queue requests is disabled (#2119)
  * Rescue IO::WaitReadable instead of EAGAIN for blocking read (#2121)
  * Ensure `BUNDLE_GEMFILE` is unspecified in workers if unspecified in master when using `prune_bundler` (#2154)
  * Rescue and log exceptions in hooks defined by users (on_worker_boot, after_worker_fork etc) (#1551)
  * Read directly from the socket in #read_and_drop to avoid raising further SSL errors (#2198)
  * Set `Connection: closed` header when queue requests is disabled (#2216)
  * Pass queued requests to thread pool on server shutdown (#2122)

* Refactor
  * Remove unused loader argument from Plugin initializer (#2095)
  * Simplify `Configuration.random_token` and remove insecure fallback (#2102)
  * Simplify `Runner#start_control` URL parsing (#2111)
  * Removed the IOBuffer extension and replaced with Ruby (#1980)
  * Update `Rack::Handler::Puma.run` to use `**options` (#2189)
<<<<<<< HEAD
  * ThreadPool concurrency refactoring (#2220)
=======
  * JSON parse cluster worker stats instead of regex (#2124)
>>>>>>> f47d6d13

## 4.3.3 and 3.12.4 / 2020-02-28

* Bugfixes
  * Fix: Fixes a problem where we weren't splitting headers correctly on newlines (#2132)
* Security
  * Fix: Prevent HTTP Response splitting via CR in early hints. CVE-2020-5249.

## 4.3.2 and 3.12.3 / 2020-02-27 (YANKED)

* Security
  * Fix: Prevent HTTP Response splitting via CR/LF in header values. CVE-2020-5247.

## 4.3.1 and 3.12.2 / 2019-12-05

* Security
  * Fix: a poorly-behaved client could use keepalive requests to monopolize Puma's reactor and create a denial of service attack. CVE-2019-16770.

## 4.3.0 / 2019-11-07

* Features
  * Strip whitespace at end of HTTP headers (#2010)
  * Optimize HTTP parser for JRuby (#2012)
  * Add SSL support for the control app and cli (#2046, #2052)

* Bugfixes
  * Fix Errno::EINVAL when SSL is enabled and browser rejects cert (#1564)
  * Fix pumactl defaulting puma to development if an environment was not specified (#2035)
  * Fix closing file stream when reading pid from pidfile (#2048)
  * Fix a typo in configuration option `--extra_runtime_dependencies` (#2050)

## 4.2.1 / 2019-10-07

* 3 bugfixes
  * Fix socket activation of systemd (pre-existing) unix binder files (#1842, #1988)
  * Deal with multiple calls to bind correctly (#1986, #1994, #2006)
  * Accepts symbols for `verify_mode` (#1222)

## 4.2.0 / 2019-09-23

* 6 features
  * Pumactl has a new -e environment option and reads `config/puma/<environment>.rb` config files (#1885)
  * Semicolons are now allowed in URL paths (MRI only), useful for Angular or Redmine (#1934)
  * Allow extra dependencies to be defined when using prune_bundler (#1105)
  * Puma now reports the correct port when binding to port 0, also reports other listeners when binding to localhost (#1786)
  * Sending SIGINFO to any Puma worker now prints currently active threads and their backtraces (#1320)
  * Puma threads all now have their name set on Ruby 2.3+ (#1968)
* 4 bugfixes
  * Fix some misbehavior with phased restart and externally SIGTERMed workers (#1908, #1952)
  * Fix socket closing on error (#1941)
  * Removed unnecessary SIGINT trap for JRuby that caused some race conditions (#1961)
  * Fix socket files being left around after process stopped (#1970)
* Absolutely thousands of lines of test improvements and fixes thanks to @MSP-Greg

## 4.1.1 / 2019-09-05

* 3 bugfixes
  * Revert our attempt to not dup STDOUT/STDERR (#1946)
  * Fix socket close on error (#1941)
  * Fix workers not shutting down correctly (#1908)

## 4.1.0 / 2019-08-08

* 4 features
  * Add REQUEST_PATH on parse error message (#1831)
  * You can now easily add custom log formatters with the `log_formatter` config option (#1816)
  * Puma.stats now provides process start times (#1844)
  * Add support for disabling TLSv1.1 (#1836)

* 7 bugfixes
  * Fix issue where Puma was creating zombie process entries (#1887)
  * Fix bugs with line-endings and chunked encoding (#1812)
  * RACK_URL_SCHEME is now set correctly in all conditions (#1491)
  * We no longer mutate global STDOUT/STDERR, particularly the sync setting (#1837)
  * SSL read_nonblock no longer blocks (#1857)
  * Swallow connection errors when sending early hints (#1822)
  * Backtrace no longer dumped when invalid pumactl commands are run (#1863)

* 5 other
  * Avoid casting worker_timeout twice (#1838)
  * Removed a call to private that wasn't doing anything (#1882)
  * README, Rakefile, docs and test cleanups (#1848, #1847, #1846, #1853, #1859, #1850, #1866, #1870, #1872, #1833, #1888)
  * Puma.io has proper documentation now (https://puma.io/puma/)
  * Added the Contributor Covenant CoC

* 1 known issue
  * Some users are still experiencing issues surrounding socket activation and Unix sockets (#1842)

## 4.0.1 / 2019-07-11

* 2 bugfixes
  * Fix socket removed after reload - should fix problems with systemd socket activation. (#1829)
  * Add extconf tests for DTLS_method & TLS_server_method, use in minissl.rb. Should fix "undefined symbol: DTLS_method" when compiling against old OpenSSL versions. (#1832)
* 1 other
  * Removed unnecessary RUBY_VERSION checks. (#1827)

## 4.0.0 / 2019-06-25

* 9 features
  * Add support for disabling TLSv1.0 (#1562)
  * Request body read time metric (#1569)
  * Add out_of_band hook (#1648)
  * Re-implement (native) IOBuffer for JRuby (#1691)
  * Min worker timeout (#1716)
  * Add option to suppress SignalException on SIGTERM (#1690)
  * Allow mutual TLS CA to be set using `ssl_bind` DSL (#1689)
  * Reactor now uses nio4r instead of `select` (#1728)
  * Add status to pumactl with pidfile (#1824)

* 10 bugfixes
  * Do not accept new requests on shutdown (#1685, #1808)
  * Fix 3 corner cases when request body is chunked (#1508)
  * Change pid existence check's condition branches (#1650)
  * Don't call .stop on a server that doesn't exist (#1655)
  * Implemented NID_X9_62_prime256v1 (P-256) curve over P-521 (#1671)
  * Fix @notify.close can't modify frozen IOError (RuntimeError) (#1583)
  * Fix Java 8 support (#1773)
  * Fix error `uninitialized constant Puma::Cluster` (#1731)
  * Fix `not_token` being able to be set to true (#1803)
  * Fix "Hang on SIGTERM with ruby 2.6 in clustered mode" ([PR #1741], [#1674], [#1720], [#1730], [#1755])

[PR #1741]: https://github.com/puma/puma/pull/1741
[#1674]: https://github.com/puma/puma/issues/1674
[#1720]: https://github.com/puma/puma/issues/1720
[#1730]: https://github.com/puma/puma/issues/1730
[#1755]: https://github.com/puma/puma/issues/1755

## 3.12.1 / 2019-03-19

* 1 features
  * Internal strings are frozen (#1649)
* 3 bugfixes
  * Fix chunked ending check (#1607)
  * Rack handler should use provided default host (#1700)
  * Better support for detecting runtimes that support `fork` (#1630)

## 3.12.0 / 2018-07-13

* 5 features:
  * You can now specify which SSL ciphers the server should support, default is unchanged (#1478)
  * The setting for Puma's `max_threads` is now in `Puma.stats` (#1604)
  * Pool capacity is now in `Puma.stats` (#1579)
  * Installs restricted to Ruby 2.2+ (#1506)
  * `--control` is now deprecated in favor of `--control-url` (#1487)

* 2 bugfixes:
  * Workers will no longer accept more web requests than they have capacity to process. This prevents an issue where one worker would accept lots of requests while starving other workers (#1563)
  * In a test env puma now emits the stack on an exception (#1557)

## 3.11.4 / 2018-04-12

* 2 features:
  * Manage puma as a service using rc.d (#1529)
  * Server stats are now available from a top level method (#1532)
* 5 bugfixes:
  * Fix parsing CLI options (#1482)
  * Order of stderr and stdout is made before redirecting to a log file (#1511)
  * Init.d fix of `ps -p` to check if pid exists (#1545)
  * Early hints bugfix (#1550)
  * Purge interrupt queue when closing socket fails (#1553)

## 3.11.3 / 2018-03-05

* 3 bugfixes:
  * Add closed? to MiniSSL::Socket for use in reactor (#1510)
  * Handle EOFError at the toplevel of the server threads (#1524) (#1507)
  * Deal with zero sized bodies when using SSL (#1483)

## 3.11.2 / 2018-01-19

* 1 bugfix:
  * Deal with read\_nonblock returning nil early

## 3.11.1 / 2018-01-18

* 1 bugfix:
  * Handle read\_nonblock returning nil when the socket close (#1502)

## 3.11.0 / 2017-11-20

* 2 features:
  * HTTP 103 Early Hints (#1403)
  * 421/451 status codes now have correct status messages attached (#1435)

* 9 bugfixes:
  * Environment config files (/config/puma/<ENV>.rb) load correctly (#1340)
  * Specify windows dependencies correctly (#1434, #1436)
  * puma/events required in test helper (#1418)
  * Correct control CLI's option help text (#1416)
  * Remove a warning for unused variable in mini_ssl (#1409)
  * Correct pumactl docs argument ordering (#1427)
  * Fix an uninitialized variable warning in server.rb (#1430)
  * Fix docs typo/error in Launcher init (#1429)
  * Deal with leading spaces in RUBYOPT (#1455)

* 2 other:
  * Add docs about internals (#1425, #1452)
  * Tons of test fixes from @MSP-Greg (#1439, #1442, #1464)

## 3.10.0 / 2017-08-17

* 3 features:
  * The status server has a new /gc and /gc-status command. (#1384)
  * The persistent and first data timeouts are now configurable (#1111)
  * Implemented RFC 2324 (#1392)

* 12 bugfixes:
  * Not really a Puma bug, but @NickolasVashchenko created a gem to workaround a Ruby bug that some users of Puma may be experiencing. See README for more. (#1347)
  * Fix hangups with SSL and persistent connections. (#1334)
  * Fix Rails double-binding to a port (#1383)
  * Fix incorrect thread names (#1368)
  * Fix issues with /etc/hosts and JRuby where localhost addresses were not correct. (#1318)
  * Fix compatibility with RUBYOPT="--enable-frozen-string-literal" (#1376)
  * Fixed some compiler warnings (#1388)
  * We actually run the integration tests in CI now (#1390)
  * No longer shipping unnecessary directories in the gemfile (#1391)
  * If RUBYOPT is nil, we no longer blow up on restart. (#1385)
  * Correct response to SIGINT (#1377)
  * Proper exit code returned when we receive a TERM signal (#1337)

* 3 refactors:
  * Various test improvements from @grosser
  * Rubocop (#1325)
  * Hoe has been removed (#1395)

* 1 known issue:
  * Socket activation doesn't work in JRuby. Their fault, not ours. (#1367)

## 3.9.1 / 2017-06-03

* 2 bugfixes:
  * Fixed compatibility with older Bundler versions (#1314)
  * Some internal test/development cleanup (#1311, #1313)

## 3.9.0 / 2017-06-01

* 2 features:
  * The ENV is now reset to its original values when Puma restarts via USR1/USR2 (#1260) (MRI only, no JRuby support)
  * Puma will no longer accept more clients than the maximum number of threads. (#1278)

* 9 bugfixes:
  * Reduce information leakage by preventing HTTP parse errors from writing environment hashes to STDERR (#1306)
  * Fix SSL/WebSocket compatibility (#1274)
  * HTTP headers with empty values are no longer omitted from responses. (#1261)
  * Fix a Rack env key which was set to nil. (#1259)
  * peercert has been implemented for JRuby (#1248)
  * Fix port settings when using rails s (#1277, #1290)
  * Fix compat w/LibreSSL (#1285)
  * Fix restarting Puma w/symlinks and a new Gemfile (#1282)
  * Replace Dir.exists? with Dir.exist? (#1294)

* 1 known issue:
  * A bug in MRI 2.2+ can result in IOError: stream closed. See #1206. This issue has existed since at least Puma 3.6, and probably further back.

* 1 refactor:
  * Lots of test fixups from @grosser.

## 3.8.2 / 2017-03-14

* 1 bugfix:
  * Deal with getsockopt with TCP\_INFO failing for sockets that say they're TCP but aren't really. (#1241)

## 3.8.1 / 2017-03-10

* 1 bugfix:
  * Remove method call to method that no longer exists (#1239)

## 3.8.0 / 2017-03-09

* 2 bugfixes:
  * Port from rack handler does not take precedence over config file in Rails 5.1.0.beta2+ and 5.0.1.rc3+ (#1234)
  * The `tmp/restart.txt` plugin no longer restricts the user from running more than one server from the same folder at a time (#1226)

* 1 feature:
  * Closed clients are aborted to save capacity (#1227)

* 1 refactor:
  * Bundler is no longer a dependency from tests (#1213)

## 3.7.1 / 2017-02-20

* 2 bugfixes:
  * Fix typo which blew up MiniSSL (#1182)
  * Stop overriding command-line options with the config file (#1203)

## 3.7.0 / 2017-01-04

* 6 minor features:
  * Allow rack handler to accept ssl host. (#1129)
  * Refactor TTOU processing. TTOU now handles multiple signals at once. (#1165)
  * Pickup any remaining chunk data as the next request.
  * Prevent short term thread churn - increased auto trim default to 30 seconds.
  * Raise error when `stdout` or `stderr` is not writable. (#1175)
  * Add Rack 2.0 support to gemspec. (#1068)

* 5 refactors:
  * Compare host and server name only once per call. (#1091)
  * Minor refactor on Thread pool (#1088)
  * Removed a ton of unused constants, variables and files.
  * Use MRI macros when allocating heap memory
  * Use hooks for on\_booted event. (#1160)

* 14 bugfixes:
  * Add eof? method to NullIO? (#1169)
  * Fix Puma startup in provided init.d script (#1061)
  * Fix default SSL mode back to none. (#1036)
  * Fixed the issue of @listeners getting nil io (#1120)
  * Make `get_dh1024` compatible with OpenSSL v1.1.0 (#1178)
  * More gracefully deal with SSL sessions. Fixes #1002
  * Move puma.rb to just autoloads. Fixes #1063
  * MiniSSL: Provide write as <<. Fixes #1089
  * Prune bundler should inherit fds (#1114)
  * Replace use of Process.getpgid which does not behave as intended on all platforms (#1110)
  * Transfer encoding header should be downcased before comparison (#1135)
  * Use same write log logic for hijacked requests. (#1081)
  * Fix `uninitialized constant Puma::StateFile` (#1138)
  * Fix access priorities of each level in LeveledOptions (#1118)

* 3 others:

  * Lots of tests added/fixed/improved. Switched to Minitest from Test::Unit. Big thanks to @frodsan.
  * Lots of documentation added/improved.
  * Add license indicators to the HTTP extension. (#1075)

## 3.6.2 / 2016-11-22

* 1 bug fix:

  * Revert #1118/Fix access priorities of each level in LeveledOptions. This
    had an unintentional side effect of changing the importance of command line
    options, such as -p.

## 3.6.1 / 2016-11-21

* 8 bug fixes:

  * Fix Puma start in init.d script.
  * Fix default SSL mode back to none. Fixes #1036
  * Fixed the issue of @listeners getting nil io, fix rails restart (#1120)
  * More gracefully deal with SSL sessions. Fixes #1002
  * Prevent short term thread churn.
  * Provide write as <<. Fixes #1089
  * Fix access priorities of each level in LeveledOptions - fixes TTIN.
  * Stub description files updated for init.d.

* 2 new project committers:

  * Nate Berkopec (@nateberkopec)
  * Richard Schneeman (@schneems)

## 3.6.0 / 2016-07-24

* 12 bug fixes:
  * Add ability to detect a shutting down server. Fixes #932
  * Add support for Expect: 100-continue. Fixes #519
  * Check SSLContext better. Fixes #828
  * Clarify behavior of '-t num'. Fixes #984
  * Don't default to VERIFY_PEER. Fixes #1028
  * Don't use ENV['PWD'] on windows. Fixes #1023
  * Enlarge the scope of catching app exceptions. Fixes #1027
  * Execute background hooks after daemonizing. Fixes #925
  * Handle HUP as a stop unless there is IO redirection. Fixes #911
  * Implement chunked request handling. Fixes #620
  * Just rescue exception to return a 500. Fixes #1027
  * Redirect IO in the jruby daemon mode. Fixes #778

## 3.5.2 / 2016-07-20

* 1 bug fix:
  * Don't let persistent_timeout be nil

* 1 PR merged:
  * Merge pull request #1021 from benzrf/patch-1

## 3.5.1 / 2016-07-20

* 1 bug fix:
  * Be sure to only listen on host:port combos once. Fixes #1022

## 3.5.0 / 2016-07-18

* 1 minor features:
  * Allow persistent_timeout to be configured via the dsl.

* 9 bug fixes:
  * Allow a bare % in a query string. Fixes #958
  * Explicitly listen on all localhost addresses. Fixes #782
  * Fix `TCPLogger` log error in tcp cluster mode.
  * Fix puma/puma#968 Cannot bind SSL port due to missing verify_mode option
  * Fix puma/puma#968 Default verify_mode to peer
  * Log any exceptions in ThreadPool. Fixes #1010
  * Silence connection errors in the reactor. Fixes #959
  * Tiny fixes in hook documentation for #840
  * It should not log requests if we want it to be quiet

* 5 doc fixes:
  * Add How to stop Puma on Heroku using plugins to the example directory
  * Provide both hot and phased restart in jungle script
  * Update reference to the instances management script
  * Update default number of threads
  * Fix typo in example config

* 14 PRs merged:
  * Merge pull request #1007 from willnet/patch-1
  * Merge pull request #1014 from jeznet/patch-1
  * Merge pull request #1015 from bf4/patch-1
  * Merge pull request #1017 from jorihardman/configurable_persistent_timeout
  * Merge pull request #954 from jf/master
  * Merge pull request #955 from jf/add-request-info-to-standard-error-rescue
  * Merge pull request #956 from maxkwallace/master
  * Merge pull request #960 from kmayer/kmayer-plugins-heroku-restart
  * Merge pull request #969 from frankwong15/master
  * Merge pull request #970 from willnet/delete-blank-document
  * Merge pull request #974 from rocketjob/feature/name_threads
  * Merge pull request #977 from snow/master
  * Merge pull request #981 from zach-chai/patch-1
  * Merge pull request #993 from scorix/master

## 3.4.0 / 2016-04-07

* 2 minor features:
  * Add ability to force threads to stop on shutdown. Fixes #938
  * Detect and commit seppuku when fork(2) fails. Fixes #529

* 3 unknowns:
  * Ignore errors trying to update the backport tables. Fixes #788
  * Invoke the lowlevel_error in more places to allow for exception tracking. Fixes #894
  * Update the query string when an absolute URI is used. Fixes #937

* 5 doc fixes:
  * Add Process Monitors section to top-level README
  * Better document the hooks. Fixes #840
  * docs/system.md sample config refinements and elaborations
  * Fix typos at couple of places.
  * Cleanup warnings

* 3 PRs merged:
  * Merge pull request #945 from dekellum/systemd-docs-refined
  * Merge pull request #946 from vipulnsward/rm-pid
  * Merge pull request #947 from vipulnsward/housekeeping-typos

## 3.3.0 / 2016-04-05

* 2 minor features:
  * Allow overriding options of Configuration object
  * Rename to inherit_ssl_listener like inherit_tcp|unix

* 2 doc fixes:
  * Add docs/systemd.md (with socket activation sub-section)
  * Document UNIX signals with cluster on README.md

* 3 PRs merged:
  * Merge pull request #936 from prathamesh-sonpatki/allow-overriding-config-options
  * Merge pull request #940 from kyledrake/signalsdoc
  * Merge pull request #942 from dekellum/socket-activate-improve

## 3.2.0 / 2016-03-20

* 1 deprecation removal:
  * Delete capistrano.rb

* 3 bug fixes:
  * Detect gems.rb as well as Gemfile
  * Simplify and fix logic for directory to use when restarting for all phases
  * Speed up phased-restart start

* 2 PRs merged:
  * Merge pull request #927 from jlecour/gemfile_variants
  * Merge pull request #931 from joneslee85/patch-10

## 3.1.1 / 2016-03-17

* 4 bug fixes:
  * Disable USR1 usage on JRuby
  * Fixes #922 - Correctly define file encoding as UTF-8
  * Set a more explicit SERVER_SOFTWARE Rack variable
  * Show RUBY_ENGINE_VERSION if available. Fixes #923

* 3 PRs merged:
  * Merge pull request #912 from tricknotes/fix-allow-failures-in-travis-yml
  * Merge pull request #921 from swrobel/patch-1
  * Merge pull request #924 from tbrisker/patch-1

## 3.1.0 / 2016-03-05

* 1 minor feature:
  * Add 'import' directive to config file. Fixes #916

* 5 bug fixes:
  * Add 'fetch' to options. Fixes #913
  * Fix jruby daemonization. Fixes #918
  * Recreate the proper args manually. Fixes #910
  * Require 'time' to get iso8601. Fixes #914

## 3.0.2 / 2016-02-26

* 5 bug fixes:

  * Fix 'undefined local variable or method `pid` for #<Puma::ControlCLI:0x007f185fcef968>' when execute pumactl with `--pid` option.
  * Fix 'undefined method `windows?` for Puma:Module' when execute pumactl.
  * Harden tmp_restart against errors related to the restart file
  * Make `plugin :tmp_restart` behavior correct in Windows.
  * fix uninitialized constant Puma::ControlCLI::StateFile

* 3 PRs merged:

  * Merge pull request #901 from mitto/fix-pumactl-uninitialized-constant-statefile
  * Merge pull request #902 from corrupt952/fix_undefined_method_and_variable_when_execute_pumactl
  * Merge pull request #905 from Eric-Guo/master

## 3.0.1 / 2016-02-25

* 1 bug fix:

  * Removed the experimental support for async.callback as it broke
    websockets entirely. Seems no server has both hijack and async.callback
    and thus faye is totally confused what to do and doesn't work.

## 3.0.0 / 2016-02-25

* 2 major changes:

  * Ruby pre-2.0 is no longer supported. We'll do our best to not add
    features that break those rubies but will no longer be testing
    with them.
  * Don't log requests by default. Fixes #852

* 2 major features:

  * Plugin support! Plugins can interact with configuration as well
    as provide augment server functionality!
  * Experimental env['async.callback'] support

* 4 minor features:

  * Listen to unix socket with provided backlog if any
  * Improves the clustered stats to report worker stats
  * Pass the env to the lowlevel_error handler. Fixes #854
  * Treat path-like hosts as unix sockets. Fixes #824

* 5 bug fixes:

  * Clean thread locals when using keepalive. Fixes #823
  * Cleanup compiler warnings. Fixes #815
  * Expose closed? for use by the reactor. Fixes #835
  * Move signal handlers to separate method to prevent space leak. Fixes #798
  * Signal not full on worker exit #876

* 5 doc fixes:

  * Update README.md with various grammar fixes
  * Use newest version of Minitest
  * Add directory configuration docs, fix typo [ci skip]
  * Remove old COPYING notice. Fixes #849

* 10 merged PRs:

  * Merge pull request #871 from deepj/travis
  * Merge pull request #874 from wallclockbuilder/master
  * Merge pull request #883 from dadah89/igor/trim_only_worker
  * Merge pull request #884 from uistudio/async-callback
  * Merge pull request #888 from mlarraz/tick_minitest
  * Merge pull request #890 from todd/directory_docs
  * Merge pull request #891 from ctaintor/improve_clustered_status
  * Merge pull request #893 from spastorino/add_missing_require
  * Merge pull request #897 from zendesk/master
  * Merge pull request #899 from kch/kch-readme-fixes

## 2.16.0 / 2016-01-27

* 7 minor features:

  * Add 'set_remote_address' config option
  * Allow to run puma in silent mode
  * Expose cli options in DSL
  * Support passing JRuby keystore info in ssl_bind DSL
  * Allow umask for unix:/// style control urls
  * Expose `old_worker_count` in stats url
  * Support TLS client auth (verify_mode) in jruby

* 7 bug fixes:

  * Don't persist before_fork hook in state file
  * Reload bundler before pulling in rack. Fixes #859
  * Remove NEWRELIC_DISPATCHER env variable
  * Cleanup C code
  * Use Timeout.timeout instead of Object.timeout
  * Make phased restarts faster
  * Ignore the case of certain headers, because HTTP

* 1 doc changes:

  * Test against the latest Ruby 2.1, 2.2, 2.3, head and JRuby 9.0.4.0 on Travis

* 12 merged PRs
  * Merge pull request #822 from kwugirl/remove_NEWRELIC_DISPATCHER
  * Merge pull request #833 from joemiller/jruby-client-tls-auth
  * Merge pull request #837 from YuriSolovyov/ssl-keystore-jruby
  * Merge pull request #839 from mezuka/master
  * Merge pull request #845 from deepj/timeout-deprecation
  * Merge pull request #846 from sriedel/strip_before_fork
  * Merge pull request #850 from deepj/travis
  * Merge pull request #853 from Jeffrey6052/patch-1
  * Merge pull request #857 from zendesk/faster_phased_restarts
  * Merge pull request #858 from mlarraz/fix_some_warnings
  * Merge pull request #860 from zendesk/expose_old_worker_count
  * Merge pull request #861 from zendesk/allow_control_url_umask

## 2.15.3 / 2015-11-07

* 1 bug fix:

  * Fix JRuby parser

## 2.15.2 / 2015-11-06

* 2 bug fixes:
  * ext/puma_http11: handle duplicate headers as per RFC
  * Only set ctx.ca iff there is a params['ca'] to set with.

* 2 PRs merged:
  * Merge pull request #818 from unleashed/support-duplicate-headers
  * Merge pull request #819 from VictorLowther/fix-ca-and-verify_null-exception

## 2.15.1 / 2015-11-06

* 1 bug fix:

  * Allow older openssl versions

## 2.15.0 / 2015-11-06

* 6 minor features:
  * Allow setting ca without setting a verify mode
  * Make jungle for init.d support rbenv
  * Use SSL_CTX_use_certificate_chain_file for full chain
  * cluster: add worker_boot_timeout option
  * configuration: allow empty tags to mean no tag desired
  * puma/cli: support specifying STD{OUT,ERR} redirections and append mode

* 5 bug fixes:
  * Disable SSL Compression
  * Fix bug setting worker_directory when using a symlink directory
  * Fix error message in DSL that was slightly inaccurate
  * Pumactl: set correct process name. Fixes #563
  * thread_pool: fix race condition when shutting down workers

* 10 doc fixes:
  * Add before_fork explanation in Readme.md
  * Correct spelling in DEPLOYMENT.md
  * Correct spelling in docs/nginx.md
  * Fix spelling errors.
  * Fix typo in deployment description
  * Fix typos (it's -> its) in events.rb and server.rb
  * fixing for typo mentioned in #803
  * Spelling correction for README
  * thread_pool: fix typos in comment
  * More explicit docs for worker_timeout

* 18 PRs merged:
  * Merge pull request #768 from nathansamson/patch-1
  * Merge pull request #773 from rossta/spelling_corrections
  * Merge pull request #774 from snow/master
  * Merge pull request #781 from sunsations/fix-typo
  * Merge pull request #791 from unleashed/allow_empty_tags
  * Merge pull request #793 from robdimarco/fix-working-directory-symlink-bug
  * Merge pull request #794 from peterkeen/patch-1
  * Merge pull request #795 from unleashed/redirects-from-cmdline
  * Merge pull request #796 from cschneid/fix_dsl_message
  * Merge pull request #799 from annafw/master
  * Merge pull request #800 from liamseanbrady/fix_typo
  * Merge pull request #801 from scottjg/ssl-chain-file
  * Merge pull request #802 from scottjg/ssl-crimes
  * Merge pull request #804 from burningTyger/patch-2
  * Merge pull request #809 from unleashed/threadpool-fix-race-in-shutdown
  * Merge pull request #810 from vlmonk/fix-pumactl-restart-bug
  * Merge pull request #814 from schneems/schneems/worker_timeout-docs
  * Merge pull request #817 from unleashed/worker-boot-timeout

## 2.14.0 / 2015-09-18

* 1 minor feature:
  * Make building with SSL support optional

* 1 bug fix:
  * Use Rack::Builder if available. Fixes #735

## 2.13.4 / 2015-08-16

* 1 bug fix:
  * Use the environment possible set by the config early and from
    the config file later (if set).

## 2.13.3 / 2015-08-15

Seriously, I need to revamp config with tests.

* 1 bug fix:
  * Fix preserving options before cleaning for state. Fixes #769

## 2.13.2 / 2015-08-15

The "clearly I don't have enough tests for the config" release.

* 1 bug fix:
  * Fix another place binds wasn't initialized. Fixes #767

## 2.13.1 / 2015-08-15

* 2 bug fixes:
  * Fix binds being masked in config files. Fixes #765
  * Use options from the config file properly in pumactl. Fixes #764

## 2.13.0 / 2015-08-14

* 1 minor feature:
  * Add before_fork hooks option.

* 3 bug fixes:
  * Check for OPENSSL_NO_ECDH before using ECDH
  * Eliminate logging overhead from JRuby SSL
  * Prefer cli options over config file ones. Fixes #669

* 1 deprecation:
  * Add deprecation warning to capistrano.rb. Fixes #673

* 4 PRs merged:
  * Merge pull request #668 from kcollignon/patch-1
  * Merge pull request #754 from nathansamson/before_boot
  * Merge pull request #759 from BenV/fix-centos6-build
  * Merge pull request #761 from looker/no-log

## 2.12.3 / 2015-08-03

* 8 minor bugs fixed:
  * Fix Capistrano 'uninitialized constant Puma' error.
  * Fix some ancient and incorrect error handling code
  * Fix uninitialized constant error
  * Remove toplevel rack interspection, require rack on load instead
  * Skip empty parts when chunking
  * Switch from inject to each in config_ru_binds iteration
  * Wrap SSLv3 spec in version guard.
  * ruby 1.8.7 compatibility patches

* 4 PRs merged:
  * Merge pull request #742 from deivid-rodriguez/fix_missing_require
  * Merge pull request #743 from matthewd/skip-empty-chunks
  * Merge pull request #749 from huacnlee/fix-cap-uninitialized-puma-error
  * Merge pull request #751 from costi/compat_1_8_7

* 1 test fix:
  * Add 1.8.7, rbx-1 (allow failures) to Travis.

## 2.12.2 / 2015-07-17

* 2 bug fix:
  * Pull over and use Rack::URLMap. Fixes #741
  * Stub out peercert on JRuby for now. Fixes #739

## 2.12.1 / 2015-07-16

* 2 bug fixes:
  * Use a constant format. Fixes #737
  * Use strerror for Windows sake. Fixes #733

* 1 doc change:
  * typo fix: occured -> occurred

* 1 PR merged:
  * Merge pull request #736 from paulanunda/paulanunda/typo-fix

## 2.12.0 / 2015-07-14

* 13 bug fixes:
  * Add thread reaping to thread pool
  * Do not automatically use chunked responses when hijacked
  * Do not suppress Content-Length on partial hijack
  * Don't allow any exceptions to terminate a thread
  * Handle ENOTCONN client disconnects when setting REMOTE_ADDR
  * Handle very early exit of cluster mode. Fixes #722
  * Install rack when running tests on travis to use rack/lint
  * Make puma -v and -h return success exit code
  * Make pumactl load config/puma.rb by default
  * Pass options from pumactl properly when pruning. Fixes #694
  * Remove rack dependency. Fixes #705
  * Remove the default Content-Type: text/plain
  * Add Client Side Certificate Auth

* 8 doc/test changes:
  * Added example sourcing of environment vars
  * Added tests for bind configuration on rackup file
  * Fix example config text
  * Update DEPLOYMENT.md
  * Update Readme with example of custom error handler
  * ci: Improve Travis settings
  * ci: Start running tests against JRuby 9k on Travis
  * ci: Convert to container infrastructure for travisci

* 2 ops changes:
  * Check for system-wide rbenv
  * capistrano: Add additional env when start rails

* 16 PRs merged:
  * Merge pull request #686 from jjb/patch-2
  * Merge pull request #693 from rob-murray/update-example-config
  * Merge pull request #697 from spk/tests-bind-on-rackup-file
  * Merge pull request #699 from deees/fix/require_rack_builder
  * Merge pull request #701 from deepj/master
  * Merge pull request #702 from Jimdo/thread-reaping
  * Merge pull request #703 from deepj/travis
  * Merge pull request #704 from grega/master
  * Merge pull request #709 from lian/master
  * Merge pull request #711 from julik/master
  * Merge pull request #712 from yakara-ltd/pumactl-default-config
  * Merge pull request #715 from RobotJiang/master
  * Merge pull request #725 from rwz/master
  * Merge pull request #726 from strenuus/handle-client-disconnect
  * Merge pull request #729 from allaire/patch-1
  * Merge pull request #730 from iamjarvo/container-infrastructure

## 2.11.3 / 2015-05-18

* 5 bug fixes:
  * Be sure to unlink tempfiles after a request. Fixes #690
  * Coerce the key to a string before checking. (thar be symbols). Fixes #684
  * Fix hang on bad SSL handshake
  * Remove `enable_SSLv3` support from JRuby

* 1 PR merged:
  * Merge pull request #698 from looker/hang-handshake

## 2.11.2 / 2015-04-11

* 2 minor features:
  * Add `on_worker_fork` hook, which allows to mimic Unicorn's behavior
  * Add shutdown_debug config option

* 4 bug fixes:
  * Fix the Config constants not being available in the DSL. Fixes #683
  * Ignore multiple port declarations
  * Proper 'Connection' header handling compatible with HTTP 1.[01] protocols
  * Use "Puma" instead of "puma" to reporting to New Relic

* 1 doc fixes:
  * Add Gitter badge.

* 6 PRs merged:
  * Merge pull request #657 from schneems/schneems/puma-once-port
  * Merge pull request #658 from Tomohiro/newrelic-dispatcher-default-update
  * Merge pull request #662 from basecrm/connection-compatibility
  * Merge pull request #664 from fxposter/on-worker-fork
  * Merge pull request #667 from JuanitoFatas/doc/gemspec
  * Merge pull request #672 from chulkilee/refactor

## 2.11.1 / 2015-02-11

* 2 bug fixes:
  * Avoid crash in strange restart conditions
  * Inject the GEM_HOME that bundler into puma-wild's env. Fixes #653

* 2 PRs merged:
  * Merge pull request #644 from bpaquet/master
  * Merge pull request #646 from mkonecny/master

## 2.11.0 / 2015-01-20

* 9 bug fixes:
  * Add mode as an additional bind option to unix sockets. Fixes #630
  * Advertise HTTPS properly after a hot restart
  * Don't write lowlevel_error_handler to state
  * Fix phased restart with stuck requests
  * Handle spaces in the path properly. Fixes #622
  * Set a default REMOTE_ADDR to avoid using peeraddr on unix sockets. Fixes #583
  * Skip device number checking on jruby. Fixes #586
  * Update extconf.rb to compile correctly on OS X
  * redirect io right after daemonizing so startup errors are shown. Fixes #359

* 6 minor features:
  * Add a configuration option that prevents puma from queueing requests.
  * Add reload_worker_directory
  * Add the ability to pass environment variables to the init script (for Jungle).
  * Add the proctitle tag to the worker. Fixes #633
  * Infer a proctitle tag based on the directory
  * Update lowlevel error message to be more meaningful.

* 10 PRs merged:
  * Merge pull request #478 from rubencaro/master
  * Merge pull request #610 from kwilczynski/master
  * Merge pull request #611 from jasonl/better-lowlevel-message
  * Merge pull request #616 from jc00ke/master
  * Merge pull request #623 from raldred/patch-1
  * Merge pull request #628 from rdpoor/master
  * Merge pull request #634 from deepj/master
  * Merge pull request #637 from raskhadafi/patch-1
  * Merge pull request #639 from ebeigarts/fix-phased-restarts
  * Merge pull request #640 from codehotter/issue-612-dependent-requests-deadlock

## 2.10.2 / 2014-11-26

* 1 bug fix:
  * Conditionalize thread local cleaning, fixes perf degradation fix
    The code to clean out all Thread locals adds pretty significant
    overhead to a each request, so it has to be turned on explicitly
    if a user needs it.

## 2.10.1 / 2014-11-24

* 1 bug fix:
  * Load the app after daemonizing because the app might start threads.

  This change means errors loading the app are now reported only in the redirected
  stdout/stderr.

  If you're app has problems starting up, start it without daemon mode initially
  to test.

## 2.10.0 / 2014-11-23

* 3 minor features:
  * Added on_worker_shutdown hook mechanism
  * Allow binding to ipv6 addresses for ssl URIs
  * Warn about any threads started during app preload

* 5 bug fixes:
  * Clean out a threads local data before doing work
  * Disable SSLv3. Fixes #591
  * First change the directory to use the correct Gemfile.
  * Only use config.ru binds if specified. Fixes #606
  * Strongish cipher suite with FS support for some browsers

* 2 doc changes:
  * Change umask examples to more permissive values
  * fix typo in README.md

* 9 Merged PRs:
  * Merge pull request #560 from raskhadafi/prune_bundler-bug
  * Merge pull request #566 from sheltond/master
  * Merge pull request #593 from andruby/patch-1
  * Merge pull request #594 from hassox/thread-cleanliness
  * Merge pull request #596 from burningTyger/patch-1
  * Merge pull request #601 from sorentwo/friendly-umask
  * Merge pull request #602 from 1334/patch-1
  * Merge pull request #608 from Gu1/master
  * Merge remote-tracking branch 'origin/pr/538'

## 2.9.2 / 2014-10-25

* 8 bug fixes:
  * Fix puma-wild handling a restart properly. Fixes #550
  * JRuby SSL POODLE update
  * Keep deprecated features warnings
  * Log the current time when Puma shuts down.
  * Fix cross-platform extension library detection
  * Use the correct Windows names for OpenSSL.
  * Better error logging during startup
  * Fixing sexist error messages

* 6 PRs merged:
  * Merge pull request #549 from bsnape/log-shutdown-time
  * Merge pull request #553 from lowjoel/master
  * Merge pull request #568 from mariuz/patch-1
  * Merge pull request #578 from danielbuechele/patch-1
  * Merge pull request #581 from alexch/slightly-better-logging
  * Merge pull request #590 from looker/jruby_disable_sslv3

## 2.9.1 / 2014-09-05

* 4 bug fixes:
  * Cleanup the SSL related structures properly, fixes memory leak
  * Fix thread spawning edge case.
  * Force a worker check after a worker boots, don't wait 5sec. Fixes #574
  * Implement SIGHUP for logs reopening

* 2 PRs merged:
  * Merge pull request #561 from theoldreader/sighup
  * Merge pull request #570 from havenwood/spawn-thread-edge-case

## 2.9.0 / 2014-07-12

* 1 minor feature:
  * Add SSL support for JRuby

* 3 bug fixes:
  * Typo BUNDLER_GEMFILE -> BUNDLE_GEMFILE
  * Use fast_write because we can't trust syswrite
  * pumactl - do not modify original ARGV

* 4 doc fixes:
  * BSD-3-Clause over BSD to avoid confusion
  * Deploy doc: clarification of the GIL
  * Fix typo in DEPLOYMENT.md
  * Update README.md

* 6 PRs merged:
  * Merge pull request #520 from misfo/patch-2
  * Merge pull request #530 from looker/jruby-ssl
  * Merge pull request #537 from vlmonk/patch-1
  * Merge pull request #540 from allaire/patch-1
  * Merge pull request #544 from chulkilee/bsd-3-clause
  * Merge pull request #551 from jcxplorer/patch-1

## 2.8.2 / 2014-04-12

* 4 bug fixes:
  * During upgrade, change directory in main process instead of workers.
  * Close the client properly on error
  * Capistrano: fallback from phased restart to start when not started
  * Allow tag option in conf file

* 4 doc fixes:
  * Fix Puma daemon service README typo
  * `preload_app!` instead of `preload_app`
  * add preload_app and prune_bundler to example config
  * allow changing of worker_timeout in config file

* 11 PRs merged:
  * Merge pull request #487 from ckuttruff/master
  * Merge pull request #492 from ckuttruff/master
  * Merge pull request #493 from alepore/config_tag
  * Merge pull request #503 from mariuz/patch-1
  * Merge pull request #505 from sammcj/patch-1
  * Merge pull request #506 from FlavourSys/config_worker_timeout
  * Merge pull request #510 from momer/rescue-block-handle-servers-fix
  * Merge pull request #511 from macool/patch-1
  * Merge pull request #514 from edogawaconan/refactor_env
  * Merge pull request #517 from misfo/patch-1
  * Merge pull request #518 from LongMan/master

## 2.8.1 / 2014-03-06

* 1 bug fixes:
  * Run puma-wild with proper deps for prune_bundler

* 2 doc changes:
  * Described the configuration file finding behavior added in 2.8.0 and how to disable it.
  * Start the deployment doc

* 6 PRs merged:
  * Merge pull request #471 from arthurnn/fix_test
  * Merge pull request #485 from joneslee85/patch-9
  * Merge pull request #486 from joshwlewis/patch-1
  * Merge pull request #490 from tobinibot/patch-1
  * Merge pull request #491 from brianknight10/clarify-no-config

## 2.8.0 / 2014-02-28

* 8 minor features:
  * Add ability to autoload a config file. Fixes #438
  * Add ability to detect and terminate hung workers. Fixes #333
  * Add booted_workers to stats response
  * Add config to customize the default error message
  * Add prune_bundler option
  * Add worker indexes, expose them via on_worker_boot. Fixes #440
  * Add pretty process name
  * Show the ruby version in use

* 7 bug fixes:
  * Added 408 status on timeout.
  * Be more hostile with sockets that write block. Fixes #449
  * Expect at_exit to exclusively remove the pidfile. Fixes #444
  * Expose latency and listen backlog via bind query. Fixes #370
  * JRuby raises IOError if the socket is there. Fixes #377
  * Process requests fairly. Fixes #406
  * Rescue SystemCallError as well. Fixes #425

* 4 doc changes:
  * Add 2.1.0 to the matrix
  * Add Code Climate badge to README
  * Create signals.md
  * Set the license to BSD. Fixes #432

* 14 PRs merged:
  * Merge pull request #428 from alexeyfrank/capistrano_default_hooks
  * Merge pull request #429 from namusyaka/revert-const_defined
  * Merge pull request #431 from mrb/master
  * Merge pull request #433 from alepore/process-name
  * Merge pull request #437 from ibrahima/master
  * Merge pull request #446 from sudara/master
  * Merge pull request #451 from pwiebe/status_408
  * Merge pull request #453 from joevandyk/patch-1
  * Merge pull request #470 from arthurnn/fix_458
  * Merge pull request #472 from rubencaro/master
  * Merge pull request #480 from jjb/docs-on-running-test-suite
  * Merge pull request #481 from schneems/master
  * Merge pull request #482 from prathamesh-sonpatki/signals-doc-cleanup
  * Merge pull request #483 from YotpoLtd/master

## 2.7.1 / 2013-12-05

* 1 bug fix:

  * Keep STDOUT/STDERR the right mode. Fixes #422

## 2.7.0 / 2013-12-03

* 1 minor feature:
  * Adding TTIN and TTOU to increment/decrement workers

* N bug fixes:
  * Always use our Process.daemon because it's not busted
  * Add capistrano restart failback to start.
  * Change position of `cd` so that rvm gemset is loaded
  * Clarify some platform specifics
  * Do not close the pipe sockets when retrying
  * Fix String#byteslice for Ruby 1.9.1, 1.9.2
  * Fix compatibility with 1.8.7.
  * Handle IOError closed stream in IO.select
  * Increase the max URI path length to 2048 chars from 1024 chars
  * Upstart jungle use config/puma.rb instead

## 2.6.0 / 2013-09-13

* 2 minor features:
  * Add support for event hooks
  ** Add a hook for state transitions
  * Add phased restart to capistrano recipe.

* 4 bug fixes:
  * Convince workers to stop by SIGKILL after timeout
  * Define RSTRING_NOT_MODIFIED for Rubinius performance
  * Handle BrokenPipe, StandardError and IOError in fat_wrote and break out
  * Return success status to the invoking environment

## 2.5.1 / 2013-08-13

* 2 bug fixes:

  * Keep jruby daemon mode from retrying on a hot restart
  * Extract version from const.rb in gemspec

## 2.5.0 / 2013-08-08

* 2 minor features:
  * Allow configuring pumactl with config.rb
  * make `pumactl restart` start puma if not running

* 6 bug fixes:
  * Autodetect ruby managers and home directory in upstart script
  * Convert header values to string before sending.
  * Correctly report phased-restart availability
  * Fix pidfile creation/deletion race on jruby daemonization
  * Use integers when comparing thread counts
  * Fix typo in using lopez express (raw tcp) mode

* 6 misc changes:
  * Fix typo in phased-restart response
  * Uncomment setuid/setgid by default in upstart
  * Use Puma::Const::PUMA_VERSION in gemspec
  * Update upstart comments to reflect new commandline
  * Remove obsolete pumactl instructions; refer to pumactl for details
  * Make Bundler used puma.gemspec version agnostic

## 2.4.1 / 2013-08-07

* 1 experimental feature:
  * Support raw tcp servers (aka Lopez Express mode)

## 2.4.0 / 2013-07-22

* 5 minor features:
  * Add PUMA_JRUBY_DAEMON_OPTS to get around agent starting twice
  * Add ability to drain accept socket on shutdown
  * Add port to DSL
  * Adds support for using puma config file in capistrano deploys.
  * Make phased_restart fallback to restart if not available

* 10 bug fixes:

  * Be sure to only delete the pid in the master. Fixes #334
  * Call out -C/--config flags
  * Change parser symbol names to avoid clash. Fixes #179
  * Convert thread pool sizes to integers
  * Detect when the jruby daemon child doesn't start properly
  * Fix typo in CLI help
  * Improve the logging output when hijack is used. Fixes #332
  * Remove unnecessary thread pool size conversions
  * Setup :worker_boot as an Array. Fixes #317
  * Use 127.0.0.1 as REMOTE_ADDR of unix client. Fixes #309


## 2.3.2 / 2013-07-08

* 1 bug fix:

  * Move starting control server to after daemonization.

## 2.3.1 / 2013-07-06

* 2 bug fixes:

  * Include the right files in the Manifest.
  * Disable inheriting connections on restart on windows. Fixes #166

* 1 doc change:
  * Better document some platform constraints

## 2.3.0 / 2013-07-05

* 1 major bug fix:

  * Stabilize control server, add support in cluster mode

* 5 minor bug fixes:

  * Add ability to cleanup stale unix sockets
  * Check status data better. Fixes #292
  * Convert raw IO errors to ConnectionError. Fixes #274
  * Fix sending Content-Type and Content-Length for no body status. Fixes #304
  * Pass state path through to `pumactl start`. Fixes #287

* 2 internal changes:

  * Refactored modes into seperate classes that CLI uses
  * Changed CLI to take an Events object instead of stdout/stderr (API change)

## 2.2.2 / 2013-07-02

* 1 bug fix:

  * Fix restart_command in the config

## 2.2.1 / 2013-07-02

* 1 minor feature:

  * Introduce preload flag

* 1 bug fix:

  * Pass custom restart command in JRuby

## 2.2.0 / 2013-07-01

* 1 major feature:

  * Add ability to preload rack app

* 2 minor bugfixes:

  * Don't leak info when not in development. Fixes #256
  * Load the app, then bind the ports

## 2.1.1 / 2013-06-20

* 2 minor bug fixes:

  * Fix daemonization on jruby
  * Load the application before daemonizing. Fixes #285

## 2.1.0 / 2013-06-18

* 3 minor features:
  * Allow listening socket to be configured via Capistrano variable
  * Output results from 'stat's command when using pumactl
  * Support systemd socket activation

* 15 bug fixes:
  * Deal with pipes closing while stopping. Fixes #270
  * Error out early if there is no app configured
  * Handle ConnectionError rather than the lowlevel exceptions
  * tune with `-C` config file and `on_worker_boot`
  * use `-w`
  * Fixed some typos in upstart scripts
  * Make sure to use bytesize instead of size (MiniSSL write)
  * Fix an error in puma-manager.conf
  * fix: stop leaking sockets on restart (affects ruby 1.9.3 or before)
  * Ignore errors on the cross-thread pipe. Fixes #246
  * Ignore errors while uncorking the socket (it might already be closed)
  * Ignore the body on a HEAD request. Fixes #278
  * Handle all engine data when possible. Fixes #251.
  * Handle all read exceptions properly. Fixes #252
  * Handle errors from the server better

* 3 doc changes:
  * Add note about on_worker_boot hook
  * Add some documentation for Clustered mode
  * Added quotes to /etc/puma.conf

## 2.0.1 / 2013-04-30

* 1 bug fix:

  * Fix not starting on JRuby properly

## 2.0.0 / 2013-04-29

RailsConf 2013 edition!

* 2 doc changes:
  * Start with rackup -s Puma, NOT rackup -s puma.
  * Minor doc fixes in the README.md, Capistrano section

* 2 bug fixes:
  * Fix reading RACK_ENV properly. Fixes #234
  * Make cap recipe handle tmp/sockets; fixes #228

* 3 minor changes:
  * Fix capistrano recipe
  * Fix stdout/stderr logs to sync outputs
  * allow binding to IPv6 addresses

## 2.0.0.b7 / 2013-03-18

* 5 minor enhancements:

  * Add -q option for :start
  * Add -V, --version
  * Add default Rack handler helper
  * Upstart support
  * Set worker directory from configuration file

* 12 bug fixes:

  * Close the binder in the right place. Fixes #192
  * Handle early term in workers. Fixes #206
  * Make sure that the default port is 80 when the request doesn't include HTTP_X_FORWARDED_PROTO.
  * Prevent Errno::EBADF errors on restart when running ruby 2.0
  * Record the proper @master_pid
  * Respect the header HTTP_X_FORWARDED_PROTO when the host doesn't include a port number.
  * Retry EAGAIN/EWOULDBLOCK during syswrite
  * Run exec properly to restart. Fixes #154
  * Set Rack run_once to false
  * Syncronize all access to @timeouts. Fixes #208
  * Write out the state post-daemonize. Fixes #189
  * Prevent crash when all workers are gone

## 2.0.0.b6 / 2013-02-06

* 2 minor enhancements:

  * Add hook for running when a worker boots
  * Advertise the Configuration object for apps to use.

* 1 bug fix:

  * Change directory in working during upgrade. Fixes #185

## 2.0.0.b5 / 2013-02-05

* 2 major features:
  * Add phased worker upgrade
  * Add support for the rack hijack protocol

* 2 minor features:
  * Add -R to specify the restart command
  * Add config file option to specify the restart command

* 5 bug fixes:
  * Cleanup pipes properly. Fixes #182
  * Daemonize earlier so that we don't lose app threads. Fixes #183
  * Drain the notification pipe. Fixes #176, thanks @cryo28
  * Move write_pid to after we daemonize. Fixes #180
  * Redirect IO properly and emit message for checkpointing

## 2.0.0.b4 / 2012-12-12

* 4 bug fixes:
  * Properly check #syswrite's value for variable sized buffers. Fixes #170
  * Shutdown status server properly
  * Handle char vs byte and mixing syswrite with write properly
  * made MiniSSL validate key/cert file existence

## 2.0.0.b3 / 2012-11-22

* 1 bug fix:
  * Package right files in gem

## 2.0.0.b2 / 2012-11-18
* 5 minor feature:
  * Now Puma is bundled with an capistrano recipe. Just require
     'puma/capistrano' in you deploy.rb
  * Only inject CommonLogger in development mode
  * Add -p option to pumactl
  * Add ability to use pumactl to start a server
  * Add options to daemonize puma

* 7 bug fixes:
  * Reset the IOBuffer properly. Fixes #148
  * Shutdown gracefully on JRuby with Ctrl-C
  * Various methods to get newrelic to start. Fixes #128
  * fixing syntax error at capistrano recipe
  * Force ECONNRESET when read returns nil
  * Be sure to empty the drain the todo before shutting down. Fixes #155
  * allow for alternate locations for status app

## 2.0.0.b1 / 2012-09-11

* 1 major feature:
  * Optional worker process mode (-w) to allow for process scaling in
    addition to thread scaling

* 1 bug fix:
  * Introduce Puma::MiniSSL to be able to properly control doing
    nonblocking SSL

NOTE: SSL support in JRuby is not supported at present. Support will
be added back in a future date when a java Puma::MiniSSL is added.

## 1.6.3 / 2012-09-04

* 1 bug fix:
  * Close sockets waiting in the reactor when a hot restart is performed
    so that browsers reconnect on the next request

## 1.6.2 / 2012-08-27

* 1 bug fix:
  * Rescue StandardError instead of IOError to handle SystemCallErrors
    as well as other application exceptions inside the reactor.

## 1.6.1 / 2012-07-23

* 1 packaging bug fixed:
  * Include missing files

## 1.6.0 / 2012-07-23

* 1 major bug fix:
  * Prevent slow clients from starving the server by introducing a
    dedicated IO reactor thread. Credit for reporting goes to @meh.

## 1.5.0 / 2012-07-19

* 7 contributors to this release:
  * Christian Mayer
  * Darío Javier Cravero
  * Dirkjan Bussink
  * Gianluca Padovani
  * Santiago Pastorino
  * Thibault Jouan
  * tomykaira

* 6 bug fixes:
  * Define RSTRING_NOT_MODIFIED for Rubinius
  * Convert status to integer. Fixes #123
  * Delete pidfile when stopping the server
  * Allow compilation with -Werror=format-security option
  * Fix wrong HTTP version for a HTTP/1.0 request
  * Use String#bytesize instead of String#length

* 3 minor features:
  * Added support for setting RACK_ENV via the CLI, config file, and rack app
  * Allow Server#run to run sync. Fixes #111
  * Puma can now run on windows

## 1.4.0 / 2012-06-04

* 1 bug fix:
  * SCRIPT_NAME should be passed from env to allow mounting apps

* 1 experimental feature:
  * Add puma.socket key for direct socket access

## 1.3.1 / 2012-05-15

* 2 bug fixes:
  * use #bytesize instead of #length for Content-Length header
  * Use StringIO properly. Fixes #98

## 1.3.0 / 2012-05-08

* 2 minor features:
  * Return valid Rack responses (passes Lint) from status server
  * Add -I option to specify $LOAD_PATH directories

* 4 bug fixes:
  * Don't join the server thread inside the signal handle. Fixes #94
  * Make NullIO#read mimic IO#read
  * Only stop the status server if it's started. Fixes #84
  * Set RACK_ENV early in cli also. Fixes #78

* 1 new contributor:
  * Jesse Cooke

## 1.2.2 / 2012-04-28

* 4 bug fixes:

  * Report a lowlevel error to stderr
  * Set a fallback SERVER_NAME and SERVER_PORT
  * Keep the encoding of the body correct. Fixes #79
  * show error.to_s along with backtrace for low-level error

## 1.2.1 / 2012-04-11

 1 bug fix:

   * Fix rack.url_scheme for SSL servers. Fixes #65

## 1.2.0 / 2012-04-11

 1 major feature:

   * When possible, the internal restart does a "hot restart" meaning
     the server sockets remains open, so no connections are lost.

 1 minor feature:

    * More helpful fallback error message

 6 bug fixes:

    * Pass the proper args to unknown_error. Fixes #54, #58
    * Stop the control server before restarting. Fixes #61
    * Fix reporting https only on a true SSL connection
    * Set the default content type to 'text/plain'. Fixes #63
    * Use REUSEADDR. Fixes #60
    * Shutdown gracefully on SIGTERM. Fixes #53

 2 new contributors:

   * Seamus Abshere
   * Steve Richert

## 1.1.1 / 2012-03-30

 1 bugfix:

   * Include puma/compat.rb in the gem (oops!)

## 1.1.0 / 2012-03-30

 1 bugfix:

   * Make sure that the unix socket has the perms 0777 by default

 1 minor feature:

   * Add umask param to the unix:// bind to set the umask

## 1.0.0 / 2012-03-29

* Released!

## Ignore - this is for maintainers to copy-paste during release
## Master

* Features
  * Your feature goes here (#Github Number)

* Bugfixes
  * Your bugfix goes here (#Github Number)<|MERGE_RESOLUTION|>--- conflicted
+++ resolved
@@ -29,6 +29,7 @@
   * Read directly from the socket in #read_and_drop to avoid raising further SSL errors (#2198)
   * Set `Connection: closed` header when queue requests is disabled (#2216)
   * Pass queued requests to thread pool on server shutdown (#2122)
+  * Fixed a few minor concurrency bugs in ThreadPool that may have affected non-GVL Rubies (#2220)
 
 * Refactor
   * Remove unused loader argument from Plugin initializer (#2095)
@@ -36,11 +37,8 @@
   * Simplify `Runner#start_control` URL parsing (#2111)
   * Removed the IOBuffer extension and replaced with Ruby (#1980)
   * Update `Rack::Handler::Puma.run` to use `**options` (#2189)
-<<<<<<< HEAD
   * ThreadPool concurrency refactoring (#2220)
-=======
   * JSON parse cluster worker stats instead of regex (#2124)
->>>>>>> f47d6d13
 
 ## 4.3.3 and 3.12.4 / 2020-02-28
 
