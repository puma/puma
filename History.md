--- conflicted
+++ resolved
@@ -3,6 +3,7 @@
 * Features
   * Your feature goes here <Most recent on the top, like GitHub> (#Github Number)
   * Warn when running Cluster mode with a single worker (#2565)
+  * Add reason to worker time out and startup time when worked boots ([#2528])
 
 * Bugfixes
   * Your bugfix goes here <Most recent on the top, like GitHub> (#Github Number)
@@ -12,12 +13,7 @@
 
 * Bugfixes
   * Add `#flush` and `#sync` methods to `Puma::NullIO`  ([#2553])
-<<<<<<< HEAD
-* Features
-  * Add reason to worker time out and startup time when worked boots ([#2528])
-=======
   * Restore `sync=true` on `STDOUT` and `STDERR` streams ([#2557])
->>>>>>> 714ce75a
 
 ## 5.2.1 / 2021-02-05
 
