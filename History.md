## Master

* Features
  * Your feature goes here (#Github Number)

* Bugfixes
  * Your bugfix goes here (#Github Number)

## 4.0.1 / 2019-07-11

* 2 bugfixes
<<<<<<< HEAD
  * Socket removed after reload (#1829)
  * Add extconf tests for DTLS_method & TLS_server_method, use in minissl.rb.  (#1832)
* 1 feature
  * Add log_formatter configuration

=======
  * Fix socket removed after reload - should fix problems with systemd socket activation. (#1829)
  * Add extconf tests for DTLS_method & TLS_server_method, use in minissl.rb. Should fix "undefined symbol: DTLS_method" when compiling against old OpenSSL versions. (#1832)
* 1 other
  * Removed unnecessary RUBY_VERSION checks. (#1827)
>>>>>>> 9f4edf4c

## 4.0.0 / 2019-06-25

* 9 features
  * Add support for disabling TLSv1.0 (#1562)
  * Request body read time metric (#1569)
  * Add out_of_band hook (#1648)
  * Re-implement (native) IOBuffer for JRuby (#1691)
  * Min worker timeout (#1716)
  * Add option to suppress SignalException on SIGTERM (#1690)
  * Allow mutual TLS CA to be set using `ssl_bind` DSL (#1689)
  * Reactor now uses nio4r instead of `select` (#1728)
  * Add status to pumactl with pidfile (#1824)

* 9 bugfixes
  * Do not accept new requests on shutdown (#1685, #1808)
  * Fix 3 corner cases when request body is chunked (#1508)
  * Change pid existence check's condition branches (#1650)
  * Don't call .stop on a server that doesn't exist (#1655)
  * Implemented NID_X9_62_prime256v1 (P-256) curve over P-521 (#1671)
  * Fix @notify.close can't modify frozen IOError (RuntimeError) (#1583)
  * Fix Java 8 support (#1773)
  * Fix error `uninitialized constant Puma::Cluster` (#1731)
  * Fix `not_token` being able to be set to true (#1803)

## 3.12.1 / 2019-03-19

* 1 features
  * Internal strings are frozen (#1649)
* 3 bugfixes
  * Fix chunked ending check (#1607)
  * Rack handler should use provided default host (#1700)
  * Better support for detecting runtimes that support `fork` (#1630)

## 3.12.0 / 2018-07-13

* 5 features:
  * You can now specify which SSL ciphers the server should support, default is unchanged (#1478)
  * The setting for Puma's `max_threads` is now in `Puma.stats` (#1604)
  * Pool capacity is now in `Puma.stats` (#1579)
  * Installs restricted to Ruby 2.2+ (#1506)
  * `--control` is now deprecated in favor of `--control-url` (#1487)

* 2 bugfixes:
  * Workers will no longer accept more web requests than they have capacity to process. This prevents an issue where one worker would accept lots of requests while starving other workers (#1563)
  * In a test env puma now emits the stack on an exception (#1557)

## 3.11.4 / 2018-04-12

* 2 features:
  * Manage puma as a service using rc.d (#1529)
  * Server stats are now available from a top level method (#1532)
* 5 bugfixes:
  * Fix parsing CLI options (#1482)
  * Order of stderr and stdout is made before redirecting to a log file (#1511)
  * Init.d fix of `ps -p` to check if pid exists (#1545)
  * Early hints bugfix (#1550)
  * Purge interrupt queue when closing socket fails (#1553)

## 3.11.3 / 2018-03-05

* 3 bugfixes:
  * Add closed? to MiniSSL::Socket for use in reactor (#1510)
  * Handle EOFError at the toplevel of the server threads (#1524) (#1507)
  * Deal with zero sized bodies when using SSL (#1483)

## 3.11.2 / 2018-01-19

* 1 bugfix:
  * Deal with read\_nonblock returning nil early

## 3.11.1 / 2018-01-18

* 1 bugfix:
  * Handle read\_nonblock returning nil when the socket close (#1502)

## 3.11.0 / 2017-11-20

* 2 features:
  * HTTP 103 Early Hints (#1403)
  * 421/451 status codes now have correct status messages attached (#1435)

* 9 bugfixes:
  * Environment config files (/config/puma/<ENV>.rb) load correctly (#1340)
  * Specify windows dependencies correctly (#1434, #1436)
  * puma/events required in test helper (#1418)
  * Correct control CLI's option help text (#1416)
  * Remove a warning for unused variable in mini_ssl (#1409)
  * Correct pumactl docs argument ordering (#1427)
  * Fix an uninitialized variable warning in server.rb (#1430)
  * Fix docs typo/error in Launcher init (#1429)
  * Deal with leading spaces in RUBYOPT (#1455)

* 2 other:
  * Add docs about internals (#1425, #1452)
  * Tons of test fixes from @MSP-Greg (#1439, #1442, #1464)

## 3.10.0 / 2017-08-17

* 3 features:
  * The status server has a new /gc and /gc-status command. (#1384)
  * The persistent and first data timeouts are now configurable (#1111)
  * Implemented RFC 2324 (#1392)

* 12 bugfixes:
  * Not really a Puma bug, but @NickolasVashchenko created a gem to workaround a Ruby bug that some users of Puma may be experiencing. See README for more. (#1347)
  * Fix hangups with SSL and persistent connections. (#1334)
  * Fix Rails double-binding to a port (#1383)
  * Fix incorrect thread names (#1368)
  * Fix issues with /etc/hosts and JRuby where localhost addresses were not correct. (#1318)
  * Fix compatibility with RUBYOPT="--enable-frozen-string-literal" (#1376)
  * Fixed some compiler warnings (#1388)
  * We actually run the integration tests in CI now (#1390)
  * No longer shipping unnecessary directories in the gemfile (#1391)
  * If RUBYOPT is nil, we no longer blow up on restart. (#1385)
  * Correct response to SIGINT (#1377)
  * Proper exit code returned when we receive a TERM signal (#1337)

* 3 refactors:
  * Various test improvements from @grosser
  * Rubocop (#1325)
  * Hoe has been removed (#1395)

* 1 known issue:
  * Socket activation doesn't work in JRuby. Their fault, not ours. (#1367)

## 3.9.1 / 2017-06-03

* 2 bugfixes:
  * Fixed compatibility with older Bundler versions (#1314)
  * Some internal test/development cleanup (#1311, #1313)

## 3.9.0 / 2017-06-01

* 2 features:
  * The ENV is now reset to its original values when Puma restarts via USR1/USR2 (#1260) (MRI only, no JRuby support)
  * Puma will no longer accept more clients than the maximum number of threads. (#1278)

* 9 bugfixes:
  * Reduce information leakage by preventing HTTP parse errors from writing environment hashes to STDERR (#1306)
  * Fix SSL/WebSocket compatibility (#1274)
  * HTTP headers with empty values are no longer omitted from responses. (#1261)
  * Fix a Rack env key which was set to nil. (#1259)
  * peercert has been implemented for JRuby (#1248)
  * Fix port settings when using rails s (#1277, #1290)
  * Fix compat w/LibreSSL (#1285)
  * Fix restarting Puma w/symlinks and a new Gemfile (#1282)
  * Replace Dir.exists? with Dir.exist? (#1294)

* 1 known issue:
  * A bug in MRI 2.2+ can result in IOError: stream closed. See #1206. This issue has existed since at least Puma 3.6, and probably further back.

* 1 refactor:
  * Lots of test fixups from @grosser.

## 3.8.2 / 2017-03-14

* 1 bugfix:
  * Deal with getsockopt with TCP\_INFO failing for sockets that say they're TCP but aren't really. (#1241)

## 3.8.1 / 2017-03-10

* 1 bugfix:
  * Remove method call to method that no longer exists (#1239)

## 3.8.0 / 2017-03-09

* 2 bugfixes:
  * Port from rack handler does not take precedence over config file in Rails 5.1.0.beta2+ and 5.0.1.rc3+ (#1234)
  * The `tmp/restart.txt` plugin no longer restricts the user from running more than one server from the same folder at a time (#1226)

* 1 feature:
  * Closed clients are aborted to save capacity (#1227)

* 1 refactor:
  * Bundler is no longer a dependency from tests (#1213)

## 3.7.1 / 2017-02-20

* 2 bugfixes:
  * Fix typo which blew up MiniSSL (#1182)
  * Stop overriding command-line options with the config file (#1203)

## 3.7.0 / 2017-01-04

* 6 minor features:
  * Allow rack handler to accept ssl host. (#1129)
  * Refactor TTOU processing. TTOU now handles multiple signals at once. (#1165)
  * Pickup any remaining chunk data as the next request.
  * Prevent short term thread churn - increased auto trim default to 30 seconds.
  * Raise error when `stdout` or `stderr` is not writable. (#1175)
  * Add Rack 2.0 support to gemspec. (#1068)

* 5 refactors:
  * Compare host and server name only once per call. (#1091)
  * Minor refactor on Thread pool (#1088)
  * Removed a ton of unused constants, variables and files.
  * Use MRI macros when allocating heap memory
  * Use hooks for on\_booted event. (#1160)

* 14 bugfixes:
  * Add eof? method to NullIO? (#1169)
  * Fix Puma startup in provided init.d script (#1061)
  * Fix default SSL mode back to none. (#1036)
  * Fixed the issue of @listeners getting nil io (#1120)
  * Make `get_dh1024` compatible with OpenSSL v1.1.0 (#1178)
  * More gracefully deal with SSL sessions. Fixes #1002
  * Move puma.rb to just autoloads. Fixes #1063
  * MiniSSL: Provide write as <<. Fixes #1089
  * Prune bundler should inherit fds (#1114)
  * Replace use of Process.getpgid which does not behave as intended on all platforms (#1110)
  * Transfer encoding header should be downcased before comparison (#1135)
  * Use same write log logic for hijacked requests. (#1081)
  * Fix `uninitialized constant Puma::StateFile` (#1138)
  * Fix access priorities of each level in LeveledOptions (#1118)

* 3 others:

  * Lots of tests added/fixed/improved. Switched to Minitest from Test::Unit. Big thanks to @frodsan.
  * Lots of documentation added/improved.
  * Add license indicators to the HTTP extension. (#1075)

## 3.6.2 / 2016-11-22

* 1 bug fix:

  * Revert #1118/Fix access priorities of each level in LeveledOptions. This
    had an unintentional side effect of changing the importance of command line
    options, such as -p.

## 3.6.1 / 2016-11-21

* 8 bug fixes:

  * Fix Puma start in init.d script.
  * Fix default SSL mode back to none. Fixes #1036
  * Fixed the issue of @listeners getting nil io, fix rails restart (#1120)
  * More gracefully deal with SSL sessions. Fixes #1002
  * Prevent short term thread churn.
  * Provide write as <<. Fixes #1089
  * Fix access priorities of each level in LeveledOptions - fixes TTIN.
  * Stub description files updated for init.d.

* 2 new project committers:

  * Nate Berkopec (@nateberkopec)
  * Richard Schneeman (@schneems)

## 3.6.0 / 2016-07-24

* 12 bug fixes:
  * Add ability to detect a shutting down server. Fixes #932
  * Add support for Expect: 100-continue. Fixes #519
  * Check SSLContext better. Fixes #828
  * Clarify behavior of '-t num'. Fixes #984
  * Don't default to VERIFY_PEER. Fixes #1028
  * Don't use ENV['PWD'] on windows. Fixes #1023
  * Enlarge the scope of catching app exceptions. Fixes #1027
  * Execute background hooks after daemonizing. Fixes #925
  * Handle HUP as a stop unless there is IO redirection. Fixes #911
  * Implement chunked request handling. Fixes #620
  * Just rescue exception to return a 500. Fixes #1027
  * Redirect IO in the jruby daemon mode. Fixes #778

## 3.5.2 / 2016-07-20

* 1 bug fix:
  * Don't let persistent_timeout be nil

* 1 PR merged:
  * Merge pull request #1021 from benzrf/patch-1

## 3.5.1 / 2016-07-20

* 1 bug fix:
  * Be sure to only listen on host:port combos once. Fixes #1022

## 3.5.0 / 2016-07-18

* 1 minor features:
  * Allow persistent_timeout to be configured via the dsl.

* 9 bug fixes:
  * Allow a bare % in a query string. Fixes #958
  * Explicitly listen on all localhost addresses. Fixes #782
  * Fix `TCPLogger` log error in tcp cluster mode.
  * Fix puma/puma#968 Cannot bind SSL port due to missing verify_mode option
  * Fix puma/puma#968 Default verify_mode to peer
  * Log any exceptions in ThreadPool. Fixes #1010
  * Silence connection errors in the reactor. Fixes #959
  * Tiny fixes in hook documentation for #840
  * It should not log requests if we want it to be quiet

* 5 doc fixes:
  * Add How to stop Puma on Heroku using plugins to the example directory
  * Provide both hot and phased restart in jungle script
  * Update reference to the instances management script
  * Update default number of threads
  * Fix typo in example config

* 14 PRs merged:
  * Merge pull request #1007 from willnet/patch-1
  * Merge pull request #1014 from jeznet/patch-1
  * Merge pull request #1015 from bf4/patch-1
  * Merge pull request #1017 from jorihardman/configurable_persistent_timeout
  * Merge pull request #954 from jf/master
  * Merge pull request #955 from jf/add-request-info-to-standard-error-rescue
  * Merge pull request #956 from maxkwallace/master
  * Merge pull request #960 from kmayer/kmayer-plugins-heroku-restart
  * Merge pull request #969 from frankwong15/master
  * Merge pull request #970 from willnet/delete-blank-document
  * Merge pull request #974 from rocketjob/feature/name_threads
  * Merge pull request #977 from snow/master
  * Merge pull request #981 from zach-chai/patch-1
  * Merge pull request #993 from scorix/master

## 3.4.0 / 2016-04-07

* 2 minor features:
  * Add ability to force threads to stop on shutdown. Fixes #938
  * Detect and commit seppuku when fork(2) fails. Fixes #529

* 3 unknowns:
  * Ignore errors trying to update the backport tables. Fixes #788
  * Invoke the lowlevel_error in more places to allow for exception tracking. Fixes #894
  * Update the query string when an absolute URI is used. Fixes #937

* 5 doc fixes:
  * Add Process Monitors section to top-level README
  * Better document the hooks. Fixes #840
  * docs/system.md sample config refinements and elaborations
  * Fix typos at couple of places.
  * Cleanup warnings

* 3 PRs merged:
  * Merge pull request #945 from dekellum/systemd-docs-refined
  * Merge pull request #946 from vipulnsward/rm-pid
  * Merge pull request #947 from vipulnsward/housekeeping-typos

## 3.3.0 / 2016-04-05

* 2 minor features:
  * Allow overriding options of Configuration object
  * Rename to inherit_ssl_listener like inherit_tcp|unix

* 2 doc fixes:
  * Add docs/systemd.md (with socket activation sub-section)
  * Document UNIX signals with cluster on README.md

* 3 PRs merged:
  * Merge pull request #936 from prathamesh-sonpatki/allow-overriding-config-options
  * Merge pull request #940 from kyledrake/signalsdoc
  * Merge pull request #942 from dekellum/socket-activate-improve

## 3.2.0 / 2016-03-20

* 1 deprecation removal:
  * Delete capistrano.rb

* 3 bug fixes:
  * Detect gems.rb as well as Gemfile
  * Simplify and fix logic for directory to use when restarting for all phases
  * Speed up phased-restart start

* 2 PRs merged:
  * Merge pull request #927 from jlecour/gemfile_variants
  * Merge pull request #931 from joneslee85/patch-10

## 3.1.1 / 2016-03-17

* 4 bug fixes:
  * Disable USR1 usage on JRuby
  * Fixes #922 - Correctly define file encoding as UTF-8
  * Set a more explicit SERVER_SOFTWARE Rack variable
  * Show RUBY_ENGINE_VERSION if available. Fixes #923

* 3 PRs merged:
  * Merge pull request #912 from tricknotes/fix-allow-failures-in-travis-yml
  * Merge pull request #921 from swrobel/patch-1
  * Merge pull request #924 from tbrisker/patch-1

## 3.1.0 / 2016-03-05

* 1 minor feature:
  * Add 'import' directive to config file. Fixes #916

* 5 bug fixes:
  * Add 'fetch' to options. Fixes #913
  * Fix jruby daemonization. Fixes #918
  * Recreate the proper args manually. Fixes #910
  * Require 'time' to get iso8601. Fixes #914

## 3.0.2 / 2016-02-26

* 5 bug fixes:

  * Fix 'undefined local variable or method `pid` for #<Puma::ControlCLI:0x007f185fcef968>' when execute pumactl with `--pid` option.
  * Fix 'undefined method `windows?` for Puma:Module' when execute pumactl.
  * Harden tmp_restart against errors related to the restart file
  * Make `plugin :tmp_restart` behavior correct in Windows.
  * fix uninitialized constant Puma::ControlCLI::StateFile

* 3 PRs merged:

  * Merge pull request #901 from mitto/fix-pumactl-uninitialized-constant-statefile
  * Merge pull request #902 from corrupt952/fix_undefined_method_and_variable_when_execute_pumactl
  * Merge pull request #905 from Eric-Guo/master

## 3.0.1 / 2016-02-25

* 1 bug fix:

  * Removed the experimental support for async.callback as it broke
    websockets entirely. Seems no server has both hijack and async.callback
    and thus faye is totally confused what to do and doesn't work.

## 3.0.0 / 2016-02-25

* 2 major changes:

  * Ruby pre-2.0 is no longer supported. We'll do our best to not add
    features that break those rubies but will no longer be testing
    with them.
  * Don't log requests by default. Fixes #852

* 2 major features:

  * Plugin support! Plugins can interact with configuration as well
    as provide augment server functionality!
  * Experimental env['async.callback'] support

* 4 minor features:

  * Listen to unix socket with provided backlog if any
  * Improves the clustered stats to report worker stats
  * Pass the env to the lowlevel_error handler. Fixes #854
  * Treat path-like hosts as unix sockets. Fixes #824

* 5 bug fixes:

  * Clean thread locals when using keepalive. Fixes #823
  * Cleanup compiler warnings. Fixes #815
  * Expose closed? for use by the reactor. Fixes #835
  * Move signal handlers to separate method to prevent space leak. Fixes #798
  * Signal not full on worker exit #876

* 5 doc fixes:

  * Update README.md with various grammar fixes
  * Use newest version of Minitest
  * Add directory configuration docs, fix typo [ci skip]
  * Remove old COPYING notice. Fixes #849

* 10 merged PRs:

  * Merge pull request #871 from deepj/travis
  * Merge pull request #874 from wallclockbuilder/master
  * Merge pull request #883 from dadah89/igor/trim_only_worker
  * Merge pull request #884 from uistudio/async-callback
  * Merge pull request #888 from mlarraz/tick_minitest
  * Merge pull request #890 from todd/directory_docs
  * Merge pull request #891 from ctaintor/improve_clustered_status
  * Merge pull request #893 from spastorino/add_missing_require
  * Merge pull request #897 from zendesk/master
  * Merge pull request #899 from kch/kch-readme-fixes

## 2.16.0 / 2016-01-27

* 7 minor features:

  * Add 'set_remote_address' config option
  * Allow to run puma in silent mode
  * Expose cli options in DSL
  * Support passing JRuby keystore info in ssl_bind DSL
  * Allow umask for unix:/// style control urls
  * Expose `old_worker_count` in stats url
  * Support TLS client auth (verify_mode) in jruby

* 7 bug fixes:

  * Don't persist before_fork hook in state file
  * Reload bundler before pulling in rack. Fixes #859
  * Remove NEWRELIC_DISPATCHER env variable
  * Cleanup C code
  * Use Timeout.timeout instead of Object.timeout
  * Make phased restarts faster
  * Ignore the case of certain headers, because HTTP

* 1 doc changes:

  * Test against the latest Ruby 2.1, 2.2, 2.3, head and JRuby 9.0.4.0 on Travis

* 12 merged PRs
  * Merge pull request #822 from kwugirl/remove_NEWRELIC_DISPATCHER
  * Merge pull request #833 from joemiller/jruby-client-tls-auth
  * Merge pull request #837 from YuriSolovyov/ssl-keystore-jruby
  * Merge pull request #839 from mezuka/master
  * Merge pull request #845 from deepj/timeout-deprecation
  * Merge pull request #846 from sriedel/strip_before_fork
  * Merge pull request #850 from deepj/travis
  * Merge pull request #853 from Jeffrey6052/patch-1
  * Merge pull request #857 from zendesk/faster_phased_restarts
  * Merge pull request #858 from mlarraz/fix_some_warnings
  * Merge pull request #860 from zendesk/expose_old_worker_count
  * Merge pull request #861 from zendesk/allow_control_url_umask

## 2.15.3 / 2015-11-07

* 1 bug fix:

  * Fix JRuby parser

## 2.15.2 / 2015-11-06

* 2 bug fixes:
  * ext/puma_http11: handle duplicate headers as per RFC
  * Only set ctx.ca iff there is a params['ca'] to set with.

* 2 PRs merged:
  * Merge pull request #818 from unleashed/support-duplicate-headers
  * Merge pull request #819 from VictorLowther/fix-ca-and-verify_null-exception

## 2.15.1 / 2015-11-06

* 1 bug fix:

  * Allow older openssl versions

## 2.15.0 / 2015-11-06

* 6 minor features:
  * Allow setting ca without setting a verify mode
  * Make jungle for init.d support rbenv
  * Use SSL_CTX_use_certificate_chain_file for full chain
  * cluster: add worker_boot_timeout option
  * configuration: allow empty tags to mean no tag desired
  * puma/cli: support specifying STD{OUT,ERR} redirections and append mode

* 5 bug fixes:
  * Disable SSL Compression
  * Fix bug setting worker_directory when using a symlink directory
  * Fix error message in DSL that was slightly inaccurate
  * Pumactl: set correct process name. Fixes #563
  * thread_pool: fix race condition when shutting down workers

* 10 doc fixes:
  * Add before_fork explanation in Readme.md
  * Correct spelling in DEPLOYMENT.md
  * Correct spelling in docs/nginx.md
  * Fix spelling errors.
  * Fix typo in deployment description
  * Fix typos (it's -> its) in events.rb and server.rb
  * fixing for typo mentioned in #803
  * Spelling correction for README
  * thread_pool: fix typos in comment
  * More explicit docs for worker_timeout

* 18 PRs merged:
  * Merge pull request #768 from nathansamson/patch-1
  * Merge pull request #773 from rossta/spelling_corrections
  * Merge pull request #774 from snow/master
  * Merge pull request #781 from sunsations/fix-typo
  * Merge pull request #791 from unleashed/allow_empty_tags
  * Merge pull request #793 from robdimarco/fix-working-directory-symlink-bug
  * Merge pull request #794 from peterkeen/patch-1
  * Merge pull request #795 from unleashed/redirects-from-cmdline
  * Merge pull request #796 from cschneid/fix_dsl_message
  * Merge pull request #799 from annafw/master
  * Merge pull request #800 from liamseanbrady/fix_typo
  * Merge pull request #801 from scottjg/ssl-chain-file
  * Merge pull request #802 from scottjg/ssl-crimes
  * Merge pull request #804 from burningTyger/patch-2
  * Merge pull request #809 from unleashed/threadpool-fix-race-in-shutdown
  * Merge pull request #810 from vlmonk/fix-pumactl-restart-bug
  * Merge pull request #814 from schneems/schneems/worker_timeout-docs
  * Merge pull request #817 from unleashed/worker-boot-timeout

## 2.14.0 / 2015-09-18

* 1 minor feature:
  * Make building with SSL support optional

* 1 bug fix:
  * Use Rack::Builder if available. Fixes #735

## 2.13.4 / 2015-08-16

* 1 bug fix:
  * Use the environment possible set by the config early and from
    the config file later (if set).

## 2.13.3 / 2015-08-15

Seriously, I need to revamp config with tests.

* 1 bug fix:
  * Fix preserving options before cleaning for state. Fixes #769

## 2.13.2 / 2015-08-15

The "clearly I don't have enough tests for the config" release.

* 1 bug fix:
  * Fix another place binds wasn't initialized. Fixes #767

## 2.13.1 / 2015-08-15

* 2 bug fixes:
  * Fix binds being masked in config files. Fixes #765
  * Use options from the config file properly in pumactl. Fixes #764

## 2.13.0 / 2015-08-14

* 1 minor feature:
  * Add before_fork hooks option.

* 3 bug fixes:
  * Check for OPENSSL_NO_ECDH before using ECDH
  * Eliminate logging overhead from JRuby SSL
  * Prefer cli options over config file ones. Fixes #669

* 1 deprecation:
  * Add deprecation warning to capistrano.rb. Fixes #673

* 4 PRs merged:
  * Merge pull request #668 from kcollignon/patch-1
  * Merge pull request #754 from nathansamson/before_boot
  * Merge pull request #759 from BenV/fix-centos6-build
  * Merge pull request #761 from looker/no-log

## 2.12.3 / 2015-08-03

* 8 minor bugs fixed:
  * Fix Capistrano 'uninitialized constant Puma' error.
  * Fix some ancient and incorrect error handling code
  * Fix uninitialized constant error
  * Remove toplevel rack interspection, require rack on load instead
  * Skip empty parts when chunking
  * Switch from inject to each in config_ru_binds iteration
  * Wrap SSLv3 spec in version guard.
  * ruby 1.8.7 compatibility patches

* 4 PRs merged:
  * Merge pull request #742 from deivid-rodriguez/fix_missing_require
  * Merge pull request #743 from matthewd/skip-empty-chunks
  * Merge pull request #749 from huacnlee/fix-cap-uninitialized-puma-error
  * Merge pull request #751 from costi/compat_1_8_7

* 1 test fix:
  * Add 1.8.7, rbx-1 (allow failures) to Travis.

## 2.12.2 / 2015-07-17

* 2 bug fix:
  * Pull over and use Rack::URLMap. Fixes #741
  * Stub out peercert on JRuby for now. Fixes #739

## 2.12.1 / 2015-07-16

* 2 bug fixes:
  * Use a constant format. Fixes #737
  * Use strerror for Windows sake. Fixes #733

* 1 doc change:
  * typo fix: occured -> occurred

* 1 PR merged:
  * Merge pull request #736 from paulanunda/paulanunda/typo-fix

## 2.12.0 / 2015-07-14

* 13 bug fixes:
  * Add thread reaping to thread pool
  * Do not automatically use chunked responses when hijacked
  * Do not suppress Content-Length on partial hijack
  * Don't allow any exceptions to terminate a thread
  * Handle ENOTCONN client disconnects when setting REMOTE_ADDR
  * Handle very early exit of cluster mode. Fixes #722
  * Install rack when running tests on travis to use rack/lint
  * Make puma -v and -h return success exit code
  * Make pumactl load config/puma.rb by default
  * Pass options from pumactl properly when pruning. Fixes #694
  * Remove rack dependency. Fixes #705
  * Remove the default Content-Type: text/plain
  * Add Client Side Certificate Auth

* 8 doc/test changes:
  * Added example sourcing of environment vars
  * Added tests for bind configuration on rackup file
  * Fix example config text
  * Update DEPLOYMENT.md
  * Update Readme with example of custom error handler
  * ci: Improve Travis settings
  * ci: Start running tests against JRuby 9k on Travis
  * ci: Convert to container infrastructure for travisci

* 2 ops changes:
  * Check for system-wide rbenv
  * capistrano: Add additional env when start rails

* 16 PRs merged:
  * Merge pull request #686 from jjb/patch-2
  * Merge pull request #693 from rob-murray/update-example-config
  * Merge pull request #697 from spk/tests-bind-on-rackup-file
  * Merge pull request #699 from deees/fix/require_rack_builder
  * Merge pull request #701 from deepj/master
  * Merge pull request #702 from Jimdo/thread-reaping
  * Merge pull request #703 from deepj/travis
  * Merge pull request #704 from grega/master
  * Merge pull request #709 from lian/master
  * Merge pull request #711 from julik/master
  * Merge pull request #712 from yakara-ltd/pumactl-default-config
  * Merge pull request #715 from RobotJiang/master
  * Merge pull request #725 from rwz/master
  * Merge pull request #726 from strenuus/handle-client-disconnect
  * Merge pull request #729 from allaire/patch-1
  * Merge pull request #730 from iamjarvo/container-infrastructure

## 2.11.3 / 2015-05-18

* 5 bug fixes:
  * Be sure to unlink tempfiles after a request. Fixes #690
  * Coerce the key to a string before checking. (thar be symbols). Fixes #684
  * Fix hang on bad SSL handshake
  * Remove `enable_SSLv3` support from JRuby

* 1 PR merged:
  * Merge pull request #698 from looker/hang-handshake

## 2.11.2 / 2015-04-11

* 2 minor features:
  * Add `on_worker_fork` hook, which allows to mimic Unicorn's behavior
  * Add shutdown_debug config option

* 4 bug fixes:
  * Fix the Config constants not being available in the DSL. Fixes #683
  * Ignore multiple port declarations
  * Proper 'Connection' header handling compatible with HTTP 1.[01] protocols
  * Use "Puma" instead of "puma" to reporting to New Relic

* 1 doc fixes:
  * Add Gitter badge.

* 6 PRs merged:
  * Merge pull request #657 from schneems/schneems/puma-once-port
  * Merge pull request #658 from Tomohiro/newrelic-dispatcher-default-update
  * Merge pull request #662 from basecrm/connection-compatibility
  * Merge pull request #664 from fxposter/on-worker-fork
  * Merge pull request #667 from JuanitoFatas/doc/gemspec
  * Merge pull request #672 from chulkilee/refactor

## 2.11.1 / 2015-02-11

* 2 bug fixes:
  * Avoid crash in strange restart conditions
  * Inject the GEM_HOME that bundler into puma-wild's env. Fixes #653

* 2 PRs merged:
  * Merge pull request #644 from bpaquet/master
  * Merge pull request #646 from mkonecny/master

## 2.11.0 / 2015-01-20

* 9 bug fixes:
  * Add mode as an additional bind option to unix sockets. Fixes #630
  * Advertise HTTPS properly after a hot restart
  * Don't write lowlevel_error_handler to state
  * Fix phased restart with stuck requests
  * Handle spaces in the path properly. Fixes #622
  * Set a default REMOTE_ADDR to avoid using peeraddr on unix sockets. Fixes #583
  * Skip device number checking on jruby. Fixes #586
  * Update extconf.rb to compile correctly on OS X
  * redirect io right after daemonizing so startup errors are shown. Fixes #359

* 6 minor features:
  * Add a configuration option that prevents puma from queueing requests.
  * Add reload_worker_directory
  * Add the ability to pass environment variables to the init script (for Jungle).
  * Add the proctitle tag to the worker. Fixes #633
  * Infer a proctitle tag based on the directory
  * Update lowlevel error message to be more meaningful.

* 10 PRs merged:
  * Merge pull request #478 from rubencaro/master
  * Merge pull request #610 from kwilczynski/master
  * Merge pull request #611 from jasonl/better-lowlevel-message
  * Merge pull request #616 from jc00ke/master
  * Merge pull request #623 from raldred/patch-1
  * Merge pull request #628 from rdpoor/master
  * Merge pull request #634 from deepj/master
  * Merge pull request #637 from raskhadafi/patch-1
  * Merge pull request #639 from ebeigarts/fix-phased-restarts
  * Merge pull request #640 from codehotter/issue-612-dependent-requests-deadlock

## 2.10.2 / 2014-11-26

* 1 bug fix:
  * Conditionalize thread local cleaning, fixes perf degradation fix
    The code to clean out all Thread locals adds pretty significant
    overhead to a each request, so it has to be turned on explicitly
    if a user needs it.

## 2.10.1 / 2014-11-24

* 1 bug fix:
  * Load the app after daemonizing because the app might start threads.

  This change means errors loading the app are now reported only in the redirected
  stdout/stderr.

  If you're app has problems starting up, start it without daemon mode initially
  to test.

## 2.10.0 / 2014-11-23

* 3 minor features:
  * Added on_worker_shutdown hook mechanism
  * Allow binding to ipv6 addresses for ssl URIs
  * Warn about any threads started during app preload

* 5 bug fixes:
  * Clean out a threads local data before doing work
  * Disable SSLv3. Fixes #591
  * First change the directory to use the correct Gemfile.
  * Only use config.ru binds if specified. Fixes #606
  * Strongish cipher suite with FS support for some browsers

* 2 doc changes:
  * Change umask examples to more permissive values
  * fix typo in README.md

* 9 Merged PRs:
  * Merge pull request #560 from raskhadafi/prune_bundler-bug
  * Merge pull request #566 from sheltond/master
  * Merge pull request #593 from andruby/patch-1
  * Merge pull request #594 from hassox/thread-cleanliness
  * Merge pull request #596 from burningTyger/patch-1
  * Merge pull request #601 from sorentwo/friendly-umask
  * Merge pull request #602 from 1334/patch-1
  * Merge pull request #608 from Gu1/master
  * Merge remote-tracking branch 'origin/pr/538'

## 2.9.2 / 2014-10-25

* 8 bug fixes:
  * Fix puma-wild handling a restart properly. Fixes #550
  * JRuby SSL POODLE update
  * Keep deprecated features warnings
  * Log the current time when Puma shuts down.
  * Fix cross-platform extension library detection
  * Use the correct Windows names for OpenSSL.
  * Better error logging during startup
  * Fixing sexist error messages

* 6 PRs merged:
  * Merge pull request #549 from bsnape/log-shutdown-time
  * Merge pull request #553 from lowjoel/master
  * Merge pull request #568 from mariuz/patch-1
  * Merge pull request #578 from danielbuechele/patch-1
  * Merge pull request #581 from alexch/slightly-better-logging
  * Merge pull request #590 from looker/jruby_disable_sslv3

## 2.9.1 / 2014-09-05

* 4 bug fixes:
  * Cleanup the SSL related structures properly, fixes memory leak
  * Fix thread spawning edge case.
  * Force a worker check after a worker boots, don't wait 5sec. Fixes #574
  * Implement SIGHUP for logs reopening

* 2 PRs merged:
  * Merge pull request #561 from theoldreader/sighup
  * Merge pull request #570 from havenwood/spawn-thread-edge-case

## 2.9.0 / 2014-07-12

* 1 minor feature:
  * Add SSL support for JRuby

* 3 bug fixes:
  * Typo BUNDLER_GEMFILE -> BUNDLE_GEMFILE
  * Use fast_write because we can't trust syswrite
  * pumactl - do not modify original ARGV

* 4 doc fixes:
  * BSD-3-Clause over BSD to avoid confusion
  * Deploy doc: clarification of the GIL
  * Fix typo in DEPLOYMENT.md
  * Update README.md

* 6 PRs merged:
  * Merge pull request #520 from misfo/patch-2
  * Merge pull request #530 from looker/jruby-ssl
  * Merge pull request #537 from vlmonk/patch-1
  * Merge pull request #540 from allaire/patch-1
  * Merge pull request #544 from chulkilee/bsd-3-clause
  * Merge pull request #551 from jcxplorer/patch-1

## 2.8.2 / 2014-04-12

* 4 bug fixes:
  * During upgrade, change directory in main process instead of workers.
  * Close the client properly on error
  * Capistrano: fallback from phased restart to start when not started
  * Allow tag option in conf file

* 4 doc fixes:
  * Fix Puma daemon service README typo
  * `preload_app!` instead of `preload_app`
  * add preload_app and prune_bundler to example config
  * allow changing of worker_timeout in config file

* 11 PRs merged:
  * Merge pull request #487 from ckuttruff/master
  * Merge pull request #492 from ckuttruff/master
  * Merge pull request #493 from alepore/config_tag
  * Merge pull request #503 from mariuz/patch-1
  * Merge pull request #505 from sammcj/patch-1
  * Merge pull request #506 from FlavourSys/config_worker_timeout
  * Merge pull request #510 from momer/rescue-block-handle-servers-fix
  * Merge pull request #511 from macool/patch-1
  * Merge pull request #514 from edogawaconan/refactor_env
  * Merge pull request #517 from misfo/patch-1
  * Merge pull request #518 from LongMan/master

## 2.8.1 / 2014-03-06

* 1 bug fixes:
  * Run puma-wild with proper deps for prune_bundler

* 2 doc changes:
  * Described the configuration file finding behavior added in 2.8.0 and how to disable it.
  * Start the deployment doc

* 6 PRs merged:
  * Merge pull request #471 from arthurnn/fix_test
  * Merge pull request #485 from joneslee85/patch-9
  * Merge pull request #486 from joshwlewis/patch-1
  * Merge pull request #490 from tobinibot/patch-1
  * Merge pull request #491 from brianknight10/clarify-no-config

## 2.8.0 / 2014-02-28

* 8 minor features:
  * Add ability to autoload a config file. Fixes #438
  * Add ability to detect and terminate hung workers. Fixes #333
  * Add booted_workers to stats response
  * Add config to customize the default error message
  * Add prune_bundler option
  * Add worker indexes, expose them via on_worker_boot. Fixes #440
  * Add pretty process name
  * Show the ruby version in use

* 7 bug fixes:
  * Added 408 status on timeout.
  * Be more hostile with sockets that write block. Fixes #449
  * Expect at_exit to exclusively remove the pidfile. Fixes #444
  * Expose latency and listen backlog via bind query. Fixes #370
  * JRuby raises IOError if the socket is there. Fixes #377
  * Process requests fairly. Fixes #406
  * Rescue SystemCallError as well. Fixes #425

* 4 doc changes:
  * Add 2.1.0 to the matrix
  * Add Code Climate badge to README
  * Create signals.md
  * Set the license to BSD. Fixes #432

* 14 PRs merged:
  * Merge pull request #428 from alexeyfrank/capistrano_default_hooks
  * Merge pull request #429 from namusyaka/revert-const_defined
  * Merge pull request #431 from mrb/master
  * Merge pull request #433 from alepore/process-name
  * Merge pull request #437 from ibrahima/master
  * Merge pull request #446 from sudara/master
  * Merge pull request #451 from pwiebe/status_408
  * Merge pull request #453 from joevandyk/patch-1
  * Merge pull request #470 from arthurnn/fix_458
  * Merge pull request #472 from rubencaro/master
  * Merge pull request #480 from jjb/docs-on-running-test-suite
  * Merge pull request #481 from schneems/master
  * Merge pull request #482 from prathamesh-sonpatki/signals-doc-cleanup
  * Merge pull request #483 from YotpoLtd/master

## 2.7.1 / 2013-12-05

* 1 bug fix:

  * Keep STDOUT/STDERR the right mode. Fixes #422

## 2.7.0 / 2013-12-03

* 1 minor feature:
  * Adding TTIN and TTOU to increment/decrement workers

* N bug fixes:
  * Always use our Process.daemon because it's not busted
  * Add capistrano restart failback to start.
  * Change position of `cd` so that rvm gemset is loaded
  * Clarify some platform specifics
  * Do not close the pipe sockets when retrying
  * Fix String#byteslice for Ruby 1.9.1, 1.9.2
  * Fix compatibility with 1.8.7.
  * Handle IOError closed stream in IO.select
  * Increase the max URI path length to 2048 chars from 1024 chars
  * Upstart jungle use config/puma.rb instead

## 2.6.0 / 2013-09-13

* 2 minor features:
  * Add support for event hooks
  ** Add a hook for state transitions
  * Add phased restart to capistrano recipe.

* 4 bug fixes:
  * Convince workers to stop by SIGKILL after timeout
  * Define RSTRING_NOT_MODIFIED for Rubinius performance
  * Handle BrokenPipe, StandardError and IOError in fat_wrote and break out
  * Return success status to the invoking environment

## 2.5.1 / 2013-08-13

* 2 bug fixes:

  * Keep jruby daemon mode from retrying on a hot restart
  * Extract version from const.rb in gemspec

## 2.5.0 / 2013-08-08

* 2 minor features:
  * Allow configuring pumactl with config.rb
  * make `pumactl restart` start puma if not running

* 6 bug fixes:
  * Autodetect ruby managers and home directory in upstart script
  * Convert header values to string before sending.
  * Correctly report phased-restart availability
  * Fix pidfile creation/deletion race on jruby daemonization
  * Use integers when comparing thread counts
  * Fix typo in using lopez express (raw tcp) mode

* 6 misc changes:
  * Fix typo in phased-restart response
  * Uncomment setuid/setgid by default in upstart
  * Use Puma::Const::PUMA_VERSION in gemspec
  * Update upstart comments to reflect new commandline
  * Remove obsolete pumactl instructions; refer to pumactl for details
  * Make Bundler used puma.gemspec version agnostic

## 2.4.1 / 2013-08-07

* 1 experimental feature:
  * Support raw tcp servers (aka Lopez Express mode)

## 2.4.0 / 2013-07-22

* 5 minor features:
  * Add PUMA_JRUBY_DAEMON_OPTS to get around agent starting twice
  * Add ability to drain accept socket on shutdown
  * Add port to DSL
  * Adds support for using puma config file in capistrano deploys.
  * Make phased_restart fallback to restart if not available

* 10 bug fixes:

  * Be sure to only delete the pid in the master. Fixes #334
  * Call out -C/--config flags
  * Change parser symbol names to avoid clash. Fixes #179
  * Convert thread pool sizes to integers
  * Detect when the jruby daemon child doesn't start properly
  * Fix typo in CLI help
  * Improve the logging output when hijack is used. Fixes #332
  * Remove unnecessary thread pool size conversions
  * Setup :worker_boot as an Array. Fixes #317
  * Use 127.0.0.1 as REMOTE_ADDR of unix client. Fixes #309


## 2.3.2 / 2013-07-08

* 1 bug fix:

  * Move starting control server to after daemonization.

## 2.3.1 / 2013-07-06

* 2 bug fixes:

  * Include the right files in the Manifest.
  * Disable inheriting connections on restart on windows. Fixes #166

* 1 doc change:
  * Better document some platform constraints

## 2.3.0 / 2013-07-05

* 1 major bug fix:

  * Stabilize control server, add support in cluster mode

* 5 minor bug fixes:

  * Add ability to cleanup stale unix sockets
  * Check status data better. Fixes #292
  * Convert raw IO errors to ConnectionError. Fixes #274
  * Fix sending Content-Type and Content-Length for no body status. Fixes #304
  * Pass state path through to `pumactl start`. Fixes #287

* 2 internal changes:

  * Refactored modes into seperate classes that CLI uses
  * Changed CLI to take an Events object instead of stdout/stderr (API change)

## 2.2.2 / 2013-07-02

* 1 bug fix:

  * Fix restart_command in the config

## 2.2.1 / 2013-07-02

* 1 minor feature:

  * Introduce preload flag

* 1 bug fix:

  * Pass custom restart command in JRuby

## 2.2.0 / 2013-07-01

* 1 major feature:

  * Add ability to preload rack app

* 2 minor bugfixes:

  * Don't leak info when not in development. Fixes #256
  * Load the app, then bind the ports

## 2.1.1 / 2013-06-20

* 2 minor bug fixes:

  * Fix daemonization on jruby
  * Load the application before daemonizing. Fixes #285

## 2.1.0 / 2013-06-18

* 3 minor features:
  * Allow listening socket to be configured via Capistrano variable
  * Output results from 'stat's command when using pumactl
  * Support systemd socket activation

* 15 bug fixes:
  * Deal with pipes closing while stopping. Fixes #270
  * Error out early if there is no app configured
  * Handle ConnectionError rather than the lowlevel exceptions
  * tune with `-C` config file and `on_worker_boot`
  * use `-w`
  * Fixed some typos in upstart scripts
  * Make sure to use bytesize instead of size (MiniSSL write)
  * Fix an error in puma-manager.conf
  * fix: stop leaking sockets on restart (affects ruby 1.9.3 or before)
  * Ignore errors on the cross-thread pipe. Fixes #246
  * Ignore errors while uncorking the socket (it might already be closed)
  * Ignore the body on a HEAD request. Fixes #278
  * Handle all engine data when possible. Fixes #251.
  * Handle all read exceptions properly. Fixes #252
  * Handle errors from the server better

* 3 doc changes:
  * Add note about on_worker_boot hook
  * Add some documentation for Clustered mode
  * Added quotes to /etc/puma.conf

## 2.0.1 / 2013-04-30

* 1 bug fix:

  * Fix not starting on JRuby properly

## 2.0.0 / 2013-04-29

RailsConf 2013 edition!

* 2 doc changes:
  * Start with rackup -s Puma, NOT rackup -s puma.
  * Minor doc fixes in the README.md, Capistrano section

* 2 bug fixes:
  * Fix reading RACK_ENV properly. Fixes #234
  * Make cap recipe handle tmp/sockets; fixes #228

* 3 minor changes:
  * Fix capistrano recipe
  * Fix stdout/stderr logs to sync outputs
  * allow binding to IPv6 addresses

## 2.0.0.b7 / 2013-03-18

* 5 minor enhancements:

  * Add -q option for :start
  * Add -V, --version
  * Add default Rack handler helper
  * Upstart support
  * Set worker directory from configuration file

* 12 bug fixes:

  * Close the binder in the right place. Fixes #192
  * Handle early term in workers. Fixes #206
  * Make sure that the default port is 80 when the request doesn't include HTTP_X_FORWARDED_PROTO.
  * Prevent Errno::EBADF errors on restart when running ruby 2.0
  * Record the proper @master_pid
  * Respect the header HTTP_X_FORWARDED_PROTO when the host doesn't include a port number.
  * Retry EAGAIN/EWOULDBLOCK during syswrite
  * Run exec properly to restart. Fixes #154
  * Set Rack run_once to false
  * Syncronize all access to @timeouts. Fixes #208
  * Write out the state post-daemonize. Fixes #189
  * Prevent crash when all workers are gone

## 2.0.0.b6 / 2013-02-06

* 2 minor enhancements:

  * Add hook for running when a worker boots
  * Advertise the Configuration object for apps to use.

* 1 bug fix:

  * Change directory in working during upgrade. Fixes #185

## 2.0.0.b5 / 2013-02-05

* 2 major features:
  * Add phased worker upgrade
  * Add support for the rack hijack protocol

* 2 minor features:
  * Add -R to specify the restart command
  * Add config file option to specify the restart command

* 5 bug fixes:
  * Cleanup pipes properly. Fixes #182
  * Daemonize earlier so that we don't lose app threads. Fixes #183
  * Drain the notification pipe. Fixes #176, thanks @cryo28
  * Move write_pid to after we daemonize. Fixes #180
  * Redirect IO properly and emit message for checkpointing

## 2.0.0.b4 / 2012-12-12

* 4 bug fixes:
  * Properly check #syswrite's value for variable sized buffers. Fixes #170
  * Shutdown status server properly
  * Handle char vs byte and mixing syswrite with write properly
  * made MiniSSL validate key/cert file existence

## 2.0.0.b3 / 2012-11-22

* 1 bug fix:
  * Package right files in gem

## 2.0.0.b2 / 2012-11-18
* 5 minor feature:
  * Now Puma is bundled with an capistrano recipe. Just require
     'puma/capistrano' in you deploy.rb
  * Only inject CommonLogger in development mode
  * Add -p option to pumactl
  * Add ability to use pumactl to start a server
  * Add options to daemonize puma

* 7 bug fixes:
  * Reset the IOBuffer properly. Fixes #148
  * Shutdown gracefully on JRuby with Ctrl-C
  * Various methods to get newrelic to start. Fixes #128
  * fixing syntax error at capistrano recipe
  * Force ECONNRESET when read returns nil
  * Be sure to empty the drain the todo before shutting down. Fixes #155
  * allow for alternate locations for status app

## 2.0.0.b1 / 2012-09-11

* 1 major feature:
  * Optional worker process mode (-w) to allow for process scaling in
    addition to thread scaling

* 1 bug fix:
  * Introduce Puma::MiniSSL to be able to properly control doing
    nonblocking SSL

NOTE: SSL support in JRuby is not supported at present. Support will
be added back in a future date when a java Puma::MiniSSL is added.

## 1.6.3 / 2012-09-04

* 1 bug fix:
  * Close sockets waiting in the reactor when a hot restart is performed
    so that browsers reconnect on the next request

## 1.6.2 / 2012-08-27

* 1 bug fix:
  * Rescue StandardError instead of IOError to handle SystemCallErrors
    as well as other application exceptions inside the reactor.

## 1.6.1 / 2012-07-23

* 1 packaging bug fixed:
  * Include missing files

## 1.6.0 / 2012-07-23

* 1 major bug fix:
  * Prevent slow clients from starving the server by introducing a
    dedicated IO reactor thread. Credit for reporting goes to @meh.

## 1.5.0 / 2012-07-19

* 7 contributors to this release:
  * Christian Mayer
  * Darío Javier Cravero
  * Dirkjan Bussink
  * Gianluca Padovani
  * Santiago Pastorino
  * Thibault Jouan
  * tomykaira

* 6 bug fixes:
  * Define RSTRING_NOT_MODIFIED for Rubinius
  * Convert status to integer. Fixes #123
  * Delete pidfile when stopping the server
  * Allow compilation with -Werror=format-security option
  * Fix wrong HTTP version for a HTTP/1.0 request
  * Use String#bytesize instead of String#length

* 3 minor features:
  * Added support for setting RACK_ENV via the CLI, config file, and rack app
  * Allow Server#run to run sync. Fixes #111
  * Puma can now run on windows

## 1.4.0 / 2012-06-04

* 1 bug fix:
  * SCRIPT_NAME should be passed from env to allow mounting apps

* 1 experimental feature:
  * Add puma.socket key for direct socket access

## 1.3.1 / 2012-05-15

* 2 bug fixes:
  * use #bytesize instead of #length for Content-Length header
  * Use StringIO properly. Fixes #98

## 1.3.0 / 2012-05-08

* 2 minor features:
  * Return valid Rack responses (passes Lint) from status server
  * Add -I option to specify $LOAD_PATH directories

* 4 bug fixes:
  * Don't join the server thread inside the signal handle. Fixes #94
  * Make NullIO#read mimic IO#read
  * Only stop the status server if it's started. Fixes #84
  * Set RACK_ENV early in cli also. Fixes #78

* 1 new contributor:
  * Jesse Cooke

## 1.2.2 / 2012-04-28

* 4 bug fixes:

  * Report a lowlevel error to stderr
  * Set a fallback SERVER_NAME and SERVER_PORT
  * Keep the encoding of the body correct. Fixes #79
  * show error.to_s along with backtrace for low-level error

## 1.2.1 / 2012-04-11

 1 bug fix:

   * Fix rack.url_scheme for SSL servers. Fixes #65

## 1.2.0 / 2012-04-11

 1 major feature:

   * When possible, the internal restart does a "hot restart" meaning
     the server sockets remains open, so no connections are lost.

 1 minor feature:

    * More helpful fallback error message

 6 bug fixes:

    * Pass the proper args to unknown_error. Fixes #54, #58
    * Stop the control server before restarting. Fixes #61
    * Fix reporting https only on a true SSL connection
    * Set the default content type to 'text/plain'. Fixes #63
    * Use REUSEADDR. Fixes #60
    * Shutdown gracefully on SIGTERM. Fixes #53

 2 new contributors:

   * Seamus Abshere
   * Steve Richert

## 1.1.1 / 2012-03-30

 1 bugfix:

   * Include puma/compat.rb in the gem (oops!)

## 1.1.0 / 2012-03-30

 1 bugfix:

   * Make sure that the unix socket has the perms 0777 by default

 1 minor feature:

   * Add umask param to the unix:// bind to set the umask

## 1.0.0 / 2012-03-29

* Released!

## Ignore - this is for maintainers to copy-paste during release
## Master

* Features
  * Your feature goes here (#Github Number)

* Bugfixes
  * Your bugfix goes here (#Github Number)<|MERGE_RESOLUTION|>--- conflicted
+++ resolved
@@ -1,7 +1,7 @@
 ## Master
 
 * Features
-  * Your feature goes here (#Github Number)
+  * Add log_formatter configuration (#1816)
 
 * Bugfixes
   * Your bugfix goes here (#Github Number)
@@ -9,18 +9,9 @@
 ## 4.0.1 / 2019-07-11
 
 * 2 bugfixes
-<<<<<<< HEAD
-  * Socket removed after reload (#1829)
-  * Add extconf tests for DTLS_method & TLS_server_method, use in minissl.rb.  (#1832)
-* 1 feature
-  * Add log_formatter configuration
-
-=======
   * Fix socket removed after reload - should fix problems with systemd socket activation. (#1829)
   * Add extconf tests for DTLS_method & TLS_server_method, use in minissl.rb. Should fix "undefined symbol: DTLS_method" when compiling against old OpenSSL versions. (#1832)
-* 1 other
-  * Removed unnecessary RUBY_VERSION checks. (#1827)
->>>>>>> 9f4edf4c
+
 
 ## 4.0.0 / 2019-06-25
 
