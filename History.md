--- conflicted
+++ resolved
@@ -6,18 +6,14 @@
   * Do not set user_config to quiet by default to allow for file config (#2074)
   * `GC.compact` is called before fork if available (#2093)
   * Add `requests_count` to workers stats. (#2106)
+  * Increases maximum URI path length from 2048 to 8196 bytes (#2167)
 
 * Deprecations, Removals and Breaking API Changes
   * `Puma.stats` now returns a Hash instead of a JSON string (#2086)
   * `--control` has been removed. Use `--control-url` (#1487)
-<<<<<<< HEAD
-  * `worker_directory` has been removed. Use `directory`
-  * Increases maximum URI path length from 2048 to 8196
-=======
   * `worker_directory` has been removed. Use `directory`.
   * `tcp_mode` has been removed without replacement. (#2169)
   * Changed #connected_port to #connected_ports (#2076)
->>>>>>> 8d3db816
 
 * Bugfixes
   * Windows update extconf.rb for use with ssp and varied Ruby/MSYS2 combinations (#2069)
