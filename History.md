<<<<<<< HEAD
=======
### Master
* Bugfixes
  * Resolve issue with threadpool waiting counter decrement when thread is killed
  * Fix filehandle leak in MiniSSL (#2299)

>>>>>>> 83043381
## 5.0.0

* Features
  * EXPERIMENTAL: Add `fork_worker` option and `refork` command for reduced memory usage by forking from a worker process instead of the master process. (#2099)
  * EXPERIMENTAL: Added `wait_for_less_busy_worker` config. This may reduce latency on MRI through inserting a small delay before re-listening on the socket if worker is busy (#2079).
  * EXPERIMENTAL: Added `nakayoshi_fork` option. Reduce memory usage in preloaded cluster-mode apps by GCing before fork and compacting, where available. (#2093, #2256)
  * Added pumactl `thread-backtraces` command to print thread backtraces (#2054)
  * Added incrementing `requests_count` to `Puma.stats`. (#2106)
  * Increased maximum URI path length from 2048 to 8192 bytes (#2167, #2344)
  * `lowlevel_error_handler` is now called during a forced threadpool shutdown, and if a callable with 3 arguments is set, we now also pass the status code (#2203)
  * Faster phased restart and worker timeout (#2220)
  * Added `state_permission` to config DSL to set state file permissions (#2238)
  * Added `Puma.stats_hash`, which returns a stats in Hash instead of a JSON string (#2086, #2253)
  * `rack.multithread` and `rack.multiprocess` now dynamically resolved by `max_thread` and `workers` respectively (#2288)

* Deprecations, Removals and Breaking API Changes
  * `--control` has been removed. Use `--control-url` (#1487)
  * `worker_directory` has been removed. Use `directory`.
  * min_threads now set by environment variables PUMA_MIN_THREADS and MIN_THREADS. (#2143)
  * max_threads now set by environment variables PUMA_MAX_THREADS and MAX_THREADS. (#2143)
  * max_threads default to 5 in MRI or 16 for all other interpreters. (#2143)
  * preload by default if workers > 1 (#2143)
  * Puma::Plugin.workers_supported? has been removed. Use Puma.forkable? instead. (#2143)
  * `tcp_mode` has been removed without replacement. (#2169)
  * Daemonization has been removed without replacement. (#2170)
  * Changed #connected_port to #connected_ports (#2076)
  * Configuration: `environment` is read from `RAILS_ENV`, if `RACK_ENV` can't be found (#2022)
  * Log binding on http:// for TCP bindings to make it clickable

* Bugfixes
  * Fix JSON loading issues on phased-restarts (#2269)
  * Improve shutdown reliability (#2312, #2338)
  * Close client http connections made to an ssl server with TLSv1.3 (#2116)
  * Do not set user_config to quiet by default to allow for file config (#2074)
  * Always close SSL connection in Puma::ControlCLI (#2211)
  * Windows update extconf.rb for use with ssp and varied Ruby/MSYS2 combinations (#2069)
  * Ensure control server Unix socket is closed on shutdown (#2112)
  * Preserve `BUNDLE_GEMFILE` env var when using `prune_bundler` (#1893)
  * Send 408 request timeout even when queue requests is disabled (#2119)
  * Rescue IO::WaitReadable instead of EAGAIN for blocking read (#2121)
  * Ensure `BUNDLE_GEMFILE` is unspecified in workers if unspecified in master when using `prune_bundler` (#2154)
  * Rescue and log exceptions in hooks defined by users (on_worker_boot, after_worker_fork etc) (#1551)
  * Read directly from the socket in #read_and_drop to avoid raising further SSL errors (#2198)
  * Set `Connection: closed` header when queue requests is disabled (#2216)
  * Pass queued requests to thread pool on server shutdown (#2122)
  * Fixed a few minor concurrency bugs in ThreadPool that may have affected non-GVL Rubies (#2220)
  * Fix `out_of_band` hook never executed if the number of worker threads is > 1 (#2177)
  * Fix ThreadPool#shutdown timeout accuracy (#2221)
  * Fix `UserFileDefaultOptions#fetch` to properly use `default` (#2233)
  * Improvements to `out_of_band` hook (#2234)
  * Prefer the rackup file specified by the CLI (#2225)
  * Fix for spawning subprocesses with fork_worker option (#2267)
  * Set `CONTENT_LENGTH` for chunked requests (#2287)
  * JRuby - Add Puma::MiniSSL::Engine#init? and #teardown methods, run all SSL tests (#2317)
  * Improve shutdown reliability (#2312)
  * Resolve issue with threadpool waiting counter decrement when thread is killed
  * Constrain rake-compiler version to 0.9.4 to fix `ClassNotFound` exception when using MiniSSL with Java8.
  * Fix recursive `prune_bundler` (#2319).
  * Ensure that TCP_CORK is usable
  * Fix corner case when request body is chunked (#2326)

* Refactor
  * Remove unused loader argument from Plugin initializer (#2095)
  * Simplify `Configuration.random_token` and remove insecure fallback (#2102)
  * Simplify `Runner#start_control` URL parsing (#2111)
  * Removed the IOBuffer extension and replaced with Ruby (#1980)
  * Update `Rack::Handler::Puma.run` to use `**options` (#2189)
  * ThreadPool concurrency refactoring (#2220)
  * JSON parse cluster worker stats instead of regex (#2124)
  * Support parallel tests in verbose progress reporting (#2223)
  * Refactor error handling in server accept loop (#2239)

## 4.3.4/4.3.5 and 3.12.5/3.12.6 / 2020-05-22

Each patchlevel release contains a separate security fix. We recommend simply upgrading to 4.3.5/3.12.6.

* Security
  * Fix: Fixed two separate HTTP smuggling vulnerabilities that used the Transfer-Encoding header. CVE-2020-11076 and CVE-2020-11077.

## 4.3.3 and 3.12.4 / 2020-02-28

* Bugfixes
  * Fix: Fixes a problem where we weren't splitting headers correctly on newlines (#2132)
* Security
  * Fix: Prevent HTTP Response splitting via CR in early hints. CVE-2020-5249.

## 4.3.2 and 3.12.3 / 2020-02-27 (YANKED)

* Security
  * Fix: Prevent HTTP Response splitting via CR/LF in header values. CVE-2020-5247.

## 4.3.1 and 3.12.2 / 2019-12-05

* Security
  * Fix: a poorly-behaved client could use keepalive requests to monopolize Puma's reactor and create a denial of service attack. CVE-2019-16770.

## 4.3.0 / 2019-11-07

* Features
  * Strip whitespace at end of HTTP headers (#2010)
  * Optimize HTTP parser for JRuby (#2012)
  * Add SSL support for the control app and cli (#2046, #2052)

* Bugfixes
  * Fix Errno::EINVAL when SSL is enabled and browser rejects cert (#1564)
  * Fix pumactl defaulting puma to development if an environment was not specified (#2035)
  * Fix closing file stream when reading pid from pidfile (#2048)
  * Fix a typo in configuration option `--extra_runtime_dependencies` (#2050)

## 4.2.1 / 2019-10-07

* 3 bugfixes
  * Fix socket activation of systemd (pre-existing) unix binder files (#1842, #1988)
  * Deal with multiple calls to bind correctly (#1986, #1994, #2006)
  * Accepts symbols for `verify_mode` (#1222)

## 4.2.0 / 2019-09-23

* 6 features
  * Pumactl has a new -e environment option and reads `config/puma/<environment>.rb` config files (#1885)
  * Semicolons are now allowed in URL paths (MRI only), useful for Angular or Redmine (#1934)
  * Allow extra dependencies to be defined when using prune_bundler (#1105)
  * Puma now reports the correct port when binding to port 0, also reports other listeners when binding to localhost (#1786)
  * Sending SIGINFO to any Puma worker now prints currently active threads and their backtraces (#1320)
  * Puma threads all now have their name set on Ruby 2.3+ (#1968)
* 4 bugfixes
  * Fix some misbehavior with phased restart and externally SIGTERMed workers (#1908, #1952)
  * Fix socket closing on error (#1941)
  * Removed unnecessary SIGINT trap for JRuby that caused some race conditions (#1961)
  * Fix socket files being left around after process stopped (#1970)
* Absolutely thousands of lines of test improvements and fixes thanks to @MSP-Greg

## 4.1.1 / 2019-09-05

* 3 bugfixes
  * Revert our attempt to not dup STDOUT/STDERR (#1946)
  * Fix socket close on error (#1941)
  * Fix workers not shutting down correctly (#1908)

## 4.1.0 / 2019-08-08

* 4 features
  * Add REQUEST_PATH on parse error message (#1831)
  * You can now easily add custom log formatters with the `log_formatter` config option (#1816)
  * Puma.stats now provides process start times (#1844)
  * Add support for disabling TLSv1.1 (#1836)

* 7 bugfixes
  * Fix issue where Puma was creating zombie process entries (#1887)
  * Fix bugs with line-endings and chunked encoding (#1812)
  * RACK_URL_SCHEME is now set correctly in all conditions (#1491)
  * We no longer mutate global STDOUT/STDERR, particularly the sync setting (#1837)
  * SSL read_nonblock no longer blocks (#1857)
  * Swallow connection errors when sending early hints (#1822)
  * Backtrace no longer dumped when invalid pumactl commands are run (#1863)

* 5 other
  * Avoid casting worker_timeout twice (#1838)
  * Removed a call to private that wasn't doing anything (#1882)
  * README, Rakefile, docs and test cleanups (#1848, #1847, #1846, #1853, #1859, #1850, #1866, #1870, #1872, #1833, #1888)
  * Puma.io has proper documentation now (https://puma.io/puma/)
  * Added the Contributor Covenant CoC

* 1 known issue
  * Some users are still experiencing issues surrounding socket activation and Unix sockets (#1842)

## 4.0.1 / 2019-07-11

* 2 bugfixes
  * Fix socket removed after reload - should fix problems with systemd socket activation. (#1829)
  * Add extconf tests for DTLS_method & TLS_server_method, use in minissl.rb. Should fix "undefined symbol: DTLS_method" when compiling against old OpenSSL versions. (#1832)
* 1 other
  * Removed unnecessary RUBY_VERSION checks. (#1827)

## 4.0.0 / 2019-06-25

* 9 features
  * Add support for disabling TLSv1.0 (#1562)
  * Request body read time metric (#1569)
  * Add out_of_band hook (#1648)
  * Re-implement (native) IOBuffer for JRuby (#1691)
  * Min worker timeout (#1716)
  * Add option to suppress SignalException on SIGTERM (#1690)
  * Allow mutual TLS CA to be set using `ssl_bind` DSL (#1689)
  * Reactor now uses nio4r instead of `select` (#1728)
  * Add status to pumactl with pidfile (#1824)

* 10 bugfixes
  * Do not accept new requests on shutdown (#1685, #1808)
  * Fix 3 corner cases when request body is chunked (#1508)
  * Change pid existence check's condition branches (#1650)
  * Don't call .stop on a server that doesn't exist (#1655)
  * Implemented NID_X9_62_prime256v1 (P-256) curve over P-521 (#1671)
  * Fix @notify.close can't modify frozen IOError (RuntimeError) (#1583)
  * Fix Java 8 support (#1773)
  * Fix error `uninitialized constant Puma::Cluster` (#1731)
  * Fix `not_token` being able to be set to true (#1803)
  * Fix "Hang on SIGTERM with ruby 2.6 in clustered mode" ([PR #1741], [#1674], [#1720], [#1730], [#1755])

[PR #1741]: https://github.com/puma/puma/pull/1741
[#1674]: https://github.com/puma/puma/issues/1674
[#1720]: https://github.com/puma/puma/issues/1720
[#1730]: https://github.com/puma/puma/issues/1730
[#1755]: https://github.com/puma/puma/issues/1755

## 3.12.1 / 2019-03-19

* 1 features
  * Internal strings are frozen (#1649)
* 3 bugfixes
  * Fix chunked ending check (#1607)
  * Rack handler should use provided default host (#1700)
  * Better support for detecting runtimes that support `fork` (#1630)

## 3.12.0 / 2018-07-13

* 5 features:
  * You can now specify which SSL ciphers the server should support, default is unchanged (#1478)
  * The setting for Puma's `max_threads` is now in `Puma.stats` (#1604)
  * Pool capacity is now in `Puma.stats` (#1579)
  * Installs restricted to Ruby 2.2+ (#1506)
  * `--control` is now deprecated in favor of `--control-url` (#1487)

* 2 bugfixes:
  * Workers will no longer accept more web requests than they have capacity to process. This prevents an issue where one worker would accept lots of requests while starving other workers (#1563)
  * In a test env puma now emits the stack on an exception (#1557)

## 3.11.4 / 2018-04-12

* 2 features:
  * Manage puma as a service using rc.d (#1529)
  * Server stats are now available from a top level method (#1532)
* 5 bugfixes:
  * Fix parsing CLI options (#1482)
  * Order of stderr and stdout is made before redirecting to a log file (#1511)
  * Init.d fix of `ps -p` to check if pid exists (#1545)
  * Early hints bugfix (#1550)
  * Purge interrupt queue when closing socket fails (#1553)

## 3.11.3 / 2018-03-05

* 3 bugfixes:
  * Add closed? to MiniSSL::Socket for use in reactor (#1510)
  * Handle EOFError at the toplevel of the server threads (#1524) (#1507)
  * Deal with zero sized bodies when using SSL (#1483)

## 3.11.2 / 2018-01-19

* 1 bugfix:
  * Deal with read\_nonblock returning nil early

## 3.11.1 / 2018-01-18

* 1 bugfix:
  * Handle read\_nonblock returning nil when the socket close (#1502)

## 3.11.0 / 2017-11-20

* 2 features:
  * HTTP 103 Early Hints (#1403)
  * 421/451 status codes now have correct status messages attached (#1435)

* 9 bugfixes:
  * Environment config files (/config/puma/<ENV>.rb) load correctly (#1340)
  * Specify windows dependencies correctly (#1434, #1436)
  * puma/events required in test helper (#1418)
  * Correct control CLI's option help text (#1416)
  * Remove a warning for unused variable in mini_ssl (#1409)
  * Correct pumactl docs argument ordering (#1427)
  * Fix an uninitialized variable warning in server.rb (#1430)
  * Fix docs typo/error in Launcher init (#1429)
  * Deal with leading spaces in RUBYOPT (#1455)

* 2 other:
  * Add docs about internals (#1425, #1452)
  * Tons of test fixes from @MSP-Greg (#1439, #1442, #1464)

## 3.10.0 / 2017-08-17

* 3 features:
  * The status server has a new /gc and /gc-status command. (#1384)
  * The persistent and first data timeouts are now configurable (#1111)
  * Implemented RFC 2324 (#1392)

* 12 bugfixes:
  * Not really a Puma bug, but @NickolasVashchenko created a gem to workaround a Ruby bug that some users of Puma may be experiencing. See README for more. (#1347)
  * Fix hangups with SSL and persistent connections. (#1334)
  * Fix Rails double-binding to a port (#1383)
  * Fix incorrect thread names (#1368)
  * Fix issues with /etc/hosts and JRuby where localhost addresses were not correct. (#1318)
  * Fix compatibility with RUBYOPT="--enable-frozen-string-literal" (#1376)
  * Fixed some compiler warnings (#1388)
  * We actually run the integration tests in CI now (#1390)
  * No longer shipping unnecessary directories in the gemfile (#1391)
  * If RUBYOPT is nil, we no longer blow up on restart. (#1385)
  * Correct response to SIGINT (#1377)
  * Proper exit code returned when we receive a TERM signal (#1337)

* 3 refactors:
  * Various test improvements from @grosser
  * Rubocop (#1325)
  * Hoe has been removed (#1395)

* 1 known issue:
  * Socket activation doesn't work in JRuby. Their fault, not ours. (#1367)

## 3.9.1 / 2017-06-03

* 2 bugfixes:
  * Fixed compatibility with older Bundler versions (#1314)
  * Some internal test/development cleanup (#1311, #1313)

## 3.9.0 / 2017-06-01

* 2 features:
  * The ENV is now reset to its original values when Puma restarts via USR1/USR2 (#1260) (MRI only, no JRuby support)
  * Puma will no longer accept more clients than the maximum number of threads. (#1278)

* 9 bugfixes:
  * Reduce information leakage by preventing HTTP parse errors from writing environment hashes to STDERR (#1306)
  * Fix SSL/WebSocket compatibility (#1274)
  * HTTP headers with empty values are no longer omitted from responses. (#1261)
  * Fix a Rack env key which was set to nil. (#1259)
  * peercert has been implemented for JRuby (#1248)
  * Fix port settings when using rails s (#1277, #1290)
  * Fix compat w/LibreSSL (#1285)
  * Fix restarting Puma w/symlinks and a new Gemfile (#1282)
  * Replace Dir.exists? with Dir.exist? (#1294)

* 1 known issue:
  * A bug in MRI 2.2+ can result in IOError: stream closed. See #1206. This issue has existed since at least Puma 3.6, and probably further back.

* 1 refactor:
  * Lots of test fixups from @grosser.

## 3.8.2 / 2017-03-14

* 1 bugfix:
  * Deal with getsockopt with TCP\_INFO failing for sockets that say they're TCP but aren't really. (#1241)

## 3.8.1 / 2017-03-10

* 1 bugfix:
  * Remove method call to method that no longer exists (#1239)

## 3.8.0 / 2017-03-09

* 2 bugfixes:
  * Port from rack handler does not take precedence over config file in Rails 5.1.0.beta2+ and 5.0.1.rc3+ (#1234)
  * The `tmp/restart.txt` plugin no longer restricts the user from running more than one server from the same folder at a time (#1226)

* 1 feature:
  * Closed clients are aborted to save capacity (#1227)

* 1 refactor:
  * Bundler is no longer a dependency from tests (#1213)

## 3.7.1 / 2017-02-20

* 2 bugfixes:
  * Fix typo which blew up MiniSSL (#1182)
  * Stop overriding command-line options with the config file (#1203)

## 3.7.0 / 2017-01-04

* 6 minor features:
  * Allow rack handler to accept ssl host. (#1129)
  * Refactor TTOU processing. TTOU now handles multiple signals at once. (#1165)
  * Pickup any remaining chunk data as the next request.
  * Prevent short term thread churn - increased auto trim default to 30 seconds.
  * Raise error when `stdout` or `stderr` is not writable. (#1175)
  * Add Rack 2.0 support to gemspec. (#1068)

* 5 refactors:
  * Compare host and server name only once per call. (#1091)
  * Minor refactor on Thread pool (#1088)
  * Removed a ton of unused constants, variables and files.
  * Use MRI macros when allocating heap memory
  * Use hooks for on\_booted event. (#1160)

* 14 bugfixes:
  * Add eof? method to NullIO? (#1169)
  * Fix Puma startup in provided init.d script (#1061)
  * Fix default SSL mode back to none. (#1036)
  * Fixed the issue of @listeners getting nil io (#1120)
  * Make `get_dh1024` compatible with OpenSSL v1.1.0 (#1178)
  * More gracefully deal with SSL sessions. Fixes #1002
  * Move puma.rb to just autoloads. Fixes #1063
  * MiniSSL: Provide write as <<. Fixes #1089
  * Prune bundler should inherit fds (#1114)
  * Replace use of Process.getpgid which does not behave as intended on all platforms (#1110)
  * Transfer encoding header should be downcased before comparison (#1135)
  * Use same write log logic for hijacked requests. (#1081)
  * Fix `uninitialized constant Puma::StateFile` (#1138)
  * Fix access priorities of each level in LeveledOptions (#1118)

* 3 others:

  * Lots of tests added/fixed/improved. Switched to Minitest from Test::Unit. Big thanks to @frodsan.
  * Lots of documentation added/improved.
  * Add license indicators to the HTTP extension. (#1075)

## 3.6.2 / 2016-11-22

* 1 bug fix:

  * Revert #1118/Fix access priorities of each level in LeveledOptions. This
    had an unintentional side effect of changing the importance of command line
    options, such as -p.

## 3.6.1 / 2016-11-21

* 8 bug fixes:

  * Fix Puma start in init.d script.
  * Fix default SSL mode back to none. Fixes #1036
  * Fixed the issue of @listeners getting nil io, fix rails restart (#1120)
  * More gracefully deal with SSL sessions. Fixes #1002
  * Prevent short term thread churn.
  * Provide write as <<. Fixes #1089
  * Fix access priorities of each level in LeveledOptions - fixes TTIN.
  * Stub description files updated for init.d.

* 2 new project committers:

  * Nate Berkopec (@nateberkopec)
  * Richard Schneeman (@schneems)

## 3.6.0 / 2016-07-24

* 12 bug fixes:
  * Add ability to detect a shutting down server. Fixes #932
  * Add support for Expect: 100-continue. Fixes #519
  * Check SSLContext better. Fixes #828
  * Clarify behavior of '-t num'. Fixes #984
  * Don't default to VERIFY_PEER. Fixes #1028
  * Don't use ENV['PWD'] on windows. Fixes #1023
  * Enlarge the scope of catching app exceptions. Fixes #1027
  * Execute background hooks after daemonizing. Fixes #925
  * Handle HUP as a stop unless there is IO redirection. Fixes #911
  * Implement chunked request handling. Fixes #620
  * Just rescue exception to return a 500. Fixes #1027
  * Redirect IO in the jruby daemon mode. Fixes #778

## 3.5.2 / 2016-07-20

* 1 bug fix:
  * Don't let persistent_timeout be nil

* 1 PR merged:
  * Merge pull request #1021 from benzrf/patch-1

## 3.5.1 / 2016-07-20

* 1 bug fix:
  * Be sure to only listen on host:port combos once. Fixes #1022

## 3.5.0 / 2016-07-18

* 1 minor features:
  * Allow persistent_timeout to be configured via the dsl.

* 9 bug fixes:
  * Allow a bare % in a query string. Fixes #958
  * Explicitly listen on all localhost addresses. Fixes #782
  * Fix `TCPLogger` log error in tcp cluster mode.
  * Fix puma/puma#968 Cannot bind SSL port due to missing verify_mode option
  * Fix puma/puma#968 Default verify_mode to peer
  * Log any exceptions in ThreadPool. Fixes #1010
  * Silence connection errors in the reactor. Fixes #959
  * Tiny fixes in hook documentation for #840
  * It should not log requests if we want it to be quiet

* 5 doc fixes:
  * Add How to stop Puma on Heroku using plugins to the example directory
  * Provide both hot and phased restart in jungle script
  * Update reference to the instances management script
  * Update default number of threads
  * Fix typo in example config

* 14 PRs merged:
  * Merge pull request #1007 from willnet/patch-1
  * Merge pull request #1014 from jeznet/patch-1
  * Merge pull request #1015 from bf4/patch-1
  * Merge pull request #1017 from jorihardman/configurable_persistent_timeout
  * Merge pull request #954 from jf/master
  * Merge pull request #955 from jf/add-request-info-to-standard-error-rescue
  * Merge pull request #956 from maxkwallace/master
  * Merge pull request #960 from kmayer/kmayer-plugins-heroku-restart
  * Merge pull request #969 from frankwong15/master
  * Merge pull request #970 from willnet/delete-blank-document
  * Merge pull request #974 from rocketjob/feature/name_threads
  * Merge pull request #977 from snow/master
  * Merge pull request #981 from zach-chai/patch-1
  * Merge pull request #993 from scorix/master

## 3.4.0 / 2016-04-07

* 2 minor features:
  * Add ability to force threads to stop on shutdown. Fixes #938
  * Detect and commit seppuku when fork(2) fails. Fixes #529

* 3 unknowns:
  * Ignore errors trying to update the backport tables. Fixes #788
  * Invoke the lowlevel_error in more places to allow for exception tracking. Fixes #894
  * Update the query string when an absolute URI is used. Fixes #937

* 5 doc fixes:
  * Add Process Monitors section to top-level README
  * Better document the hooks. Fixes #840
  * docs/system.md sample config refinements and elaborations
  * Fix typos at couple of places.
  * Cleanup warnings

* 3 PRs merged:
  * Merge pull request #945 from dekellum/systemd-docs-refined
  * Merge pull request #946 from vipulnsward/rm-pid
  * Merge pull request #947 from vipulnsward/housekeeping-typos

## 3.3.0 / 2016-04-05

* 2 minor features:
  * Allow overriding options of Configuration object
  * Rename to inherit_ssl_listener like inherit_tcp|unix

* 2 doc fixes:
  * Add docs/systemd.md (with socket activation sub-section)
  * Document UNIX signals with cluster on README.md

* 3 PRs merged:
  * Merge pull request #936 from prathamesh-sonpatki/allow-overriding-config-options
  * Merge pull request #940 from kyledrake/signalsdoc
  * Merge pull request #942 from dekellum/socket-activate-improve

## 3.2.0 / 2016-03-20

* 1 deprecation removal:
  * Delete capistrano.rb

* 3 bug fixes:
  * Detect gems.rb as well as Gemfile
  * Simplify and fix logic for directory to use when restarting for all phases
  * Speed up phased-restart start

* 2 PRs merged:
  * Merge pull request #927 from jlecour/gemfile_variants
  * Merge pull request #931 from joneslee85/patch-10

## 3.1.1 / 2016-03-17

* 4 bug fixes:
  * Disable USR1 usage on JRuby
  * Fixes #922 - Correctly define file encoding as UTF-8
  * Set a more explicit SERVER_SOFTWARE Rack variable
  * Show RUBY_ENGINE_VERSION if available. Fixes #923

* 3 PRs merged:
  * Merge pull request #912 from tricknotes/fix-allow-failures-in-travis-yml
  * Merge pull request #921 from swrobel/patch-1
  * Merge pull request #924 from tbrisker/patch-1

## 3.1.0 / 2016-03-05

* 1 minor feature:
  * Add 'import' directive to config file. Fixes #916

* 5 bug fixes:
  * Add 'fetch' to options. Fixes #913
  * Fix jruby daemonization. Fixes #918
  * Recreate the proper args manually. Fixes #910
  * Require 'time' to get iso8601. Fixes #914

## 3.0.2 / 2016-02-26

* 5 bug fixes:

  * Fix 'undefined local variable or method `pid` for #<Puma::ControlCLI:0x007f185fcef968>' when execute pumactl with `--pid` option.
  * Fix 'undefined method `windows?` for Puma:Module' when execute pumactl.
  * Harden tmp_restart against errors related to the restart file
  * Make `plugin :tmp_restart` behavior correct in Windows.
  * fix uninitialized constant Puma::ControlCLI::StateFile

* 3 PRs merged:

  * Merge pull request #901 from mitto/fix-pumactl-uninitialized-constant-statefile
  * Merge pull request #902 from corrupt952/fix_undefined_method_and_variable_when_execute_pumactl
  * Merge pull request #905 from Eric-Guo/master

## 3.0.1 / 2016-02-25

* 1 bug fix:

  * Removed the experimental support for async.callback as it broke
    websockets entirely. Seems no server has both hijack and async.callback
    and thus faye is totally confused what to do and doesn't work.

## 3.0.0 / 2016-02-25

* 2 major changes:

  * Ruby pre-2.0 is no longer supported. We'll do our best to not add
    features that break those rubies but will no longer be testing
    with them.
  * Don't log requests by default. Fixes #852

* 2 major features:

  * Plugin support! Plugins can interact with configuration as well
    as provide augment server functionality!
  * Experimental env['async.callback'] support

* 4 minor features:

  * Listen to unix socket with provided backlog if any
  * Improves the clustered stats to report worker stats
  * Pass the env to the lowlevel_error handler. Fixes #854
  * Treat path-like hosts as unix sockets. Fixes #824

* 5 bug fixes:

  * Clean thread locals when using keepalive. Fixes #823
  * Cleanup compiler warnings. Fixes #815
  * Expose closed? for use by the reactor. Fixes #835
  * Move signal handlers to separate method to prevent space leak. Fixes #798
  * Signal not full on worker exit #876

* 5 doc fixes:

  * Update README.md with various grammar fixes
  * Use newest version of Minitest
  * Add directory configuration docs, fix typo [ci skip]
  * Remove old COPYING notice. Fixes #849

* 10 merged PRs:

  * Merge pull request #871 from deepj/travis
  * Merge pull request #874 from wallclockbuilder/master
  * Merge pull request #883 from dadah89/igor/trim_only_worker
  * Merge pull request #884 from uistudio/async-callback
  * Merge pull request #888 from mlarraz/tick_minitest
  * Merge pull request #890 from todd/directory_docs
  * Merge pull request #891 from ctaintor/improve_clustered_status
  * Merge pull request #893 from spastorino/add_missing_require
  * Merge pull request #897 from zendesk/master
  * Merge pull request #899 from kch/kch-readme-fixes

## 2.16.0 / 2016-01-27

* 7 minor features:

  * Add 'set_remote_address' config option
  * Allow to run puma in silent mode
  * Expose cli options in DSL
  * Support passing JRuby keystore info in ssl_bind DSL
  * Allow umask for unix:/// style control urls
  * Expose `old_worker_count` in stats url
  * Support TLS client auth (verify_mode) in jruby

* 7 bug fixes:

  * Don't persist before_fork hook in state file
  * Reload bundler before pulling in rack. Fixes #859
  * Remove NEWRELIC_DISPATCHER env variable
  * Cleanup C code
  * Use Timeout.timeout instead of Object.timeout
  * Make phased restarts faster
  * Ignore the case of certain headers, because HTTP

* 1 doc changes:

  * Test against the latest Ruby 2.1, 2.2, 2.3, head and JRuby 9.0.4.0 on Travis

* 12 merged PRs
  * Merge pull request #822 from kwugirl/remove_NEWRELIC_DISPATCHER
  * Merge pull request #833 from joemiller/jruby-client-tls-auth
  * Merge pull request #837 from YuriSolovyov/ssl-keystore-jruby
  * Merge pull request #839 from mezuka/master
  * Merge pull request #845 from deepj/timeout-deprecation
  * Merge pull request #846 from sriedel/strip_before_fork
  * Merge pull request #850 from deepj/travis
  * Merge pull request #853 from Jeffrey6052/patch-1
  * Merge pull request #857 from zendesk/faster_phased_restarts
  * Merge pull request #858 from mlarraz/fix_some_warnings
  * Merge pull request #860 from zendesk/expose_old_worker_count
  * Merge pull request #861 from zendesk/allow_control_url_umask

## 2.15.3 / 2015-11-07

* 1 bug fix:

  * Fix JRuby parser

## 2.15.2 / 2015-11-06

* 2 bug fixes:
  * ext/puma_http11: handle duplicate headers as per RFC
  * Only set ctx.ca iff there is a params['ca'] to set with.

* 2 PRs merged:
  * Merge pull request #818 from unleashed/support-duplicate-headers
  * Merge pull request #819 from VictorLowther/fix-ca-and-verify_null-exception

## 2.15.1 / 2015-11-06

* 1 bug fix:

  * Allow older openssl versions

## 2.15.0 / 2015-11-06

* 6 minor features:
  * Allow setting ca without setting a verify mode
  * Make jungle for init.d support rbenv
  * Use SSL_CTX_use_certificate_chain_file for full chain
  * cluster: add worker_boot_timeout option
  * configuration: allow empty tags to mean no tag desired
  * puma/cli: support specifying STD{OUT,ERR} redirections and append mode

* 5 bug fixes:
  * Disable SSL Compression
  * Fix bug setting worker_directory when using a symlink directory
  * Fix error message in DSL that was slightly inaccurate
  * Pumactl: set correct process name. Fixes #563
  * thread_pool: fix race condition when shutting down workers

* 10 doc fixes:
  * Add before_fork explanation in Readme.md
  * Correct spelling in DEPLOYMENT.md
  * Correct spelling in docs/nginx.md
  * Fix spelling errors.
  * Fix typo in deployment description
  * Fix typos (it's -> its) in events.rb and server.rb
  * fixing for typo mentioned in #803
  * Spelling correction for README
  * thread_pool: fix typos in comment
  * More explicit docs for worker_timeout

* 18 PRs merged:
  * Merge pull request #768 from nathansamson/patch-1
  * Merge pull request #773 from rossta/spelling_corrections
  * Merge pull request #774 from snow/master
  * Merge pull request #781 from sunsations/fix-typo
  * Merge pull request #791 from unleashed/allow_empty_tags
  * Merge pull request #793 from robdimarco/fix-working-directory-symlink-bug
  * Merge pull request #794 from peterkeen/patch-1
  * Merge pull request #795 from unleashed/redirects-from-cmdline
  * Merge pull request #796 from cschneid/fix_dsl_message
  * Merge pull request #799 from annafw/master
  * Merge pull request #800 from liamseanbrady/fix_typo
  * Merge pull request #801 from scottjg/ssl-chain-file
  * Merge pull request #802 from scottjg/ssl-crimes
  * Merge pull request #804 from burningTyger/patch-2
  * Merge pull request #809 from unleashed/threadpool-fix-race-in-shutdown
  * Merge pull request #810 from vlmonk/fix-pumactl-restart-bug
  * Merge pull request #814 from schneems/schneems/worker_timeout-docs
  * Merge pull request #817 from unleashed/worker-boot-timeout

## 2.14.0 / 2015-09-18

* 1 minor feature:
  * Make building with SSL support optional

* 1 bug fix:
  * Use Rack::Builder if available. Fixes #735

## 2.13.4 / 2015-08-16

* 1 bug fix:
  * Use the environment possible set by the config early and from
    the config file later (if set).

## 2.13.3 / 2015-08-15

Seriously, I need to revamp config with tests.

* 1 bug fix:
  * Fix preserving options before cleaning for state. Fixes #769

## 2.13.2 / 2015-08-15

The "clearly I don't have enough tests for the config" release.

* 1 bug fix:
  * Fix another place binds wasn't initialized. Fixes #767

## 2.13.1 / 2015-08-15

* 2 bug fixes:
  * Fix binds being masked in config files. Fixes #765
  * Use options from the config file properly in pumactl. Fixes #764

## 2.13.0 / 2015-08-14

* 1 minor feature:
  * Add before_fork hooks option.

* 3 bug fixes:
  * Check for OPENSSL_NO_ECDH before using ECDH
  * Eliminate logging overhead from JRuby SSL
  * Prefer cli options over config file ones. Fixes #669

* 1 deprecation:
  * Add deprecation warning to capistrano.rb. Fixes #673

* 4 PRs merged:
  * Merge pull request #668 from kcollignon/patch-1
  * Merge pull request #754 from nathansamson/before_boot
  * Merge pull request #759 from BenV/fix-centos6-build
  * Merge pull request #761 from looker/no-log

## 2.12.3 / 2015-08-03

* 8 minor bugs fixed:
  * Fix Capistrano 'uninitialized constant Puma' error.
  * Fix some ancient and incorrect error handling code
  * Fix uninitialized constant error
  * Remove toplevel rack interspection, require rack on load instead
  * Skip empty parts when chunking
  * Switch from inject to each in config_ru_binds iteration
  * Wrap SSLv3 spec in version guard.
  * ruby 1.8.7 compatibility patches

* 4 PRs merged:
  * Merge pull request #742 from deivid-rodriguez/fix_missing_require
  * Merge pull request #743 from matthewd/skip-empty-chunks
  * Merge pull request #749 from huacnlee/fix-cap-uninitialized-puma-error
  * Merge pull request #751 from costi/compat_1_8_7

* 1 test fix:
  * Add 1.8.7, rbx-1 (allow failures) to Travis.

## 2.12.2 / 2015-07-17

* 2 bug fix:
  * Pull over and use Rack::URLMap. Fixes #741
  * Stub out peercert on JRuby for now. Fixes #739

## 2.12.1 / 2015-07-16

* 2 bug fixes:
  * Use a constant format. Fixes #737
  * Use strerror for Windows sake. Fixes #733

* 1 doc change:
  * typo fix: occured -> occurred

* 1 PR merged:
  * Merge pull request #736 from paulanunda/paulanunda/typo-fix

## 2.12.0 / 2015-07-14

* 13 bug fixes:
  * Add thread reaping to thread pool
  * Do not automatically use chunked responses when hijacked
  * Do not suppress Content-Length on partial hijack
  * Don't allow any exceptions to terminate a thread
  * Handle ENOTCONN client disconnects when setting REMOTE_ADDR
  * Handle very early exit of cluster mode. Fixes #722
  * Install rack when running tests on travis to use rack/lint
  * Make puma -v and -h return success exit code
  * Make pumactl load config/puma.rb by default
  * Pass options from pumactl properly when pruning. Fixes #694
  * Remove rack dependency. Fixes #705
  * Remove the default Content-Type: text/plain
  * Add Client Side Certificate Auth

* 8 doc/test changes:
  * Added example sourcing of environment vars
  * Added tests for bind configuration on rackup file
  * Fix example config text
  * Update DEPLOYMENT.md
  * Update Readme with example of custom error handler
  * ci: Improve Travis settings
  * ci: Start running tests against JRuby 9k on Travis
  * ci: Convert to container infrastructure for travisci

* 2 ops changes:
  * Check for system-wide rbenv
  * capistrano: Add additional env when start rails

* 16 PRs merged:
  * Merge pull request #686 from jjb/patch-2
  * Merge pull request #693 from rob-murray/update-example-config
  * Merge pull request #697 from spk/tests-bind-on-rackup-file
  * Merge pull request #699 from deees/fix/require_rack_builder
  * Merge pull request #701 from deepj/master
  * Merge pull request #702 from Jimdo/thread-reaping
  * Merge pull request #703 from deepj/travis
  * Merge pull request #704 from grega/master
  * Merge pull request #709 from lian/master
  * Merge pull request #711 from julik/master
  * Merge pull request #712 from yakara-ltd/pumactl-default-config
  * Merge pull request #715 from RobotJiang/master
  * Merge pull request #725 from rwz/master
  * Merge pull request #726 from strenuus/handle-client-disconnect
  * Merge pull request #729 from allaire/patch-1
  * Merge pull request #730 from iamjarvo/container-infrastructure

## 2.11.3 / 2015-05-18

* 5 bug fixes:
  * Be sure to unlink tempfiles after a request. Fixes #690
  * Coerce the key to a string before checking. (thar be symbols). Fixes #684
  * Fix hang on bad SSL handshake
  * Remove `enable_SSLv3` support from JRuby

* 1 PR merged:
  * Merge pull request #698 from looker/hang-handshake

## 2.11.2 / 2015-04-11

* 2 minor features:
  * Add `on_worker_fork` hook, which allows to mimic Unicorn's behavior
  * Add shutdown_debug config option

* 4 bug fixes:
  * Fix the Config constants not being available in the DSL. Fixes #683
  * Ignore multiple port declarations
  * Proper 'Connection' header handling compatible with HTTP 1.[01] protocols
  * Use "Puma" instead of "puma" to reporting to New Relic

* 1 doc fixes:
  * Add Gitter badge.

* 6 PRs merged:
  * Merge pull request #657 from schneems/schneems/puma-once-port
  * Merge pull request #658 from Tomohiro/newrelic-dispatcher-default-update
  * Merge pull request #662 from basecrm/connection-compatibility
  * Merge pull request #664 from fxposter/on-worker-fork
  * Merge pull request #667 from JuanitoFatas/doc/gemspec
  * Merge pull request #672 from chulkilee/refactor

## 2.11.1 / 2015-02-11

* 2 bug fixes:
  * Avoid crash in strange restart conditions
  * Inject the GEM_HOME that bundler into puma-wild's env. Fixes #653

* 2 PRs merged:
  * Merge pull request #644 from bpaquet/master
  * Merge pull request #646 from mkonecny/master

## 2.11.0 / 2015-01-20

* 9 bug fixes:
  * Add mode as an additional bind option to unix sockets. Fixes #630
  * Advertise HTTPS properly after a hot restart
  * Don't write lowlevel_error_handler to state
  * Fix phased restart with stuck requests
  * Handle spaces in the path properly. Fixes #622
  * Set a default REMOTE_ADDR to avoid using peeraddr on unix sockets. Fixes #583
  * Skip device number checking on jruby. Fixes #586
  * Update extconf.rb to compile correctly on OS X
  * redirect io right after daemonizing so startup errors are shown. Fixes #359

* 6 minor features:
  * Add a configuration option that prevents puma from queueing requests.
  * Add reload_worker_directory
  * Add the ability to pass environment variables to the init script (for Jungle).
  * Add the proctitle tag to the worker. Fixes #633
  * Infer a proctitle tag based on the directory
  * Update lowlevel error message to be more meaningful.

* 10 PRs merged:
  * Merge pull request #478 from rubencaro/master
  * Merge pull request #610 from kwilczynski/master
  * Merge pull request #611 from jasonl/better-lowlevel-message
  * Merge pull request #616 from jc00ke/master
  * Merge pull request #623 from raldred/patch-1
  * Merge pull request #628 from rdpoor/master
  * Merge pull request #634 from deepj/master
  * Merge pull request #637 from raskhadafi/patch-1
  * Merge pull request #639 from ebeigarts/fix-phased-restarts
  * Merge pull request #640 from codehotter/issue-612-dependent-requests-deadlock

## 2.10.2 / 2014-11-26

* 1 bug fix:
  * Conditionalize thread local cleaning, fixes perf degradation fix
    The code to clean out all Thread locals adds pretty significant
    overhead to a each request, so it has to be turned on explicitly
    if a user needs it.

## 2.10.1 / 2014-11-24

* 1 bug fix:
  * Load the app after daemonizing because the app might start threads.

  This change means errors loading the app are now reported only in the redirected
  stdout/stderr.

  If you're app has problems starting up, start it without daemon mode initially
  to test.

## 2.10.0 / 2014-11-23

* 3 minor features:
  * Added on_worker_shutdown hook mechanism
  * Allow binding to ipv6 addresses for ssl URIs
  * Warn about any threads started during app preload

* 5 bug fixes:
  * Clean out a threads local data before doing work
  * Disable SSLv3. Fixes #591
  * First change the directory to use the correct Gemfile.
  * Only use config.ru binds if specified. Fixes #606
  * Strongish cipher suite with FS support for some browsers

* 2 doc changes:
  * Change umask examples to more permissive values
  * fix typo in README.md

* 9 Merged PRs:
  * Merge pull request #560 from raskhadafi/prune_bundler-bug
  * Merge pull request #566 from sheltond/master
  * Merge pull request #593 from andruby/patch-1
  * Merge pull request #594 from hassox/thread-cleanliness
  * Merge pull request #596 from burningTyger/patch-1
  * Merge pull request #601 from sorentwo/friendly-umask
  * Merge pull request #602 from 1334/patch-1
  * Merge pull request #608 from Gu1/master
  * Merge remote-tracking branch 'origin/pr/538'

## 2.9.2 / 2014-10-25

* 8 bug fixes:
  * Fix puma-wild handling a restart properly. Fixes #550
  * JRuby SSL POODLE update
  * Keep deprecated features warnings
  * Log the current time when Puma shuts down.
  * Fix cross-platform extension library detection
  * Use the correct Windows names for OpenSSL.
  * Better error logging during startup
  * Fixing sexist error messages

* 6 PRs merged:
  * Merge pull request #549 from bsnape/log-shutdown-time
  * Merge pull request #553 from lowjoel/master
  * Merge pull request #568 from mariuz/patch-1
  * Merge pull request #578 from danielbuechele/patch-1
  * Merge pull request #581 from alexch/slightly-better-logging
  * Merge pull request #590 from looker/jruby_disable_sslv3

## 2.9.1 / 2014-09-05

* 4 bug fixes:
  * Cleanup the SSL related structures properly, fixes memory leak
  * Fix thread spawning edge case.
  * Force a worker check after a worker boots, don't wait 5sec. Fixes #574
  * Implement SIGHUP for logs reopening

* 2 PRs merged:
  * Merge pull request #561 from theoldreader/sighup
  * Merge pull request #570 from havenwood/spawn-thread-edge-case

## 2.9.0 / 2014-07-12

* 1 minor feature:
  * Add SSL support for JRuby

* 3 bug fixes:
  * Typo BUNDLER_GEMFILE -> BUNDLE_GEMFILE
  * Use fast_write because we can't trust syswrite
  * pumactl - do not modify original ARGV

* 4 doc fixes:
  * BSD-3-Clause over BSD to avoid confusion
  * Deploy doc: clarification of the GIL
  * Fix typo in DEPLOYMENT.md
  * Update README.md

* 6 PRs merged:
  * Merge pull request #520 from misfo/patch-2
  * Merge pull request #530 from looker/jruby-ssl
  * Merge pull request #537 from vlmonk/patch-1
  * Merge pull request #540 from allaire/patch-1
  * Merge pull request #544 from chulkilee/bsd-3-clause
  * Merge pull request #551 from jcxplorer/patch-1

## 2.8.2 / 2014-04-12

* 4 bug fixes:
  * During upgrade, change directory in main process instead of workers.
  * Close the client properly on error
  * Capistrano: fallback from phased restart to start when not started
  * Allow tag option in conf file

* 4 doc fixes:
  * Fix Puma daemon service README typo
  * `preload_app!` instead of `preload_app`
  * add preload_app and prune_bundler to example config
  * allow changing of worker_timeout in config file

* 11 PRs merged:
  * Merge pull request #487 from ckuttruff/master
  * Merge pull request #492 from ckuttruff/master
  * Merge pull request #493 from alepore/config_tag
  * Merge pull request #503 from mariuz/patch-1
  * Merge pull request #505 from sammcj/patch-1
  * Merge pull request #506 from FlavourSys/config_worker_timeout
  * Merge pull request #510 from momer/rescue-block-handle-servers-fix
  * Merge pull request #511 from macool/patch-1
  * Merge pull request #514 from edogawaconan/refactor_env
  * Merge pull request #517 from misfo/patch-1
  * Merge pull request #518 from LongMan/master

## 2.8.1 / 2014-03-06

* 1 bug fixes:
  * Run puma-wild with proper deps for prune_bundler

* 2 doc changes:
  * Described the configuration file finding behavior added in 2.8.0 and how to disable it.
  * Start the deployment doc

* 6 PRs merged:
  * Merge pull request #471 from arthurnn/fix_test
  * Merge pull request #485 from joneslee85/patch-9
  * Merge pull request #486 from joshwlewis/patch-1
  * Merge pull request #490 from tobinibot/patch-1
  * Merge pull request #491 from brianknight10/clarify-no-config

## 2.8.0 / 2014-02-28

* 8 minor features:
  * Add ability to autoload a config file. Fixes #438
  * Add ability to detect and terminate hung workers. Fixes #333
  * Add booted_workers to stats response
  * Add config to customize the default error message
  * Add prune_bundler option
  * Add worker indexes, expose them via on_worker_boot. Fixes #440
  * Add pretty process name
  * Show the ruby version in use

* 7 bug fixes:
  * Added 408 status on timeout.
  * Be more hostile with sockets that write block. Fixes #449
  * Expect at_exit to exclusively remove the pidfile. Fixes #444
  * Expose latency and listen backlog via bind query. Fixes #370
  * JRuby raises IOError if the socket is there. Fixes #377
  * Process requests fairly. Fixes #406
  * Rescue SystemCallError as well. Fixes #425

* 4 doc changes:
  * Add 2.1.0 to the matrix
  * Add Code Climate badge to README
  * Create signals.md
  * Set the license to BSD. Fixes #432

* 14 PRs merged:
  * Merge pull request #428 from alexeyfrank/capistrano_default_hooks
  * Merge pull request #429 from namusyaka/revert-const_defined
  * Merge pull request #431 from mrb/master
  * Merge pull request #433 from alepore/process-name
  * Merge pull request #437 from ibrahima/master
  * Merge pull request #446 from sudara/master
  * Merge pull request #451 from pwiebe/status_408
  * Merge pull request #453 from joevandyk/patch-1
  * Merge pull request #470 from arthurnn/fix_458
  * Merge pull request #472 from rubencaro/master
  * Merge pull request #480 from jjb/docs-on-running-test-suite
  * Merge pull request #481 from schneems/master
  * Merge pull request #482 from prathamesh-sonpatki/signals-doc-cleanup
  * Merge pull request #483 from YotpoLtd/master

## 2.7.1 / 2013-12-05

* 1 bug fix:

  * Keep STDOUT/STDERR the right mode. Fixes #422

## 2.7.0 / 2013-12-03

* 1 minor feature:
  * Adding TTIN and TTOU to increment/decrement workers

* N bug fixes:
  * Always use our Process.daemon because it's not busted
  * Add capistrano restart failback to start.
  * Change position of `cd` so that rvm gemset is loaded
  * Clarify some platform specifics
  * Do not close the pipe sockets when retrying
  * Fix String#byteslice for Ruby 1.9.1, 1.9.2
  * Fix compatibility with 1.8.7.
  * Handle IOError closed stream in IO.select
  * Increase the max URI path length to 2048 chars from 1024 chars
  * Upstart jungle use config/puma.rb instead

## 2.6.0 / 2013-09-13

* 2 minor features:
  * Add support for event hooks
  ** Add a hook for state transitions
  * Add phased restart to capistrano recipe.

* 4 bug fixes:
  * Convince workers to stop by SIGKILL after timeout
  * Define RSTRING_NOT_MODIFIED for Rubinius performance
  * Handle BrokenPipe, StandardError and IOError in fat_wrote and break out
  * Return success status to the invoking environment

## 2.5.1 / 2013-08-13

* 2 bug fixes:

  * Keep jruby daemon mode from retrying on a hot restart
  * Extract version from const.rb in gemspec

## 2.5.0 / 2013-08-08

* 2 minor features:
  * Allow configuring pumactl with config.rb
  * make `pumactl restart` start puma if not running

* 6 bug fixes:
  * Autodetect ruby managers and home directory in upstart script
  * Convert header values to string before sending.
  * Correctly report phased-restart availability
  * Fix pidfile creation/deletion race on jruby daemonization
  * Use integers when comparing thread counts
  * Fix typo in using lopez express (raw tcp) mode

* 6 misc changes:
  * Fix typo in phased-restart response
  * Uncomment setuid/setgid by default in upstart
  * Use Puma::Const::PUMA_VERSION in gemspec
  * Update upstart comments to reflect new commandline
  * Remove obsolete pumactl instructions; refer to pumactl for details
  * Make Bundler used puma.gemspec version agnostic

## 2.4.1 / 2013-08-07

* 1 experimental feature:
  * Support raw tcp servers (aka Lopez Express mode)

## 2.4.0 / 2013-07-22

* 5 minor features:
  * Add PUMA_JRUBY_DAEMON_OPTS to get around agent starting twice
  * Add ability to drain accept socket on shutdown
  * Add port to DSL
  * Adds support for using puma config file in capistrano deploys.
  * Make phased_restart fallback to restart if not available

* 10 bug fixes:

  * Be sure to only delete the pid in the master. Fixes #334
  * Call out -C/--config flags
  * Change parser symbol names to avoid clash. Fixes #179
  * Convert thread pool sizes to integers
  * Detect when the jruby daemon child doesn't start properly
  * Fix typo in CLI help
  * Improve the logging output when hijack is used. Fixes #332
  * Remove unnecessary thread pool size conversions
  * Setup :worker_boot as an Array. Fixes #317
  * Use 127.0.0.1 as REMOTE_ADDR of unix client. Fixes #309


## 2.3.2 / 2013-07-08

* 1 bug fix:

  * Move starting control server to after daemonization.

## 2.3.1 / 2013-07-06

* 2 bug fixes:

  * Include the right files in the Manifest.
  * Disable inheriting connections on restart on windows. Fixes #166

* 1 doc change:
  * Better document some platform constraints

## 2.3.0 / 2013-07-05

* 1 major bug fix:

  * Stabilize control server, add support in cluster mode

* 5 minor bug fixes:

  * Add ability to cleanup stale unix sockets
  * Check status data better. Fixes #292
  * Convert raw IO errors to ConnectionError. Fixes #274
  * Fix sending Content-Type and Content-Length for no body status. Fixes #304
  * Pass state path through to `pumactl start`. Fixes #287

* 2 internal changes:

  * Refactored modes into seperate classes that CLI uses
  * Changed CLI to take an Events object instead of stdout/stderr (API change)

## 2.2.2 / 2013-07-02

* 1 bug fix:

  * Fix restart_command in the config

## 2.2.1 / 2013-07-02

* 1 minor feature:

  * Introduce preload flag

* 1 bug fix:

  * Pass custom restart command in JRuby

## 2.2.0 / 2013-07-01

* 1 major feature:

  * Add ability to preload rack app

* 2 minor bugfixes:

  * Don't leak info when not in development. Fixes #256
  * Load the app, then bind the ports

## 2.1.1 / 2013-06-20

* 2 minor bug fixes:

  * Fix daemonization on jruby
  * Load the application before daemonizing. Fixes #285

## 2.1.0 / 2013-06-18

* 3 minor features:
  * Allow listening socket to be configured via Capistrano variable
  * Output results from 'stat's command when using pumactl
  * Support systemd socket activation

* 15 bug fixes:
  * Deal with pipes closing while stopping. Fixes #270
  * Error out early if there is no app configured
  * Handle ConnectionError rather than the lowlevel exceptions
  * tune with `-C` config file and `on_worker_boot`
  * use `-w`
  * Fixed some typos in upstart scripts
  * Make sure to use bytesize instead of size (MiniSSL write)
  * Fix an error in puma-manager.conf
  * fix: stop leaking sockets on restart (affects ruby 1.9.3 or before)
  * Ignore errors on the cross-thread pipe. Fixes #246
  * Ignore errors while uncorking the socket (it might already be closed)
  * Ignore the body on a HEAD request. Fixes #278
  * Handle all engine data when possible. Fixes #251.
  * Handle all read exceptions properly. Fixes #252
  * Handle errors from the server better

* 3 doc changes:
  * Add note about on_worker_boot hook
  * Add some documentation for Clustered mode
  * Added quotes to /etc/puma.conf

## 2.0.1 / 2013-04-30

* 1 bug fix:

  * Fix not starting on JRuby properly

## 2.0.0 / 2013-04-29

RailsConf 2013 edition!

* 2 doc changes:
  * Start with rackup -s Puma, NOT rackup -s puma.
  * Minor doc fixes in the README.md, Capistrano section

* 2 bug fixes:
  * Fix reading RACK_ENV properly. Fixes #234
  * Make cap recipe handle tmp/sockets; fixes #228

* 3 minor changes:
  * Fix capistrano recipe
  * Fix stdout/stderr logs to sync outputs
  * allow binding to IPv6 addresses

## 2.0.0.b7 / 2013-03-18

* 5 minor enhancements:

  * Add -q option for :start
  * Add -V, --version
  * Add default Rack handler helper
  * Upstart support
  * Set worker directory from configuration file

* 12 bug fixes:

  * Close the binder in the right place. Fixes #192
  * Handle early term in workers. Fixes #206
  * Make sure that the default port is 80 when the request doesn't include HTTP_X_FORWARDED_PROTO.
  * Prevent Errno::EBADF errors on restart when running ruby 2.0
  * Record the proper @master_pid
  * Respect the header HTTP_X_FORWARDED_PROTO when the host doesn't include a port number.
  * Retry EAGAIN/EWOULDBLOCK during syswrite
  * Run exec properly to restart. Fixes #154
  * Set Rack run_once to false
  * Syncronize all access to @timeouts. Fixes #208
  * Write out the state post-daemonize. Fixes #189
  * Prevent crash when all workers are gone

## 2.0.0.b6 / 2013-02-06

* 2 minor enhancements:

  * Add hook for running when a worker boots
  * Advertise the Configuration object for apps to use.

* 1 bug fix:

  * Change directory in working during upgrade. Fixes #185

## 2.0.0.b5 / 2013-02-05

* 2 major features:
  * Add phased worker upgrade
  * Add support for the rack hijack protocol

* 2 minor features:
  * Add -R to specify the restart command
  * Add config file option to specify the restart command

* 5 bug fixes:
  * Cleanup pipes properly. Fixes #182
  * Daemonize earlier so that we don't lose app threads. Fixes #183
  * Drain the notification pipe. Fixes #176, thanks @cryo28
  * Move write_pid to after we daemonize. Fixes #180
  * Redirect IO properly and emit message for checkpointing

## 2.0.0.b4 / 2012-12-12

* 4 bug fixes:
  * Properly check #syswrite's value for variable sized buffers. Fixes #170
  * Shutdown status server properly
  * Handle char vs byte and mixing syswrite with write properly
  * made MiniSSL validate key/cert file existence

## 2.0.0.b3 / 2012-11-22

* 1 bug fix:
  * Package right files in gem

## 2.0.0.b2 / 2012-11-18
* 5 minor feature:
  * Now Puma is bundled with an capistrano recipe. Just require
     'puma/capistrano' in you deploy.rb
  * Only inject CommonLogger in development mode
  * Add -p option to pumactl
  * Add ability to use pumactl to start a server
  * Add options to daemonize puma

* 7 bug fixes:
  * Reset the IOBuffer properly. Fixes #148
  * Shutdown gracefully on JRuby with Ctrl-C
  * Various methods to get newrelic to start. Fixes #128
  * fixing syntax error at capistrano recipe
  * Force ECONNRESET when read returns nil
  * Be sure to empty the drain the todo before shutting down. Fixes #155
  * allow for alternate locations for status app

## 2.0.0.b1 / 2012-09-11

* 1 major feature:
  * Optional worker process mode (-w) to allow for process scaling in
    addition to thread scaling

* 1 bug fix:
  * Introduce Puma::MiniSSL to be able to properly control doing
    nonblocking SSL

NOTE: SSL support in JRuby is not supported at present. Support will
be added back in a future date when a java Puma::MiniSSL is added.

## 1.6.3 / 2012-09-04

* 1 bug fix:
  * Close sockets waiting in the reactor when a hot restart is performed
    so that browsers reconnect on the next request

## 1.6.2 / 2012-08-27

* 1 bug fix:
  * Rescue StandardError instead of IOError to handle SystemCallErrors
    as well as other application exceptions inside the reactor.

## 1.6.1 / 2012-07-23

* 1 packaging bug fixed:
  * Include missing files

## 1.6.0 / 2012-07-23

* 1 major bug fix:
  * Prevent slow clients from starving the server by introducing a
    dedicated IO reactor thread. Credit for reporting goes to @meh.

## 1.5.0 / 2012-07-19

* 7 contributors to this release:
  * Christian Mayer
  * Darío Javier Cravero
  * Dirkjan Bussink
  * Gianluca Padovani
  * Santiago Pastorino
  * Thibault Jouan
  * tomykaira

* 6 bug fixes:
  * Define RSTRING_NOT_MODIFIED for Rubinius
  * Convert status to integer. Fixes #123
  * Delete pidfile when stopping the server
  * Allow compilation with -Werror=format-security option
  * Fix wrong HTTP version for a HTTP/1.0 request
  * Use String#bytesize instead of String#length

* 3 minor features:
  * Added support for setting RACK_ENV via the CLI, config file, and rack app
  * Allow Server#run to run sync. Fixes #111
  * Puma can now run on windows

## 1.4.0 / 2012-06-04

* 1 bug fix:
  * SCRIPT_NAME should be passed from env to allow mounting apps

* 1 experimental feature:
  * Add puma.socket key for direct socket access

## 1.3.1 / 2012-05-15

* 2 bug fixes:
  * use #bytesize instead of #length for Content-Length header
  * Use StringIO properly. Fixes #98

## 1.3.0 / 2012-05-08

* 2 minor features:
  * Return valid Rack responses (passes Lint) from status server
  * Add -I option to specify $LOAD_PATH directories

* 4 bug fixes:
  * Don't join the server thread inside the signal handle. Fixes #94
  * Make NullIO#read mimic IO#read
  * Only stop the status server if it's started. Fixes #84
  * Set RACK_ENV early in cli also. Fixes #78

* 1 new contributor:
  * Jesse Cooke

## 1.2.2 / 2012-04-28

* 4 bug fixes:

  * Report a lowlevel error to stderr
  * Set a fallback SERVER_NAME and SERVER_PORT
  * Keep the encoding of the body correct. Fixes #79
  * show error.to_s along with backtrace for low-level error

## 1.2.1 / 2012-04-11

 1 bug fix:

   * Fix rack.url_scheme for SSL servers. Fixes #65

## 1.2.0 / 2012-04-11

 1 major feature:

   * When possible, the internal restart does a "hot restart" meaning
     the server sockets remains open, so no connections are lost.

 1 minor feature:

    * More helpful fallback error message

 6 bug fixes:

    * Pass the proper args to unknown_error. Fixes #54, #58
    * Stop the control server before restarting. Fixes #61
    * Fix reporting https only on a true SSL connection
    * Set the default content type to 'text/plain'. Fixes #63
    * Use REUSEADDR. Fixes #60
    * Shutdown gracefully on SIGTERM. Fixes #53

 2 new contributors:

   * Seamus Abshere
   * Steve Richert

## 1.1.1 / 2012-03-30

 1 bugfix:

   * Include puma/compat.rb in the gem (oops!)

## 1.1.0 / 2012-03-30

 1 bugfix:

   * Make sure that the unix socket has the perms 0777 by default

 1 minor feature:

   * Add umask param to the unix:// bind to set the umask

## 1.0.0 / 2012-03-29

* Released!

## Ignore - this is for maintainers to copy-paste during release
## Master

* Features
  * Your feature goes here (#Github Number)

* Bugfixes
  * Your bugfix goes here (#Github Number)<|MERGE_RESOLUTION|>--- conflicted
+++ resolved
@@ -1,11 +1,3 @@
-<<<<<<< HEAD
-=======
-### Master
-* Bugfixes
-  * Resolve issue with threadpool waiting counter decrement when thread is killed
-  * Fix filehandle leak in MiniSSL (#2299)
-
->>>>>>> 83043381
 ## 5.0.0
 
 * Features
@@ -66,6 +58,7 @@
   * Fix recursive `prune_bundler` (#2319).
   * Ensure that TCP_CORK is usable
   * Fix corner case when request body is chunked (#2326)
+  * Fix filehandle leak in MiniSSL (#2299)
 
 * Refactor
   * Remove unused loader argument from Plugin initializer (#2095)
