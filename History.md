## Master

* Features
  * Add pumactl `thread-backtraces` command to print thread backtraces (#2053)
  * Configuration: `environment` is read from `RAILS_ENV`, if `RACK_ENV` can't be found (#2022)
  * Do not set user_config to quiet by default to allow for file config (#2074)
  * `GC.compact` is called before fork if available (#2093)
  * Add `requests_count` to workers stats. (#2106)
<<<<<<< HEAD
  * Increases maximum URI path length from 2048 to 8196 bytes (#2167)

* Deprecations, Removals and Breaking API Changes
  * `Puma.stats` now returns a Hash instead of a JSON string (#2086)
  * `--control` has been removed. Use `--control-url` (#1487)
  * `worker_directory` has been removed. Use `directory`.
  * `tcp_mode` has been removed without replacement. (#2169)
  * Daemonization has been removed without replacement. (#2170)
  * Changed #connected_port to #connected_ports (#2076)
=======
  * Add `fork_worker` option and `refork` command for improved copy-on-write performance (#2099)
>>>>>>> 53839f96

* Bugfixes
  * Windows update extconf.rb for use with ssp and varied Ruby/MSYS2 combinations (#2069)
  * Ensure control server Unix socket is closed on shutdown (#2112)
  * Preserve `BUNDLE_GEMFILE` env var when using `prune_bundler` (#1893)
  * Send 408 request timeout even when queue requests is disabled (#2119)
  * Rescue IO::WaitReadable instead of EAGAIN for blocking read (#2121)
  * Ensure `BUNDLE_GEMFILE` is unspecified in workers if unspecified in master when using `prune_bundler` (#2154)
  * Rescue and log exceptions in hooks defined by users (on_worker_boot, after_worker_fork etc) (#1551)
  
* Refactor
  * Remove unused loader argument from Plugin initializer (#2095)
  * Simplify `Configuration.random_token` and remove insecure fallback (#2102)
  * Simplify `Runner#start_control` URL parsing (#2111)
  * Removed the IOBuffer extension and replaced with Ruby (#1980)
  * Update `Rack::Handler::Puma.run` to use `**options` (#2189)

## 4.3.3 and 3.12.4 / 2020-02-28

* Bugfixes
  * Fix: Fixes a problem where we weren't splitting headers correctly on newlines (#2132)
* Security
  * Fix: Prevent HTTP Response splitting via CR in early hints. CVE-2020-5249.

## 4.3.2 and 3.12.3 / 2020-02-27 (YANKED)

* Security
  * Fix: Prevent HTTP Response splitting via CR/LF in header values. CVE-2020-5247.

## 4.3.1 and 3.12.2 / 2019-12-05

* Security
  * Fix: a poorly-behaved client could use keepalive requests to monopolize Puma's reactor and create a denial of service attack. CVE-2019-16770.

## 4.3.0 / 2019-11-07

* Features
  * Strip whitespace at end of HTTP headers (#2010)
  * Optimize HTTP parser for JRuby (#2012)
  * Add SSL support for the control app and cli (#2046, #2052)

* Bugfixes
  * Fix Errno::EINVAL when SSL is enabled and browser rejects cert (#1564)
  * Fix pumactl defaulting puma to development if an environment was not specified (#2035)
  * Fix closing file stream when reading pid from pidfile (#2048)
  * Fix a typo in configuration option `--extra_runtime_dependencies` (#2050)

## 4.2.1 / 2019-10-07

* 3 bugfixes
  * Fix socket activation of systemd (pre-existing) unix binder files (#1842, #1988)
  * Deal with multiple calls to bind correctly (#1986, #1994, #2006)
  * Accepts symbols for `verify_mode` (#1222)

## 4.2.0 / 2019-09-23

* 6 features
  * Pumactl has a new -e environment option and reads `config/puma/<environment>.rb` config files (#1885)
  * Semicolons are now allowed in URL paths (MRI only), useful for Angular or Redmine (#1934)
  * Allow extra dependencies to be defined when using prune_bundler (#1105)
  * Puma now reports the correct port when binding to port 0, also reports other listeners when binding to localhost (#1786)
  * Sending SIGINFO to any Puma worker now prints currently active threads and their backtraces (#1320)
  * Puma threads all now have their name set on Ruby 2.3+ (#1968)
* 4 bugfixes
  * Fix some misbehavior with phased restart and externally SIGTERMed workers (#1908, #1952)
  * Fix socket closing on error (#1941)
  * Removed unnecessary SIGINT trap for JRuby that caused some race conditions (#1961)
  * Fix socket files being left around after process stopped (#1970)
* Absolutely thousands of lines of test improvements and fixes thanks to @MSP-Greg

## 4.1.1 / 2019-09-05

* 3 bugfixes
  * Revert our attempt to not dup STDOUT/STDERR (#1946)
  * Fix socket close on error (#1941)
  * Fix workers not shutting down correctly (#1908)

## 4.1.0 / 2019-08-08

* 4 features
  * Add REQUEST_PATH on parse error message (#1831)
  * You can now easily add custom log formatters with the `log_formatter` config option (#1816)
  * Puma.stats now provides process start times (#1844)
  * Add support for disabling TLSv1.1 (#1836)

* 7 bugfixes
  * Fix issue where Puma was creating zombie process entries (#1887)
  * Fix bugs with line-endings and chunked encoding (#1812)
  * RACK_URL_SCHEME is now set correctly in all conditions (#1491)
  * We no longer mutate global STDOUT/STDERR, particularly the sync setting (#1837)
  * SSL read_nonblock no longer blocks (#1857)
  * Swallow connection errors when sending early hints (#1822)
  * Backtrace no longer dumped when invalid pumactl commands are run (#1863)

* 5 other
  * Avoid casting worker_timeout twice (#1838)
  * Removed a call to private that wasn't doing anything (#1882)
  * README, Rakefile, docs and test cleanups (#1848, #1847, #1846, #1853, #1859, #1850, #1866, #1870, #1872, #1833, #1888)
  * Puma.io has proper documentation now (https://puma.io/puma/)
  * Added the Contributor Covenant CoC

* 1 known issue
  * Some users are still experiencing issues surrounding socket activation and Unix sockets (#1842)

## 4.0.1 / 2019-07-11

* 2 bugfixes
  * Fix socket removed after reload - should fix problems with systemd socket activation. (#1829)
  * Add extconf tests for DTLS_method & TLS_server_method, use in minissl.rb. Should fix "undefined symbol: DTLS_method" when compiling against old OpenSSL versions. (#1832)
* 1 other
  * Removed unnecessary RUBY_VERSION checks. (#1827)

## 4.0.0 / 2019-06-25

* 9 features
  * Add support for disabling TLSv1.0 (#1562)
  * Request body read time metric (#1569)
  * Add out_of_band hook (#1648)
  * Re-implement (native) IOBuffer for JRuby (#1691)
  * Min worker timeout (#1716)
  * Add option to suppress SignalException on SIGTERM (#1690)
  * Allow mutual TLS CA to be set using `ssl_bind` DSL (#1689)
  * Reactor now uses nio4r instead of `select` (#1728)
  * Add status to pumactl with pidfile (#1824)

* 10 bugfixes
  * Do not accept new requests on shutdown (#1685, #1808)
  * Fix 3 corner cases when request body is chunked (#1508)
  * Change pid existence check's condition branches (#1650)
  * Don't call .stop on a server that doesn't exist (#1655)
  * Implemented NID_X9_62_prime256v1 (P-256) curve over P-521 (#1671)
  * Fix @notify.close can't modify frozen IOError (RuntimeError) (#1583)
  * Fix Java 8 support (#1773)
  * Fix error `uninitialized constant Puma::Cluster` (#1731)
  * Fix `not_token` being able to be set to true (#1803)
  * Fix "Hang on SIGTERM with ruby 2.6 in clustered mode" ([PR #1741], [#1674], [#1720], [#1730], [#1755])

[PR #1741]: https://github.com/puma/puma/pull/1741
[#1674]: https://github.com/puma/puma/issues/1674
[#1720]: https://github.com/puma/puma/issues/1720
[#1730]: https://github.com/puma/puma/issues/1730
[#1755]: https://github.com/puma/puma/issues/1755

## 3.12.1 / 2019-03-19

* 1 features
  * Internal strings are frozen (#1649)
* 3 bugfixes
  * Fix chunked ending check (#1607)
  * Rack handler should use provided default host (#1700)
  * Better support for detecting runtimes that support `fork` (#1630)

## 3.12.0 / 2018-07-13

* 5 features:
  * You can now specify which SSL ciphers the server should support, default is unchanged (#1478)
  * The setting for Puma's `max_threads` is now in `Puma.stats` (#1604)
  * Pool capacity is now in `Puma.stats` (#1579)
  * Installs restricted to Ruby 2.2+ (#1506)
  * `--control` is now deprecated in favor of `--control-url` (#1487)

* 2 bugfixes:
  * Workers will no longer accept more web requests than they have capacity to process. This prevents an issue where one worker would accept lots of requests while starving other workers (#1563)
  * In a test env puma now emits the stack on an exception (#1557)

## 3.11.4 / 2018-04-12

* 2 features:
  * Manage puma as a service using rc.d (#1529)
  * Server stats are now available from a top level method (#1532)
* 5 bugfixes:
  * Fix parsing CLI options (#1482)
  * Order of stderr and stdout is made before redirecting to a log file (#1511)
  * Init.d fix of `ps -p` to check if pid exists (#1545)
  * Early hints bugfix (#1550)
  * Purge interrupt queue when closing socket fails (#1553)

## 3.11.3 / 2018-03-05

* 3 bugfixes:
  * Add closed? to MiniSSL::Socket for use in reactor (#1510)
  * Handle EOFError at the toplevel of the server threads (#1524) (#1507)
  * Deal with zero sized bodies when using SSL (#1483)

## 3.11.2 / 2018-01-19

* 1 bugfix:
  * Deal with read\_nonblock returning nil early

## 3.11.1 / 2018-01-18

* 1 bugfix:
  * Handle read\_nonblock returning nil when the socket close (#1502)

## 3.11.0 / 2017-11-20

* 2 features:
  * HTTP 103 Early Hints (#1403)
  * 421/451 status codes now have correct status messages attached (#1435)

* 9 bugfixes:
  * Environment config files (/config/puma/<ENV>.rb) load correctly (#1340)
  * Specify windows dependencies correctly (#1434, #1436)
  * puma/events required in test helper (#1418)
  * Correct control CLI's option help text (#1416)
  * Remove a warning for unused variable in mini_ssl (#1409)
  * Correct pumactl docs argument ordering (#1427)
  * Fix an uninitialized variable warning in server.rb (#1430)
  * Fix docs typo/error in Launcher init (#1429)
  * Deal with leading spaces in RUBYOPT (#1455)

* 2 other:
  * Add docs about internals (#1425, #1452)
  * Tons of test fixes from @MSP-Greg (#1439, #1442, #1464)

## 3.10.0 / 2017-08-17

* 3 features:
  * The status server has a new /gc and /gc-status command. (#1384)
  * The persistent and first data timeouts are now configurable (#1111)
  * Implemented RFC 2324 (#1392)

* 12 bugfixes:
  * Not really a Puma bug, but @NickolasVashchenko created a gem to workaround a Ruby bug that some users of Puma may be experiencing. See README for more. (#1347)
  * Fix hangups with SSL and persistent connections. (#1334)
  * Fix Rails double-binding to a port (#1383)
  * Fix incorrect thread names (#1368)
  * Fix issues with /etc/hosts and JRuby where localhost addresses were not correct. (#1318)
  * Fix compatibility with RUBYOPT="--enable-frozen-string-literal" (#1376)
  * Fixed some compiler warnings (#1388)
  * We actually run the integration tests in CI now (#1390)
  * No longer shipping unnecessary directories in the gemfile (#1391)
  * If RUBYOPT is nil, we no longer blow up on restart. (#1385)
  * Correct response to SIGINT (#1377)
  * Proper exit code returned when we receive a TERM signal (#1337)

* 3 refactors:
  * Various test improvements from @grosser
  * Rubocop (#1325)
  * Hoe has been removed (#1395)

* 1 known issue:
  * Socket activation doesn't work in JRuby. Their fault, not ours. (#1367)

## 3.9.1 / 2017-06-03

* 2 bugfixes:
  * Fixed compatibility with older Bundler versions (#1314)
  * Some internal test/development cleanup (#1311, #1313)

## 3.9.0 / 2017-06-01

* 2 features:
  * The ENV is now reset to its original values when Puma restarts via USR1/USR2 (#1260) (MRI only, no JRuby support)
  * Puma will no longer accept more clients than the maximum number of threads. (#1278)

* 9 bugfixes:
  * Reduce information leakage by preventing HTTP parse errors from writing environment hashes to STDERR (#1306)
  * Fix SSL/WebSocket compatibility (#1274)
  * HTTP headers with empty values are no longer omitted from responses. (#1261)
  * Fix a Rack env key which was set to nil. (#1259)
  * peercert has been implemented for JRuby (#1248)
  * Fix port settings when using rails s (#1277, #1290)
  * Fix compat w/LibreSSL (#1285)
  * Fix restarting Puma w/symlinks and a new Gemfile (#1282)
  * Replace Dir.exists? with Dir.exist? (#1294)

* 1 known issue:
  * A bug in MRI 2.2+ can result in IOError: stream closed. See #1206. This issue has existed since at least Puma 3.6, and probably further back.

* 1 refactor:
  * Lots of test fixups from @grosser.

## 3.8.2 / 2017-03-14

* 1 bugfix:
  * Deal with getsockopt with TCP\_INFO failing for sockets that say they're TCP but aren't really. (#1241)

## 3.8.1 / 2017-03-10

* 1 bugfix:
  * Remove method call to method that no longer exists (#1239)

## 3.8.0 / 2017-03-09

* 2 bugfixes:
  * Port from rack handler does not take precedence over config file in Rails 5.1.0.beta2+ and 5.0.1.rc3+ (#1234)
  * The `tmp/restart.txt` plugin no longer restricts the user from running more than one server from the same folder at a time (#1226)

* 1 feature:
  * Closed clients are aborted to save capacity (#1227)

* 1 refactor:
  * Bundler is no longer a dependency from tests (#1213)

## 3.7.1 / 2017-02-20

* 2 bugfixes:
  * Fix typo which blew up MiniSSL (#1182)
  * Stop overriding command-line options with the config file (#1203)

## 3.7.0 / 2017-01-04

* 6 minor features:
  * Allow rack handler to accept ssl host. (#1129)
  * Refactor TTOU processing. TTOU now handles multiple signals at once. (#1165)
  * Pickup any remaining chunk data as the next request.
  * Prevent short term thread churn - increased auto trim default to 30 seconds.
  * Raise error when `stdout` or `stderr` is not writable. (#1175)
  * Add Rack 2.0 support to gemspec. (#1068)

* 5 refactors:
  * Compare host and server name only once per call. (#1091)
  * Minor refactor on Thread pool (#1088)
  * Removed a ton of unused constants, variables and files.
  * Use MRI macros when allocating heap memory
  * Use hooks for on\_booted event. (#1160)

* 14 bugfixes:
  * Add eof? method to NullIO? (#1169)
  * Fix Puma startup in provided init.d script (#1061)
  * Fix default SSL mode back to none. (#1036)
  * Fixed the issue of @listeners getting nil io (#1120)
  * Make `get_dh1024` compatible with OpenSSL v1.1.0 (#1178)
  * More gracefully deal with SSL sessions. Fixes #1002
  * Move puma.rb to just autoloads. Fixes #1063
  * MiniSSL: Provide write as <<. Fixes #1089
  * Prune bundler should inherit fds (#1114)
  * Replace use of Process.getpgid which does not behave as intended on all platforms (#1110)
  * Transfer encoding header should be downcased before comparison (#1135)
  * Use same write log logic for hijacked requests. (#1081)
  * Fix `uninitialized constant Puma::StateFile` (#1138)
  * Fix access priorities of each level in LeveledOptions (#1118)

* 3 others:

  * Lots of tests added/fixed/improved. Switched to Minitest from Test::Unit. Big thanks to @frodsan.
  * Lots of documentation added/improved.
  * Add license indicators to the HTTP extension. (#1075)

## 3.6.2 / 2016-11-22

* 1 bug fix:

  * Revert #1118/Fix access priorities of each level in LeveledOptions. This
    had an unintentional side effect of changing the importance of command line
    options, such as -p.

## 3.6.1 / 2016-11-21

* 8 bug fixes:

  * Fix Puma start in init.d script.
  * Fix default SSL mode back to none. Fixes #1036
  * Fixed the issue of @listeners getting nil io, fix rails restart (#1120)
  * More gracefully deal with SSL sessions. Fixes #1002
  * Prevent short term thread churn.
  * Provide write as <<. Fixes #1089
  * Fix access priorities of each level in LeveledOptions - fixes TTIN.
  * Stub description files updated for init.d.

* 2 new project committers:

  * Nate Berkopec (@nateberkopec)
  * Richard Schneeman (@schneems)

## 3.6.0 / 2016-07-24

* 12 bug fixes:
  * Add ability to detect a shutting down server. Fixes #932
  * Add support for Expect: 100-continue. Fixes #519
  * Check SSLContext better. Fixes #828
  * Clarify behavior of '-t num'. Fixes #984
  * Don't default to VERIFY_PEER. Fixes #1028
  * Don't use ENV['PWD'] on windows. Fixes #1023
  * Enlarge the scope of catching app exceptions. Fixes #1027
  * Execute background hooks after daemonizing. Fixes #925
  * Handle HUP as a stop unless there is IO redirection. Fixes #911
  * Implement chunked request handling. Fixes #620
  * Just rescue exception to return a 500. Fixes #1027
  * Redirect IO in the jruby daemon mode. Fixes #778

## 3.5.2 / 2016-07-20

* 1 bug fix:
  * Don't let persistent_timeout be nil

* 1 PR merged:
  * Merge pull request #1021 from benzrf/patch-1

## 3.5.1 / 2016-07-20

* 1 bug fix:
  * Be sure to only listen on host:port combos once. Fixes #1022

## 3.5.0 / 2016-07-18

* 1 minor features:
  * Allow persistent_timeout to be configured via the dsl.

* 9 bug fixes:
  * Allow a bare % in a query string. Fixes #958
  * Explicitly listen on all localhost addresses. Fixes #782
  * Fix `TCPLogger` log error in tcp cluster mode.
  * Fix puma/puma#968 Cannot bind SSL port due to missing verify_mode option
  * Fix puma/puma#968 Default verify_mode to peer
  * Log any exceptions in ThreadPool. Fixes #1010
  * Silence connection errors in the reactor. Fixes #959
  * Tiny fixes in hook documentation for #840
  * It should not log requests if we want it to be quiet

* 5 doc fixes:
  * Add How to stop Puma on Heroku using plugins to the example directory
  * Provide both hot and phased restart in jungle script
  * Update reference to the instances management script
  * Update default number of threads
  * Fix typo in example config

* 14 PRs merged:
  * Merge pull request #1007 from willnet/patch-1
  * Merge pull request #1014 from jeznet/patch-1
  * Merge pull request #1015 from bf4/patch-1
  * Merge pull request #1017 from jorihardman/configurable_persistent_timeout
  * Merge pull request #954 from jf/master
  * Merge pull request #955 from jf/add-request-info-to-standard-error-rescue
  * Merge pull request #956 from maxkwallace/master
  * Merge pull request #960 from kmayer/kmayer-plugins-heroku-restart
  * Merge pull request #969 from frankwong15/master
  * Merge pull request #970 from willnet/delete-blank-document
  * Merge pull request #974 from rocketjob/feature/name_threads
  * Merge pull request #977 from snow/master
  * Merge pull request #981 from zach-chai/patch-1
  * Merge pull request #993 from scorix/master

## 3.4.0 / 2016-04-07

* 2 minor features:
  * Add ability to force threads to stop on shutdown. Fixes #938
  * Detect and commit seppuku when fork(2) fails. Fixes #529

* 3 unknowns:
  * Ignore errors trying to update the backport tables. Fixes #788
  * Invoke the lowlevel_error in more places to allow for exception tracking. Fixes #894
  * Update the query string when an absolute URI is used. Fixes #937

* 5 doc fixes:
  * Add Process Monitors section to top-level README
  * Better document the hooks. Fixes #840
  * docs/system.md sample config refinements and elaborations
  * Fix typos at couple of places.
  * Cleanup warnings

* 3 PRs merged:
  * Merge pull request #945 from dekellum/systemd-docs-refined
  * Merge pull request #946 from vipulnsward/rm-pid
  * Merge pull request #947 from vipulnsward/housekeeping-typos

## 3.3.0 / 2016-04-05

* 2 minor features:
  * Allow overriding options of Configuration object
  * Rename to inherit_ssl_listener like inherit_tcp|unix

* 2 doc fixes:
  * Add docs/systemd.md (with socket activation sub-section)
  * Document UNIX signals with cluster on README.md

* 3 PRs merged:
  * Merge pull request #936 from prathamesh-sonpatki/allow-overriding-config-options
  * Merge pull request #940 from kyledrake/signalsdoc
  * Merge pull request #942 from dekellum/socket-activate-improve

## 3.2.0 / 2016-03-20

* 1 deprecation removal:
  * Delete capistrano.rb

* 3 bug fixes:
  * Detect gems.rb as well as Gemfile
  * Simplify and fix logic for directory to use when restarting for all phases
  * Speed up phased-restart start

* 2 PRs merged:
  * Merge pull request #927 from jlecour/gemfile_variants
  * Merge pull request #931 from joneslee85/patch-10

## 3.1.1 / 2016-03-17

* 4 bug fixes:
  * Disable USR1 usage on JRuby
  * Fixes #922 - Correctly define file encoding as UTF-8
  * Set a more explicit SERVER_SOFTWARE Rack variable
  * Show RUBY_ENGINE_VERSION if available. Fixes #923

* 3 PRs merged:
  * Merge pull request #912 from tricknotes/fix-allow-failures-in-travis-yml
  * Merge pull request #921 from swrobel/patch-1
  * Merge pull request #924 from tbrisker/patch-1

## 3.1.0 / 2016-03-05

* 1 minor feature:
  * Add 'import' directive to config file. Fixes #916

* 5 bug fixes:
  * Add 'fetch' to options. Fixes #913
  * Fix jruby daemonization. Fixes #918
  * Recreate the proper args manually. Fixes #910
  * Require 'time' to get iso8601. Fixes #914

## 3.0.2 / 2016-02-26

* 5 bug fixes:

  * Fix 'undefined local variable or method `pid` for #<Puma::ControlCLI:0x007f185fcef968>' when execute pumactl with `--pid` option.
  * Fix 'undefined method `windows?` for Puma:Module' when execute pumactl.
  * Harden tmp_restart against errors related to the restart file
  * Make `plugin :tmp_restart` behavior correct in Windows.
  * fix uninitialized constant Puma::ControlCLI::StateFile

* 3 PRs merged:

  * Merge pull request #901 from mitto/fix-pumactl-uninitialized-constant-statefile
  * Merge pull request #902 from corrupt952/fix_undefined_method_and_variable_when_execute_pumactl
  * Merge pull request #905 from Eric-Guo/master

## 3.0.1 / 2016-02-25

* 1 bug fix:

  * Removed the experimental support for async.callback as it broke
    websockets entirely. Seems no server has both hijack and async.callback
    and thus faye is totally confused what to do and doesn't work.

## 3.0.0 / 2016-02-25

* 2 major changes:

  * Ruby pre-2.0 is no longer supported. We'll do our best to not add
    features that break those rubies but will no longer be testing
    with them.
  * Don't log requests by default. Fixes #852

* 2 major features:

  * Plugin support! Plugins can interact with configuration as well
    as provide augment server functionality!
  * Experimental env['async.callback'] support

* 4 minor features:

  * Listen to unix socket with provided backlog if any
  * Improves the clustered stats to report worker stats
  * Pass the env to the lowlevel_error handler. Fixes #854
  * Treat path-like hosts as unix sockets. Fixes #824

* 5 bug fixes:

  * Clean thread locals when using keepalive. Fixes #823
  * Cleanup compiler warnings. Fixes #815
  * Expose closed? for use by the reactor. Fixes #835
  * Move signal handlers to separate method to prevent space leak. Fixes #798
  * Signal not full on worker exit #876

* 5 doc fixes:

  * Update README.md with various grammar fixes
  * Use newest version of Minitest
  * Add directory configuration docs, fix typo [ci skip]
  * Remove old COPYING notice. Fixes #849

* 10 merged PRs:

  * Merge pull request #871 from deepj/travis
  * Merge pull request #874 from wallclockbuilder/master
  * Merge pull request #883 from dadah89/igor/trim_only_worker
  * Merge pull request #884 from uistudio/async-callback
  * Merge pull request #888 from mlarraz/tick_minitest
  * Merge pull request #890 from todd/directory_docs
  * Merge pull request #891 from ctaintor/improve_clustered_status
  * Merge pull request #893 from spastorino/add_missing_require
  * Merge pull request #897 from zendesk/master
  * Merge pull request #899 from kch/kch-readme-fixes

## 2.16.0 / 2016-01-27

* 7 minor features:

  * Add 'set_remote_address' config option
  * Allow to run puma in silent mode
  * Expose cli options in DSL
  * Support passing JRuby keystore info in ssl_bind DSL
  * Allow umask for unix:/// style control urls
  * Expose `old_worker_count` in stats url
  * Support TLS client auth (verify_mode) in jruby

* 7 bug fixes:

  * Don't persist before_fork hook in state file
  * Reload bundler before pulling in rack. Fixes #859
  * Remove NEWRELIC_DISPATCHER env variable
  * Cleanup C code
  * Use Timeout.timeout instead of Object.timeout
  * Make phased restarts faster
  * Ignore the case of certain headers, because HTTP

* 1 doc changes:

  * Test against the latest Ruby 2.1, 2.2, 2.3, head and JRuby 9.0.4.0 on Travis

* 12 merged PRs
  * Merge pull request #822 from kwugirl/remove_NEWRELIC_DISPATCHER
  * Merge pull request #833 from joemiller/jruby-client-tls-auth
  * Merge pull request #837 from YuriSolovyov/ssl-keystore-jruby
  * Merge pull request #839 from mezuka/master
  * Merge pull request #845 from deepj/timeout-deprecation
  * Merge pull request #846 from sriedel/strip_before_fork
  * Merge pull request #850 from deepj/travis
  * Merge pull request #853 from Jeffrey6052/patch-1
  * Merge pull request #857 from zendesk/faster_phased_restarts
  * Merge pull request #858 from mlarraz/fix_some_warnings
  * Merge pull request #860 from zendesk/expose_old_worker_count
  * Merge pull request #861 from zendesk/allow_control_url_umask

## 2.15.3 / 2015-11-07

* 1 bug fix:

  * Fix JRuby parser

## 2.15.2 / 2015-11-06

* 2 bug fixes:
  * ext/puma_http11: handle duplicate headers as per RFC
  * Only set ctx.ca iff there is a params['ca'] to set with.

* 2 PRs merged:
  * Merge pull request #818 from unleashed/support-duplicate-headers
  * Merge pull request #819 from VictorLowther/fix-ca-and-verify_null-exception

## 2.15.1 / 2015-11-06

* 1 bug fix:

  * Allow older openssl versions

## 2.15.0 / 2015-11-06

* 6 minor features:
  * Allow setting ca without setting a verify mode
  * Make jungle for init.d support rbenv
  * Use SSL_CTX_use_certificate_chain_file for full chain
  * cluster: add worker_boot_timeout option
  * configuration: allow empty tags to mean no tag desired
  * puma/cli: support specifying STD{OUT,ERR} redirections and append mode

* 5 bug fixes:
  * Disable SSL Compression
  * Fix bug setting worker_directory when using a symlink directory
  * Fix error message in DSL that was slightly inaccurate
  * Pumactl: set correct process name. Fixes #563
  * thread_pool: fix race condition when shutting down workers

* 10 doc fixes:
  * Add before_fork explanation in Readme.md
  * Correct spelling in DEPLOYMENT.md
  * Correct spelling in docs/nginx.md
  * Fix spelling errors.
  * Fix typo in deployment description
  * Fix typos (it's -> its) in events.rb and server.rb
  * fixing for typo mentioned in #803
  * Spelling correction for README
  * thread_pool: fix typos in comment
  * More explicit docs for worker_timeout

* 18 PRs merged:
  * Merge pull request #768 from nathansamson/patch-1
  * Merge pull request #773 from rossta/spelling_corrections
  * Merge pull request #774 from snow/master
  * Merge pull request #781 from sunsations/fix-typo
  * Merge pull request #791 from unleashed/allow_empty_tags
  * Merge pull request #793 from robdimarco/fix-working-directory-symlink-bug
  * Merge pull request #794 from peterkeen/patch-1
  * Merge pull request #795 from unleashed/redirects-from-cmdline
  * Merge pull request #796 from cschneid/fix_dsl_message
  * Merge pull request #799 from annafw/master
  * Merge pull request #800 from liamseanbrady/fix_typo
  * Merge pull request #801 from scottjg/ssl-chain-file
  * Merge pull request #802 from scottjg/ssl-crimes
  * Merge pull request #804 from burningTyger/patch-2
  * Merge pull request #809 from unleashed/threadpool-fix-race-in-shutdown
  * Merge pull request #810 from vlmonk/fix-pumactl-restart-bug
  * Merge pull request #814 from schneems/schneems/worker_timeout-docs
  * Merge pull request #817 from unleashed/worker-boot-timeout

## 2.14.0 / 2015-09-18

* 1 minor feature:
  * Make building with SSL support optional

* 1 bug fix:
  * Use Rack::Builder if available. Fixes #735

## 2.13.4 / 2015-08-16

* 1 bug fix:
  * Use the environment possible set by the config early and from
    the config file later (if set).

## 2.13.3 / 2015-08-15

Seriously, I need to revamp config with tests.

* 1 bug fix:
  * Fix preserving options before cleaning for state. Fixes #769

## 2.13.2 / 2015-08-15

The "clearly I don't have enough tests for the config" release.

* 1 bug fix:
  * Fix another place binds wasn't initialized. Fixes #767

## 2.13.1 / 2015-08-15

* 2 bug fixes:
  * Fix binds being masked in config files. Fixes #765
  * Use options from the config file properly in pumactl. Fixes #764

## 2.13.0 / 2015-08-14

* 1 minor feature:
  * Add before_fork hooks option.

* 3 bug fixes:
  * Check for OPENSSL_NO_ECDH before using ECDH
  * Eliminate logging overhead from JRuby SSL
  * Prefer cli options over config file ones. Fixes #669

* 1 deprecation:
  * Add deprecation warning to capistrano.rb. Fixes #673

* 4 PRs merged:
  * Merge pull request #668 from kcollignon/patch-1
  * Merge pull request #754 from nathansamson/before_boot
  * Merge pull request #759 from BenV/fix-centos6-build
  * Merge pull request #761 from looker/no-log

## 2.12.3 / 2015-08-03

* 8 minor bugs fixed:
  * Fix Capistrano 'uninitialized constant Puma' error.
  * Fix some ancient and incorrect error handling code
  * Fix uninitialized constant error
  * Remove toplevel rack interspection, require rack on load instead
  * Skip empty parts when chunking
  * Switch from inject to each in config_ru_binds iteration
  * Wrap SSLv3 spec in version guard.
  * ruby 1.8.7 compatibility patches

* 4 PRs merged:
  * Merge pull request #742 from deivid-rodriguez/fix_missing_require
  * Merge pull request #743 from matthewd/skip-empty-chunks
  * Merge pull request #749 from huacnlee/fix-cap-uninitialized-puma-error
  * Merge pull request #751 from costi/compat_1_8_7

* 1 test fix:
  * Add 1.8.7, rbx-1 (allow failures) to Travis.

## 2.12.2 / 2015-07-17

* 2 bug fix:
  * Pull over and use Rack::URLMap. Fixes #741
  * Stub out peercert on JRuby for now. Fixes #739

## 2.12.1 / 2015-07-16

* 2 bug fixes:
  * Use a constant format. Fixes #737
  * Use strerror for Windows sake. Fixes #733

* 1 doc change:
  * typo fix: occured -> occurred

* 1 PR merged:
  * Merge pull request #736 from paulanunda/paulanunda/typo-fix

## 2.12.0 / 2015-07-14

* 13 bug fixes:
  * Add thread reaping to thread pool
  * Do not automatically use chunked responses when hijacked
  * Do not suppress Content-Length on partial hijack
  * Don't allow any exceptions to terminate a thread
  * Handle ENOTCONN client disconnects when setting REMOTE_ADDR
  * Handle very early exit of cluster mode. Fixes #722
  * Install rack when running tests on travis to use rack/lint
  * Make puma -v and -h return success exit code
  * Make pumactl load config/puma.rb by default
  * Pass options from pumactl properly when pruning. Fixes #694
  * Remove rack dependency. Fixes #705
  * Remove the default Content-Type: text/plain
  * Add Client Side Certificate Auth

* 8 doc/test changes:
  * Added example sourcing of environment vars
  * Added tests for bind configuration on rackup file
  * Fix example config text
  * Update DEPLOYMENT.md
  * Update Readme with example of custom error handler
  * ci: Improve Travis settings
  * ci: Start running tests against JRuby 9k on Travis
  * ci: Convert to container infrastructure for travisci

* 2 ops changes:
  * Check for system-wide rbenv
  * capistrano: Add additional env when start rails

* 16 PRs merged:
  * Merge pull request #686 from jjb/patch-2
  * Merge pull request #693 from rob-murray/update-example-config
  * Merge pull request #697 from spk/tests-bind-on-rackup-file
  * Merge pull request #699 from deees/fix/require_rack_builder
  * Merge pull request #701 from deepj/master
  * Merge pull request #702 from Jimdo/thread-reaping
  * Merge pull request #703 from deepj/travis
  * Merge pull request #704 from grega/master
  * Merge pull request #709 from lian/master
  * Merge pull request #711 from julik/master
  * Merge pull request #712 from yakara-ltd/pumactl-default-config
  * Merge pull request #715 from RobotJiang/master
  * Merge pull request #725 from rwz/master
  * Merge pull request #726 from strenuus/handle-client-disconnect
  * Merge pull request #729 from allaire/patch-1
  * Merge pull request #730 from iamjarvo/container-infrastructure

## 2.11.3 / 2015-05-18

* 5 bug fixes:
  * Be sure to unlink tempfiles after a request. Fixes #690
  * Coerce the key to a string before checking. (thar be symbols). Fixes #684
  * Fix hang on bad SSL handshake
  * Remove `enable_SSLv3` support from JRuby

* 1 PR merged:
  * Merge pull request #698 from looker/hang-handshake

## 2.11.2 / 2015-04-11

* 2 minor features:
  * Add `on_worker_fork` hook, which allows to mimic Unicorn's behavior
  * Add shutdown_debug config option

* 4 bug fixes:
  * Fix the Config constants not being available in the DSL. Fixes #683
  * Ignore multiple port declarations
  * Proper 'Connection' header handling compatible with HTTP 1.[01] protocols
  * Use "Puma" instead of "puma" to reporting to New Relic

* 1 doc fixes:
  * Add Gitter badge.

* 6 PRs merged:
  * Merge pull request #657 from schneems/schneems/puma-once-port
  * Merge pull request #658 from Tomohiro/newrelic-dispatcher-default-update
  * Merge pull request #662 from basecrm/connection-compatibility
  * Merge pull request #664 from fxposter/on-worker-fork
  * Merge pull request #667 from JuanitoFatas/doc/gemspec
  * Merge pull request #672 from chulkilee/refactor

## 2.11.1 / 2015-02-11

* 2 bug fixes:
  * Avoid crash in strange restart conditions
  * Inject the GEM_HOME that bundler into puma-wild's env. Fixes #653

* 2 PRs merged:
  * Merge pull request #644 from bpaquet/master
  * Merge pull request #646 from mkonecny/master

## 2.11.0 / 2015-01-20

* 9 bug fixes:
  * Add mode as an additional bind option to unix sockets. Fixes #630
  * Advertise HTTPS properly after a hot restart
  * Don't write lowlevel_error_handler to state
  * Fix phased restart with stuck requests
  * Handle spaces in the path properly. Fixes #622
  * Set a default REMOTE_ADDR to avoid using peeraddr on unix sockets. Fixes #583
  * Skip device number checking on jruby. Fixes #586
  * Update extconf.rb to compile correctly on OS X
  * redirect io right after daemonizing so startup errors are shown. Fixes #359

* 6 minor features:
  * Add a configuration option that prevents puma from queueing requests.
  * Add reload_worker_directory
  * Add the ability to pass environment variables to the init script (for Jungle).
  * Add the proctitle tag to the worker. Fixes #633
  * Infer a proctitle tag based on the directory
  * Update lowlevel error message to be more meaningful.

* 10 PRs merged:
  * Merge pull request #478 from rubencaro/master
  * Merge pull request #610 from kwilczynski/master
  * Merge pull request #611 from jasonl/better-lowlevel-message
  * Merge pull request #616 from jc00ke/master
  * Merge pull request #623 from raldred/patch-1
  * Merge pull request #628 from rdpoor/master
  * Merge pull request #634 from deepj/master
  * Merge pull request #637 from raskhadafi/patch-1
  * Merge pull request #639 from ebeigarts/fix-phased-restarts
  * Merge pull request #640 from codehotter/issue-612-dependent-requests-deadlock

## 2.10.2 / 2014-11-26

* 1 bug fix:
  * Conditionalize thread local cleaning, fixes perf degradation fix
    The code to clean out all Thread locals adds pretty significant
    overhead to a each request, so it has to be turned on explicitly
    if a user needs it.

## 2.10.1 / 2014-11-24

* 1 bug fix:
  * Load the app after daemonizing because the app might start threads.

  This change means errors loading the app are now reported only in the redirected
  stdout/stderr.

  If you're app has problems starting up, start it without daemon mode initially
  to test.

## 2.10.0 / 2014-11-23

* 3 minor features:
  * Added on_worker_shutdown hook mechanism
  * Allow binding to ipv6 addresses for ssl URIs
  * Warn about any threads started during app preload

* 5 bug fixes:
  * Clean out a threads local data before doing work
  * Disable SSLv3. Fixes #591
  * First change the directory to use the correct Gemfile.
  * Only use config.ru binds if specified. Fixes #606
  * Strongish cipher suite with FS support for some browsers

* 2 doc changes:
  * Change umask examples to more permissive values
  * fix typo in README.md

* 9 Merged PRs:
  * Merge pull request #560 from raskhadafi/prune_bundler-bug
  * Merge pull request #566 from sheltond/master
  * Merge pull request #593 from andruby/patch-1
  * Merge pull request #594 from hassox/thread-cleanliness
  * Merge pull request #596 from burningTyger/patch-1
  * Merge pull request #601 from sorentwo/friendly-umask
  * Merge pull request #602 from 1334/patch-1
  * Merge pull request #608 from Gu1/master
  * Merge remote-tracking branch 'origin/pr/538'

## 2.9.2 / 2014-10-25

* 8 bug fixes:
  * Fix puma-wild handling a restart properly. Fixes #550
  * JRuby SSL POODLE update
  * Keep deprecated features warnings
  * Log the current time when Puma shuts down.
  * Fix cross-platform extension library detection
  * Use the correct Windows names for OpenSSL.
  * Better error logging during startup
  * Fixing sexist error messages

* 6 PRs merged:
  * Merge pull request #549 from bsnape/log-shutdown-time
  * Merge pull request #553 from lowjoel/master
  * Merge pull request #568 from mariuz/patch-1
  * Merge pull request #578 from danielbuechele/patch-1
  * Merge pull request #581 from alexch/slightly-better-logging
  * Merge pull request #590 from looker/jruby_disable_sslv3

## 2.9.1 / 2014-09-05

* 4 bug fixes:
  * Cleanup the SSL related structures properly, fixes memory leak
  * Fix thread spawning edge case.
  * Force a worker check after a worker boots, don't wait 5sec. Fixes #574
  * Implement SIGHUP for logs reopening

* 2 PRs merged:
  * Merge pull request #561 from theoldreader/sighup
  * Merge pull request #570 from havenwood/spawn-thread-edge-case

## 2.9.0 / 2014-07-12

* 1 minor feature:
  * Add SSL support for JRuby

* 3 bug fixes:
  * Typo BUNDLER_GEMFILE -> BUNDLE_GEMFILE
  * Use fast_write because we can't trust syswrite
  * pumactl - do not modify original ARGV

* 4 doc fixes:
  * BSD-3-Clause over BSD to avoid confusion
  * Deploy doc: clarification of the GIL
  * Fix typo in DEPLOYMENT.md
  * Update README.md

* 6 PRs merged:
  * Merge pull request #520 from misfo/patch-2
  * Merge pull request #530 from looker/jruby-ssl
  * Merge pull request #537 from vlmonk/patch-1
  * Merge pull request #540 from allaire/patch-1
  * Merge pull request #544 from chulkilee/bsd-3-clause
  * Merge pull request #551 from jcxplorer/patch-1

## 2.8.2 / 2014-04-12

* 4 bug fixes:
  * During upgrade, change directory in main process instead of workers.
  * Close the client properly on error
  * Capistrano: fallback from phased restart to start when not started
  * Allow tag option in conf file

* 4 doc fixes:
  * Fix Puma daemon service README typo
  * `preload_app!` instead of `preload_app`
  * add preload_app and prune_bundler to example config
  * allow changing of worker_timeout in config file

* 11 PRs merged:
  * Merge pull request #487 from ckuttruff/master
  * Merge pull request #492 from ckuttruff/master
  * Merge pull request #493 from alepore/config_tag
  * Merge pull request #503 from mariuz/patch-1
  * Merge pull request #505 from sammcj/patch-1
  * Merge pull request #506 from FlavourSys/config_worker_timeout
  * Merge pull request #510 from momer/rescue-block-handle-servers-fix
  * Merge pull request #511 from macool/patch-1
  * Merge pull request #514 from edogawaconan/refactor_env
  * Merge pull request #517 from misfo/patch-1
  * Merge pull request #518 from LongMan/master

## 2.8.1 / 2014-03-06

* 1 bug fixes:
  * Run puma-wild with proper deps for prune_bundler

* 2 doc changes:
  * Described the configuration file finding behavior added in 2.8.0 and how to disable it.
  * Start the deployment doc

* 6 PRs merged:
  * Merge pull request #471 from arthurnn/fix_test
  * Merge pull request #485 from joneslee85/patch-9
  * Merge pull request #486 from joshwlewis/patch-1
  * Merge pull request #490 from tobinibot/patch-1
  * Merge pull request #491 from brianknight10/clarify-no-config

## 2.8.0 / 2014-02-28

* 8 minor features:
  * Add ability to autoload a config file. Fixes #438
  * Add ability to detect and terminate hung workers. Fixes #333
  * Add booted_workers to stats response
  * Add config to customize the default error message
  * Add prune_bundler option
  * Add worker indexes, expose them via on_worker_boot. Fixes #440
  * Add pretty process name
  * Show the ruby version in use

* 7 bug fixes:
  * Added 408 status on timeout.
  * Be more hostile with sockets that write block. Fixes #449
  * Expect at_exit to exclusively remove the pidfile. Fixes #444
  * Expose latency and listen backlog via bind query. Fixes #370
  * JRuby raises IOError if the socket is there. Fixes #377
  * Process requests fairly. Fixes #406
  * Rescue SystemCallError as well. Fixes #425

* 4 doc changes:
  * Add 2.1.0 to the matrix
  * Add Code Climate badge to README
  * Create signals.md
  * Set the license to BSD. Fixes #432

* 14 PRs merged:
  * Merge pull request #428 from alexeyfrank/capistrano_default_hooks
  * Merge pull request #429 from namusyaka/revert-const_defined
  * Merge pull request #431 from mrb/master
  * Merge pull request #433 from alepore/process-name
  * Merge pull request #437 from ibrahima/master
  * Merge pull request #446 from sudara/master
  * Merge pull request #451 from pwiebe/status_408
  * Merge pull request #453 from joevandyk/patch-1
  * Merge pull request #470 from arthurnn/fix_458
  * Merge pull request #472 from rubencaro/master
  * Merge pull request #480 from jjb/docs-on-running-test-suite
  * Merge pull request #481 from schneems/master
  * Merge pull request #482 from prathamesh-sonpatki/signals-doc-cleanup
  * Merge pull request #483 from YotpoLtd/master

## 2.7.1 / 2013-12-05

* 1 bug fix:

  * Keep STDOUT/STDERR the right mode. Fixes #422

## 2.7.0 / 2013-12-03

* 1 minor feature:
  * Adding TTIN and TTOU to increment/decrement workers

* N bug fixes:
  * Always use our Process.daemon because it's not busted
  * Add capistrano restart failback to start.
  * Change position of `cd` so that rvm gemset is loaded
  * Clarify some platform specifics
  * Do not close the pipe sockets when retrying
  * Fix String#byteslice for Ruby 1.9.1, 1.9.2
  * Fix compatibility with 1.8.7.
  * Handle IOError closed stream in IO.select
  * Increase the max URI path length to 2048 chars from 1024 chars
  * Upstart jungle use config/puma.rb instead

## 2.6.0 / 2013-09-13

* 2 minor features:
  * Add support for event hooks
  ** Add a hook for state transitions
  * Add phased restart to capistrano recipe.

* 4 bug fixes:
  * Convince workers to stop by SIGKILL after timeout
  * Define RSTRING_NOT_MODIFIED for Rubinius performance
  * Handle BrokenPipe, StandardError and IOError in fat_wrote and break out
  * Return success status to the invoking environment

## 2.5.1 / 2013-08-13

* 2 bug fixes:

  * Keep jruby daemon mode from retrying on a hot restart
  * Extract version from const.rb in gemspec

## 2.5.0 / 2013-08-08

* 2 minor features:
  * Allow configuring pumactl with config.rb
  * make `pumactl restart` start puma if not running

* 6 bug fixes:
  * Autodetect ruby managers and home directory in upstart script
  * Convert header values to string before sending.
  * Correctly report phased-restart availability
  * Fix pidfile creation/deletion race on jruby daemonization
  * Use integers when comparing thread counts
  * Fix typo in using lopez express (raw tcp) mode

* 6 misc changes:
  * Fix typo in phased-restart response
  * Uncomment setuid/setgid by default in upstart
  * Use Puma::Const::PUMA_VERSION in gemspec
  * Update upstart comments to reflect new commandline
  * Remove obsolete pumactl instructions; refer to pumactl for details
  * Make Bundler used puma.gemspec version agnostic

## 2.4.1 / 2013-08-07

* 1 experimental feature:
  * Support raw tcp servers (aka Lopez Express mode)

## 2.4.0 / 2013-07-22

* 5 minor features:
  * Add PUMA_JRUBY_DAEMON_OPTS to get around agent starting twice
  * Add ability to drain accept socket on shutdown
  * Add port to DSL
  * Adds support for using puma config file in capistrano deploys.
  * Make phased_restart fallback to restart if not available

* 10 bug fixes:

  * Be sure to only delete the pid in the master. Fixes #334
  * Call out -C/--config flags
  * Change parser symbol names to avoid clash. Fixes #179
  * Convert thread pool sizes to integers
  * Detect when the jruby daemon child doesn't start properly
  * Fix typo in CLI help
  * Improve the logging output when hijack is used. Fixes #332
  * Remove unnecessary thread pool size conversions
  * Setup :worker_boot as an Array. Fixes #317
  * Use 127.0.0.1 as REMOTE_ADDR of unix client. Fixes #309


## 2.3.2 / 2013-07-08

* 1 bug fix:

  * Move starting control server to after daemonization.

## 2.3.1 / 2013-07-06

* 2 bug fixes:

  * Include the right files in the Manifest.
  * Disable inheriting connections on restart on windows. Fixes #166

* 1 doc change:
  * Better document some platform constraints

## 2.3.0 / 2013-07-05

* 1 major bug fix:

  * Stabilize control server, add support in cluster mode

* 5 minor bug fixes:

  * Add ability to cleanup stale unix sockets
  * Check status data better. Fixes #292
  * Convert raw IO errors to ConnectionError. Fixes #274
  * Fix sending Content-Type and Content-Length for no body status. Fixes #304
  * Pass state path through to `pumactl start`. Fixes #287

* 2 internal changes:

  * Refactored modes into seperate classes that CLI uses
  * Changed CLI to take an Events object instead of stdout/stderr (API change)

## 2.2.2 / 2013-07-02

* 1 bug fix:

  * Fix restart_command in the config

## 2.2.1 / 2013-07-02

* 1 minor feature:

  * Introduce preload flag

* 1 bug fix:

  * Pass custom restart command in JRuby

## 2.2.0 / 2013-07-01

* 1 major feature:

  * Add ability to preload rack app

* 2 minor bugfixes:

  * Don't leak info when not in development. Fixes #256
  * Load the app, then bind the ports

## 2.1.1 / 2013-06-20

* 2 minor bug fixes:

  * Fix daemonization on jruby
  * Load the application before daemonizing. Fixes #285

## 2.1.0 / 2013-06-18

* 3 minor features:
  * Allow listening socket to be configured via Capistrano variable
  * Output results from 'stat's command when using pumactl
  * Support systemd socket activation

* 15 bug fixes:
  * Deal with pipes closing while stopping. Fixes #270
  * Error out early if there is no app configured
  * Handle ConnectionError rather than the lowlevel exceptions
  * tune with `-C` config file and `on_worker_boot`
  * use `-w`
  * Fixed some typos in upstart scripts
  * Make sure to use bytesize instead of size (MiniSSL write)
  * Fix an error in puma-manager.conf
  * fix: stop leaking sockets on restart (affects ruby 1.9.3 or before)
  * Ignore errors on the cross-thread pipe. Fixes #246
  * Ignore errors while uncorking the socket (it might already be closed)
  * Ignore the body on a HEAD request. Fixes #278
  * Handle all engine data when possible. Fixes #251.
  * Handle all read exceptions properly. Fixes #252
  * Handle errors from the server better

* 3 doc changes:
  * Add note about on_worker_boot hook
  * Add some documentation for Clustered mode
  * Added quotes to /etc/puma.conf

## 2.0.1 / 2013-04-30

* 1 bug fix:

  * Fix not starting on JRuby properly

## 2.0.0 / 2013-04-29

RailsConf 2013 edition!

* 2 doc changes:
  * Start with rackup -s Puma, NOT rackup -s puma.
  * Minor doc fixes in the README.md, Capistrano section

* 2 bug fixes:
  * Fix reading RACK_ENV properly. Fixes #234
  * Make cap recipe handle tmp/sockets; fixes #228

* 3 minor changes:
  * Fix capistrano recipe
  * Fix stdout/stderr logs to sync outputs
  * allow binding to IPv6 addresses

## 2.0.0.b7 / 2013-03-18

* 5 minor enhancements:

  * Add -q option for :start
  * Add -V, --version
  * Add default Rack handler helper
  * Upstart support
  * Set worker directory from configuration file

* 12 bug fixes:

  * Close the binder in the right place. Fixes #192
  * Handle early term in workers. Fixes #206
  * Make sure that the default port is 80 when the request doesn't include HTTP_X_FORWARDED_PROTO.
  * Prevent Errno::EBADF errors on restart when running ruby 2.0
  * Record the proper @master_pid
  * Respect the header HTTP_X_FORWARDED_PROTO when the host doesn't include a port number.
  * Retry EAGAIN/EWOULDBLOCK during syswrite
  * Run exec properly to restart. Fixes #154
  * Set Rack run_once to false
  * Syncronize all access to @timeouts. Fixes #208
  * Write out the state post-daemonize. Fixes #189
  * Prevent crash when all workers are gone

## 2.0.0.b6 / 2013-02-06

* 2 minor enhancements:

  * Add hook for running when a worker boots
  * Advertise the Configuration object for apps to use.

* 1 bug fix:

  * Change directory in working during upgrade. Fixes #185

## 2.0.0.b5 / 2013-02-05

* 2 major features:
  * Add phased worker upgrade
  * Add support for the rack hijack protocol

* 2 minor features:
  * Add -R to specify the restart command
  * Add config file option to specify the restart command

* 5 bug fixes:
  * Cleanup pipes properly. Fixes #182
  * Daemonize earlier so that we don't lose app threads. Fixes #183
  * Drain the notification pipe. Fixes #176, thanks @cryo28
  * Move write_pid to after we daemonize. Fixes #180
  * Redirect IO properly and emit message for checkpointing

## 2.0.0.b4 / 2012-12-12

* 4 bug fixes:
  * Properly check #syswrite's value for variable sized buffers. Fixes #170
  * Shutdown status server properly
  * Handle char vs byte and mixing syswrite with write properly
  * made MiniSSL validate key/cert file existence

## 2.0.0.b3 / 2012-11-22

* 1 bug fix:
  * Package right files in gem

## 2.0.0.b2 / 2012-11-18
* 5 minor feature:
  * Now Puma is bundled with an capistrano recipe. Just require
     'puma/capistrano' in you deploy.rb
  * Only inject CommonLogger in development mode
  * Add -p option to pumactl
  * Add ability to use pumactl to start a server
  * Add options to daemonize puma

* 7 bug fixes:
  * Reset the IOBuffer properly. Fixes #148
  * Shutdown gracefully on JRuby with Ctrl-C
  * Various methods to get newrelic to start. Fixes #128
  * fixing syntax error at capistrano recipe
  * Force ECONNRESET when read returns nil
  * Be sure to empty the drain the todo before shutting down. Fixes #155
  * allow for alternate locations for status app

## 2.0.0.b1 / 2012-09-11

* 1 major feature:
  * Optional worker process mode (-w) to allow for process scaling in
    addition to thread scaling

* 1 bug fix:
  * Introduce Puma::MiniSSL to be able to properly control doing
    nonblocking SSL

NOTE: SSL support in JRuby is not supported at present. Support will
be added back in a future date when a java Puma::MiniSSL is added.

## 1.6.3 / 2012-09-04

* 1 bug fix:
  * Close sockets waiting in the reactor when a hot restart is performed
    so that browsers reconnect on the next request

## 1.6.2 / 2012-08-27

* 1 bug fix:
  * Rescue StandardError instead of IOError to handle SystemCallErrors
    as well as other application exceptions inside the reactor.

## 1.6.1 / 2012-07-23

* 1 packaging bug fixed:
  * Include missing files

## 1.6.0 / 2012-07-23

* 1 major bug fix:
  * Prevent slow clients from starving the server by introducing a
    dedicated IO reactor thread. Credit for reporting goes to @meh.

## 1.5.0 / 2012-07-19

* 7 contributors to this release:
  * Christian Mayer
  * Darío Javier Cravero
  * Dirkjan Bussink
  * Gianluca Padovani
  * Santiago Pastorino
  * Thibault Jouan
  * tomykaira

* 6 bug fixes:
  * Define RSTRING_NOT_MODIFIED for Rubinius
  * Convert status to integer. Fixes #123
  * Delete pidfile when stopping the server
  * Allow compilation with -Werror=format-security option
  * Fix wrong HTTP version for a HTTP/1.0 request
  * Use String#bytesize instead of String#length

* 3 minor features:
  * Added support for setting RACK_ENV via the CLI, config file, and rack app
  * Allow Server#run to run sync. Fixes #111
  * Puma can now run on windows

## 1.4.0 / 2012-06-04

* 1 bug fix:
  * SCRIPT_NAME should be passed from env to allow mounting apps

* 1 experimental feature:
  * Add puma.socket key for direct socket access

## 1.3.1 / 2012-05-15

* 2 bug fixes:
  * use #bytesize instead of #length for Content-Length header
  * Use StringIO properly. Fixes #98

## 1.3.0 / 2012-05-08

* 2 minor features:
  * Return valid Rack responses (passes Lint) from status server
  * Add -I option to specify $LOAD_PATH directories

* 4 bug fixes:
  * Don't join the server thread inside the signal handle. Fixes #94
  * Make NullIO#read mimic IO#read
  * Only stop the status server if it's started. Fixes #84
  * Set RACK_ENV early in cli also. Fixes #78

* 1 new contributor:
  * Jesse Cooke

## 1.2.2 / 2012-04-28

* 4 bug fixes:

  * Report a lowlevel error to stderr
  * Set a fallback SERVER_NAME and SERVER_PORT
  * Keep the encoding of the body correct. Fixes #79
  * show error.to_s along with backtrace for low-level error

## 1.2.1 / 2012-04-11

 1 bug fix:

   * Fix rack.url_scheme for SSL servers. Fixes #65

## 1.2.0 / 2012-04-11

 1 major feature:

   * When possible, the internal restart does a "hot restart" meaning
     the server sockets remains open, so no connections are lost.

 1 minor feature:

    * More helpful fallback error message

 6 bug fixes:

    * Pass the proper args to unknown_error. Fixes #54, #58
    * Stop the control server before restarting. Fixes #61
    * Fix reporting https only on a true SSL connection
    * Set the default content type to 'text/plain'. Fixes #63
    * Use REUSEADDR. Fixes #60
    * Shutdown gracefully on SIGTERM. Fixes #53

 2 new contributors:

   * Seamus Abshere
   * Steve Richert

## 1.1.1 / 2012-03-30

 1 bugfix:

   * Include puma/compat.rb in the gem (oops!)

## 1.1.0 / 2012-03-30

 1 bugfix:

   * Make sure that the unix socket has the perms 0777 by default

 1 minor feature:

   * Add umask param to the unix:// bind to set the umask

## 1.0.0 / 2012-03-29

* Released!

## Ignore - this is for maintainers to copy-paste during release
## Master

* Features
  * Your feature goes here (#Github Number)

* Bugfixes
  * Your bugfix goes here (#Github Number)<|MERGE_RESOLUTION|>--- conflicted
+++ resolved
@@ -1,12 +1,12 @@
 ## Master
 
 * Features
+  * Add `fork_worker` option and `refork` command for improved copy-on-write performance (#2099)
   * Add pumactl `thread-backtraces` command to print thread backtraces (#2053)
   * Configuration: `environment` is read from `RAILS_ENV`, if `RACK_ENV` can't be found (#2022)
   * Do not set user_config to quiet by default to allow for file config (#2074)
   * `GC.compact` is called before fork if available (#2093)
   * Add `requests_count` to workers stats. (#2106)
-<<<<<<< HEAD
   * Increases maximum URI path length from 2048 to 8196 bytes (#2167)
 
 * Deprecations, Removals and Breaking API Changes
@@ -16,9 +16,6 @@
   * `tcp_mode` has been removed without replacement. (#2169)
   * Daemonization has been removed without replacement. (#2170)
   * Changed #connected_port to #connected_ports (#2076)
-=======
-  * Add `fork_worker` option and `refork` command for improved copy-on-write performance (#2099)
->>>>>>> 53839f96
 
 * Bugfixes
   * Windows update extconf.rb for use with ssp and varied Ruby/MSYS2 combinations (#2069)
@@ -28,7 +25,7 @@
   * Rescue IO::WaitReadable instead of EAGAIN for blocking read (#2121)
   * Ensure `BUNDLE_GEMFILE` is unspecified in workers if unspecified in master when using `prune_bundler` (#2154)
   * Rescue and log exceptions in hooks defined by users (on_worker_boot, after_worker_fork etc) (#1551)
-  
+
 * Refactor
   * Remove unused loader argument from Plugin initializer (#2095)
   * Simplify `Configuration.random_token` and remove insecure fallback (#2102)
