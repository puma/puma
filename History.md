--- conflicted
+++ resolved
@@ -2,13 +2,9 @@
 
 x features
 
-<<<<<<< HEAD
-* 1 bugfixes
+* 2 bugfixes
   * Socket removed after reload (#1829)
-=======
-* ? bugfixes
   * Add extconf tests for DTLS_method & TLS_server_method, use in minissl.rb.  (#1832)
->>>>>>> 18140082
 
 ## 4.0.0 / 2019-06-25
 
