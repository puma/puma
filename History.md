## 5.1.0

* Features
  * Your feature goes here <Most recent on the top, like GitHub> (#Github Number)
<<<<<<< HEAD
  *  Adds max_fast_inline as a configuration option for the Server object (#2406)
  * Integrate with systemd's watchdog and notification features (#2438)
=======
  * Adds max_fast_inline as a configuration option for the Server object (#2406)

* Bugfixes
  * Your bugfix goes here <Most recent on the top, like GitHub> (#Github Number)

## 5.0.3 / 2020-10-26
>>>>>>> 2e4e5dc8

* Bugfixes
  * Add Client#io_ok?, check before Reactor#register ([#2432])
  * Fix hang on shutdown in refork ([#2442])
  * Fix `Bundler::GemNotFound` errors for `nio4r` gem during phased restarts ([#2427], [#2018])
  * Server run thread safety fix ([#2435]) 
  * Fire `on_booted` after server starts ([#2431], [#2212])
  * Cleanup daemonization in rc.d script ([#2409])

* Refactor
  * Remove accept_nonblock.rb, add test_integration_ssl.rb ([#2448])
  * Refactor status.rb - dry it up a bit ([#2450])
  * Extract req/resp methods to new request.rb from server.rb ([#2419])
  * Refactor Reactor and Client request buffering ([#2279])
  * client.rb - remove JRuby specific 'finish' code ([#2412])
  * Consolidate fast_write calls in Server, extract early_hints assembly ([#2405])
  * Remove upstart from docs ([#2408])
  * Consolidate option handling in Server, Server small refactors, doc changes ([#2389])

## 5.0.2 / 2020-09-28

* Bugfixes 
  * Reverted API changes to Server.

## 5.0.1 / 2020-09-28

* Bugfixes
  * Fix LoadError in CentOS 8 ([#2381])
  * Better error handling during force shutdown ([#2271])
  * Prevent connections from entering Reactor after shutdown begins ([#2377])
  * Fix error backtrace debug logging && Do not log request dump if it is not parsed ([#2376])
  * Split TCP_CORK and TCP_INFO ([#2372])
  * Do not log EOFError when a client connection is closed without write ([#2384])

* Refactor
  * Change Events#ssl_error signature from (error, peeraddr, peercert) to (error, ssl_socket) ([#2375])
  * Consolidate option handling in Server, Server small refactors, doc chang ([#2373])

## 5.0.0 / 2020-09-17

* Features
  * Allow compiling without OpenSSL and dynamically load files needed for SSL, add 'no ssl' CI ([#2305])
  * EXPERIMENTAL: Add `fork_worker` option and `refork` command for reduced memory usage by forking from a worker process instead of the master process. ([#2099])
  * EXPERIMENTAL: Added `wait_for_less_busy_worker` config. This may reduce latency on MRI through inserting a small delay before re-listening on the socket if worker is busy ([#2079]).
  * EXPERIMENTAL: Added `nakayoshi_fork` option. Reduce memory usage in preloaded cluster-mode apps by GCing before fork and compacting, where available. ([#2093], [#2256])
  * Added pumactl `thread-backtraces` command to print thread backtraces ([#2054])
  * Added incrementing `requests_count` to `Puma.stats`. ([#2106])
  * Increased maximum URI path length from 2048 to 8192 bytes ([#2167], [#2344])
  * `lowlevel_error_handler` is now called during a forced threadpool shutdown, and if a callable with 3 arguments is set, we now also pass the status code ([#2203])
  * Faster phased restart and worker timeout ([#2220])
  * Added `state_permission` to config DSL to set state file permissions ([#2238])
  * Added `Puma.stats_hash`, which returns a stats in Hash instead of a JSON string ([#2086], [#2253])
  * `rack.multithread` and `rack.multiprocess` now dynamically resolved by `max_thread` and `workers` respectively ([#2288])

* Deprecations, Removals and Breaking API Changes
  * `--control` has been removed. Use `--control-url` ([#1487])
  * `worker_directory` has been removed. Use `directory`.
  * min_threads now set by environment variables PUMA_MIN_THREADS and MIN_THREADS. ([#2143])
  * max_threads now set by environment variables PUMA_MAX_THREADS and MAX_THREADS. ([#2143])
  * max_threads default to 5 in MRI or 16 for all other interpreters. ([#2143])
  * preload by default if workers > 1 ([#2143])
  * Puma::Plugin.workers_supported? has been removed. Use Puma.forkable? instead. ([#2143])
  * `tcp_mode` has been removed without replacement. ([#2169])
  * Daemonization has been removed without replacement. ([#2170])
  * Changed #connected_port to #connected_ports ([#2076])
  * Configuration: `environment` is read from `RAILS_ENV`, if `RACK_ENV` can't be found ([#2022])
  * Log binding on http:// for TCP bindings to make it clickable

* Bugfixes
  * Fix JSON loading issues on phased-restarts ([#2269])
  * Improve shutdown reliability ([#2312], [#2338])
  * Close client http connections made to an ssl server with TLSv1.3 ([#2116])
  * Do not set user_config to quiet by default to allow for file config ([#2074])
  * Always close SSL connection in Puma::ControlCLI ([#2211])
  * Windows update extconf.rb for use with ssp and varied Ruby/MSYS2 combinations ([#2069])
  * Ensure control server Unix socket is closed on shutdown ([#2112])
  * Preserve `BUNDLE_GEMFILE` env var when using `prune_bundler` ([#1893])
  * Send 408 request timeout even when queue requests is disabled ([#2119])
  * Rescue IO::WaitReadable instead of EAGAIN for blocking read ([#2121])
  * Ensure `BUNDLE_GEMFILE` is unspecified in workers if unspecified in master when using `prune_bundler` ([#2154])
  * Rescue and log exceptions in hooks defined by users (on_worker_boot, after_worker_fork etc) ([#1551])
  * Read directly from the socket in #read_and_drop to avoid raising further SSL errors ([#2198])
  * Set `Connection: closed` header when queue requests is disabled ([#2216])
  * Pass queued requests to thread pool on server shutdown ([#2122])
  * Fixed a few minor concurrency bugs in ThreadPool that may have affected non-GVL Rubies ([#2220])
  * Fix `out_of_band` hook never executed if the number of worker threads is > 1 ([#2177])
  * Fix ThreadPool#shutdown timeout accuracy ([#2221])
  * Fix `UserFileDefaultOptions#fetch` to properly use `default` ([#2233])
  * Improvements to `out_of_band` hook ([#2234])
  * Prefer the rackup file specified by the CLI ([#2225])
  * Fix for spawning subprocesses with fork_worker option ([#2267])
  * Set `CONTENT_LENGTH` for chunked requests ([#2287])
  * JRuby - Add Puma::MiniSSL::Engine#init? and #teardown methods, run all SSL tests ([#2317])
  * Improve shutdown reliability ([#2312])
  * Resolve issue with threadpool waiting counter decrement when thread is killed
  * Constrain rake-compiler version to 0.9.4 to fix `ClassNotFound` exception when using MiniSSL with Java8.
  * Fix recursive `prune_bundler` ([#2319]).
  * Ensure that TCP_CORK is usable
  * Fix corner case when request body is chunked ([#2326])
  * Fix filehandle leak in MiniSSL ([#2299])

* Refactor
  * Remove unused loader argument from Plugin initializer ([#2095])
  * Simplify `Configuration.random_token` and remove insecure fallback ([#2102])
  * Simplify `Runner#start_control` URL parsing ([#2111])
  * Removed the IOBuffer extension and replaced with Ruby ([#1980])
  * Update `Rack::Handler::Puma.run` to use `**options` ([#2189])
  * ThreadPool concurrency refactoring ([#2220])
  * JSON parse cluster worker stats instead of regex ([#2124])
  * Support parallel tests in verbose progress reporting ([#2223])
  * Refactor error handling in server accept loop ([#2239])

## 4.3.6 / 2020-09-05

* Bugfixes
  * Explicitly include ctype.h to fix compilation warning and build error on macOS with Xcode 12 ([#2304])
  * Don't require json at boot ([#2269])

## 4.3.4/4.3.5 and 3.12.5/3.12.6 / 2020-05-22

Each patchlevel release contains a separate security fix. We recommend simply upgrading to 4.3.5/3.12.6.

* Security
  * Fix: Fixed two separate HTTP smuggling vulnerabilities that used the Transfer-Encoding header. CVE-2020-11076 and CVE-2020-11077.

## 4.3.3 and 3.12.4 / 2020-02-28

* Bugfixes
  * Fix: Fixes a problem where we weren't splitting headers correctly on newlines ([#2132])
* Security
  * Fix: Prevent HTTP Response splitting via CR in early hints. CVE-2020-5249.

## 4.3.2 and 3.12.3 / 2020-02-27 (YANKED)

* Security
  * Fix: Prevent HTTP Response splitting via CR/LF in header values. CVE-2020-5247.

## 4.3.1 and 3.12.2 / 2019-12-05

* Security
  * Fix: a poorly-behaved client could use keepalive requests to monopolize Puma's reactor and create a denial of service attack. CVE-2019-16770.

## 4.3.0 / 2019-11-07

* Features
  * Strip whitespace at end of HTTP headers ([#2010])
  * Optimize HTTP parser for JRuby ([#2012])
  * Add SSL support for the control app and cli ([#2046], [#2052])

* Bugfixes
  * Fix Errno::EINVAL when SSL is enabled and browser rejects cert ([#1564])
  * Fix pumactl defaulting puma to development if an environment was not specified ([#2035])
  * Fix closing file stream when reading pid from pidfile ([#2048])
  * Fix a typo in configuration option `--extra_runtime_dependencies` ([#2050])

## 4.2.1 / 2019-10-07

* 3 bugfixes
  * Fix socket activation of systemd (pre-existing) unix binder files ([#1842], [#1988])
  * Deal with multiple calls to bind correctly ([#1986], [#1994], [#2006])
  * Accepts symbols for `verify_mode` ([#1222])

## 4.2.0 / 2019-09-23

* 6 features
  * Pumactl has a new -e environment option and reads `config/puma/<environment>.rb` config files ([#1885])
  * Semicolons are now allowed in URL paths (MRI only), useful for Angular or Redmine ([#1934])
  * Allow extra dependencies to be defined when using prune_bundler ([#1105])
  * Puma now reports the correct port when binding to port 0, also reports other listeners when binding to localhost ([#1786])
  * Sending SIGINFO to any Puma worker now prints currently active threads and their backtraces ([#1320])
  * Puma threads all now have their name set on Ruby 2.3+ ([#1968])
* 4 bugfixes
  * Fix some misbehavior with phased restart and externally SIGTERMed workers ([#1908], [#1952])
  * Fix socket closing on error ([#1941])
  * Removed unnecessary SIGINT trap for JRuby that caused some race conditions ([#1961])
  * Fix socket files being left around after process stopped ([#1970])
* Absolutely thousands of lines of test improvements and fixes thanks to @MSP-Greg

## 4.1.1 / 2019-09-05

* 3 bugfixes
  * Revert our attempt to not dup STDOUT/STDERR ([#1946])
  * Fix socket close on error ([#1941])
  * Fix workers not shutting down correctly ([#1908])

## 4.1.0 / 2019-08-08

* 4 features
  * Add REQUEST_PATH on parse error message ([#1831])
  * You can now easily add custom log formatters with the `log_formatter` config option ([#1816])
  * Puma.stats now provides process start times ([#1844])
  * Add support for disabling TLSv1.1 ([#1836])

* 7 bugfixes
  * Fix issue where Puma was creating zombie process entries ([#1887])
  * Fix bugs with line-endings and chunked encoding ([#1812])
  * RACK_URL_SCHEME is now set correctly in all conditions ([#1491])
  * We no longer mutate global STDOUT/STDERR, particularly the sync setting ([#1837])
  * SSL read_nonblock no longer blocks ([#1857])
  * Swallow connection errors when sending early hints ([#1822])
  * Backtrace no longer dumped when invalid pumactl commands are run ([#1863])

* 5 other
  * Avoid casting worker_timeout twice ([#1838])
  * Removed a call to private that wasn't doing anything ([#1882])
  * README, Rakefile, docs and test cleanups ([#1848], [#1847], [#1846], [#1853], #1859, [#1850], [#1866], [#1870], [#1872], [#1833], [#1888])
  * Puma.io has proper documentation now (https://puma.io/puma/)
  * Added the Contributor Covenant CoC

* 1 known issue
  * Some users are still experiencing issues surrounding socket activation and Unix sockets ([#1842])

## 4.0.1 / 2019-07-11

* 2 bugfixes
  * Fix socket removed after reload - should fix problems with systemd socket activation. ([#1829])
  * Add extconf tests for DTLS_method & TLS_server_method, use in minissl.rb. Should fix "undefined symbol: DTLS_method" when compiling against old OpenSSL versions. ([#1832])
* 1 other
  * Removed unnecessary RUBY_VERSION checks. ([#1827])

## 4.0.0 / 2019-06-25

* 9 features
  * Add support for disabling TLSv1.0 ([#1562])
  * Request body read time metric ([#1569])
  * Add out_of_band hook ([#1648])
  * Re-implement (native) IOBuffer for JRuby ([#1691])
  * Min worker timeout ([#1716])
  * Add option to suppress SignalException on SIGTERM ([#1690])
  * Allow mutual TLS CA to be set using `ssl_bind` DSL ([#1689])
  * Reactor now uses nio4r instead of `select` ([#1728])
  * Add status to pumactl with pidfile ([#1824])

* 10 bugfixes
  * Do not accept new requests on shutdown ([#1685], [#1808])
  * Fix 3 corner cases when request body is chunked ([#1508])
  * Change pid existence check's condition branches ([#1650])
  * Don't call .stop on a server that doesn't exist ([#1655])
  * Implemented NID_X9_62_prime256v1 (P-256) curve over P-521 ([#1671])
  * Fix @notify.close can't modify frozen IOError (RuntimeError) ([#1583])
  * Fix Java 8 support ([#1773])
  * Fix error `uninitialized constant Puma::Cluster` ([#1731])
  * Fix `not_token` being able to be set to true ([#1803])
  * Fix "Hang on SIGTERM with ruby 2.6 in clustered mode" (PR [#1741], [#1674], [#1720], [#1730], [#1755])

## 3.12.1 / 2019-03-19

* 1 features
  * Internal strings are frozen ([#1649])
* 3 bugfixes
  * Fix chunked ending check ([#1607])
  * Rack handler should use provided default host ([#1700])
  * Better support for detecting runtimes that support `fork` ([#1630])

## 3.12.0 / 2018-07-13

* 5 features:
  * You can now specify which SSL ciphers the server should support, default is unchanged ([#1478])
  * The setting for Puma's `max_threads` is now in `Puma.stats` ([#1604])
  * Pool capacity is now in `Puma.stats` ([#1579])
  * Installs restricted to Ruby 2.2+ ([#1506])
  * `--control` is now deprecated in favor of `--control-url` ([#1487])

* 2 bugfixes:
  * Workers will no longer accept more web requests than they have capacity to process. This prevents an issue where one worker would accept lots of requests while starving other workers ([#1563])
  * In a test env puma now emits the stack on an exception ([#1557])

## 3.11.4 / 2018-04-12

* 2 features:
  * Manage puma as a service using rc.d ([#1529])
  * Server stats are now available from a top level method ([#1532])
* 5 bugfixes:
  * Fix parsing CLI options ([#1482])
  * Order of stderr and stdout is made before redirecting to a log file ([#1511])
  * Init.d fix of `ps -p` to check if pid exists ([#1545])
  * Early hints bugfix ([#1550])
  * Purge interrupt queue when closing socket fails ([#1553])

## 3.11.3 / 2018-03-05

* 3 bugfixes:
  * Add closed? to MiniSSL::Socket for use in reactor ([#1510])
  * Handle EOFError at the toplevel of the server threads ([#1524]) ([#1507])
  * Deal with zero sized bodies when using SSL ([#1483])

## 3.11.2 / 2018-01-19

* 1 bugfix:
  * Deal with read\_nonblock returning nil early

## 3.11.1 / 2018-01-18

* 1 bugfix:
  * Handle read\_nonblock returning nil when the socket close ([#1502])

## 3.11.0 / 2017-11-20

* 2 features:
  * HTTP 103 Early Hints ([#1403])
  * 421/451 status codes now have correct status messages attached ([#1435])

* 9 bugfixes:
  * Environment config files (/config/puma/<ENV>.rb) load correctly ([#1340])
  * Specify windows dependencies correctly ([#1434], [#1436])
  * puma/events required in test helper ([#1418])
  * Correct control CLI's option help text ([#1416])
  * Remove a warning for unused variable in mini_ssl ([#1409])
  * Correct pumactl docs argument ordering ([#1427])
  * Fix an uninitialized variable warning in server.rb ([#1430])
  * Fix docs typo/error in Launcher init ([#1429])
  * Deal with leading spaces in RUBYOPT ([#1455])

* 2 other:
  * Add docs about internals ([#1425], [#1452])
  * Tons of test fixes from @MSP-Greg ([#1439], [#1442], [#1464])

## 3.10.0 / 2017-08-17

* 3 features:
  * The status server has a new /gc and /gc-status command. ([#1384])
  * The persistent and first data timeouts are now configurable ([#1111])
  * Implemented RFC 2324 ([#1392])

* 12 bugfixes:
  * Not really a Puma bug, but @NickolasVashchenko created a gem to workaround a Ruby bug that some users of Puma may be experiencing. See README for more. ([#1347])
  * Fix hangups with SSL and persistent connections. ([#1334])
  * Fix Rails double-binding to a port ([#1383])
  * Fix incorrect thread names ([#1368])
  * Fix issues with /etc/hosts and JRuby where localhost addresses were not correct. ([#1318])
  * Fix compatibility with RUBYOPT="--enable-frozen-string-literal" ([#1376])
  * Fixed some compiler warnings ([#1388])
  * We actually run the integration tests in CI now ([#1390])
  * No longer shipping unnecessary directories in the gemfile ([#1391])
  * If RUBYOPT is nil, we no longer blow up on restart. ([#1385])
  * Correct response to SIGINT ([#1377])
  * Proper exit code returned when we receive a TERM signal ([#1337])

* 3 refactors:
  * Various test improvements from @grosser
  * Rubocop ([#1325])
  * Hoe has been removed ([#1395])

* 1 known issue:
  * Socket activation doesn't work in JRuby. Their fault, not ours. ([#1367])

## 3.9.1 / 2017-06-03

* 2 bugfixes:
  * Fixed compatibility with older Bundler versions ([#1314])
  * Some internal test/development cleanup ([#1311], [#1313])

## 3.9.0 / 2017-06-01

* 2 features:
  * The ENV is now reset to its original values when Puma restarts via USR1/USR2 ([#1260]) (MRI only, no JRuby support)
  * Puma will no longer accept more clients than the maximum number of threads. ([#1278])

* 9 bugfixes:
  * Reduce information leakage by preventing HTTP parse errors from writing environment hashes to STDERR ([#1306])
  * Fix SSL/WebSocket compatibility ([#1274])
  * HTTP headers with empty values are no longer omitted from responses. ([#1261])
  * Fix a Rack env key which was set to nil. ([#1259])
  * peercert has been implemented for JRuby ([#1248])
  * Fix port settings when using rails s ([#1277], [#1290])
  * Fix compat w/LibreSSL ([#1285])
  * Fix restarting Puma w/symlinks and a new Gemfile ([#1282])
  * Replace Dir.exists? with Dir.exist? ([#1294])

* 1 known issue:
  * A bug in MRI 2.2+ can result in IOError: stream closed. See [#1206]. This issue has existed since at least Puma 3.6, and probably further back.

* 1 refactor:
  * Lots of test fixups from @grosser.

## 3.8.2 / 2017-03-14

* 1 bugfix:
  * Deal with getsockopt with TCP\_INFO failing for sockets that say they're TCP but aren't really. ([#1241])

## 3.8.1 / 2017-03-10

* 1 bugfix:
  * Remove method call to method that no longer exists ([#1239])

## 3.8.0 / 2017-03-09

* 2 bugfixes:
  * Port from rack handler does not take precedence over config file in Rails 5.1.0.beta2+ and 5.0.1.rc3+ ([#1234])
  * The `tmp/restart.txt` plugin no longer restricts the user from running more than one server from the same folder at a time ([#1226])

* 1 feature:
  * Closed clients are aborted to save capacity ([#1227])

* 1 refactor:
  * Bundler is no longer a dependency from tests ([#1213])

## 3.7.1 / 2017-02-20

* 2 bugfixes:
  * Fix typo which blew up MiniSSL ([#1182])
  * Stop overriding command-line options with the config file ([#1203])

## 3.7.0 / 2017-01-04

* 6 minor features:
  * Allow rack handler to accept ssl host. ([#1129])
  * Refactor TTOU processing. TTOU now handles multiple signals at once. ([#1165])
  * Pickup any remaining chunk data as the next request.
  * Prevent short term thread churn - increased auto trim default to 30 seconds.
  * Raise error when `stdout` or `stderr` is not writable. ([#1175])
  * Add Rack 2.0 support to gemspec. ([#1068])

* 5 refactors:
  * Compare host and server name only once per call. ([#1091])
  * Minor refactor on Thread pool ([#1088])
  * Removed a ton of unused constants, variables and files.
  * Use MRI macros when allocating heap memory
  * Use hooks for on\_booted event. ([#1160])

* 14 bugfixes:
  * Add eof? method to NullIO? ([#1169])
  * Fix Puma startup in provided init.d script ([#1061])
  * Fix default SSL mode back to none. ([#1036])
  * Fixed the issue of @listeners getting nil io ([#1120])
  * Make `get_dh1024` compatible with OpenSSL v1.1.0 ([#1178])
  * More gracefully deal with SSL sessions. Fixes [#1002]
  * Move puma.rb to just autoloads. Fixes [#1063]
  * MiniSSL: Provide write as <<. Fixes [#1089]
  * Prune bundler should inherit fds ([#1114])
  * Replace use of Process.getpgid which does not behave as intended on all platforms ([#1110])
  * Transfer encoding header should be downcased before comparison ([#1135])
  * Use same write log logic for hijacked requests. ([#1081])
  * Fix `uninitialized constant Puma::StateFile` ([#1138])
  * Fix access priorities of each level in LeveledOptions ([#1118])

* 3 others:

  * Lots of tests added/fixed/improved. Switched to Minitest from Test::Unit. Big thanks to @frodsan.
  * Lots of documentation added/improved.
  * Add license indicators to the HTTP extension. ([#1075])

## 3.6.2 / 2016-11-22

* 1 bug fix:

  * Revert [#1118]/Fix access priorities of each level in LeveledOptions. This
    had an unintentional side effect of changing the importance of command line
    options, such as -p.

## 3.6.1 / 2016-11-21

* 8 bug fixes:

  * Fix Puma start in init.d script.
  * Fix default SSL mode back to none. Fixes [#1036]
  * Fixed the issue of @listeners getting nil io, fix rails restart ([#1120])
  * More gracefully deal with SSL sessions. Fixes [#1002]
  * Prevent short term thread churn.
  * Provide write as <<. Fixes [#1089]
  * Fix access priorities of each level in LeveledOptions - fixes TTIN.
  * Stub description files updated for init.d.

* 2 new project committers:

  * Nate Berkopec (@nateberkopec)
  * Richard Schneeman (@schneems)

## 3.6.0 / 2016-07-24

* 12 bug fixes:
  * Add ability to detect a shutting down server. Fixes [#932]
  * Add support for Expect: 100-continue. Fixes [#519]
  * Check SSLContext better. Fixes [#828]
  * Clarify behavior of '-t num'. Fixes [#984]
  * Don't default to VERIFY_PEER. Fixes [#1028]
  * Don't use ENV['PWD'] on windows. Fixes [#1023]
  * Enlarge the scope of catching app exceptions. Fixes [#1027]
  * Execute background hooks after daemonizing. Fixes [#925]
  * Handle HUP as a stop unless there is IO redirection. Fixes [#911]
  * Implement chunked request handling. Fixes [#620]
  * Just rescue exception to return a 500. Fixes [#1027]
  * Redirect IO in the jruby daemon mode. Fixes [#778]

## 3.5.2 / 2016-07-20

* 1 bug fix:
  * Don't let persistent_timeout be nil

* 1 PR merged:
  * Merge pull request [#1021] from benzrf/patch-1

## 3.5.1 / 2016-07-20

* 1 bug fix:
  * Be sure to only listen on host:port combos once. Fixes [#1022]

## 3.5.0 / 2016-07-18

* 1 minor features:
  * Allow persistent_timeout to be configured via the dsl.

* 9 bug fixes:
  * Allow a bare % in a query string. Fixes [#958]
  * Explicitly listen on all localhost addresses. Fixes [#782]
  * Fix `TCPLogger` log error in tcp cluster mode.
  * Fix puma/puma[#968] Cannot bind SSL port due to missing verify_mode option
  * Fix puma/puma[#968] Default verify_mode to peer
  * Log any exceptions in ThreadPool. Fixes [#1010]
  * Silence connection errors in the reactor. Fixes [#959]
  * Tiny fixes in hook documentation for [#840]
  * It should not log requests if we want it to be quiet

* 5 doc fixes:
  * Add How to stop Puma on Heroku using plugins to the example directory
  * Provide both hot and phased restart in jungle script
  * Update reference to the instances management script
  * Update default number of threads
  * Fix typo in example config

* 14 PRs merged:
  * Merge pull request [#1007] from willnet/patch-1
  * Merge pull request [#1014] from jeznet/patch-1
  * Merge pull request [#1015] from bf4/patch-1
  * Merge pull request [#1017] from jorihardman/configurable_persistent_timeout
  * Merge pull request [#954] from jf/master
  * Merge pull request [#955] from jf/add-request-info-to-standard-error-rescue
  * Merge pull request [#956] from maxkwallace/master
  * Merge pull request [#960] from kmayer/kmayer-plugins-heroku-restart
  * Merge pull request [#969] from frankwong15/master
  * Merge pull request [#970] from willnet/delete-blank-document
  * Merge pull request [#974] from rocketjob/feature/name_threads
  * Merge pull request [#977] from snow/master
  * Merge pull request [#981] from zach-chai/patch-1
  * Merge pull request [#993] from scorix/master

## 3.4.0 / 2016-04-07

* 2 minor features:
  * Add ability to force threads to stop on shutdown. Fixes [#938]
  * Detect and commit seppuku when fork(2) fails. Fixes [#529]

* 3 unknowns:
  * Ignore errors trying to update the backport tables. Fixes [#788]
  * Invoke the lowlevel_error in more places to allow for exception tracking. Fixes [#894]
  * Update the query string when an absolute URI is used. Fixes [#937]

* 5 doc fixes:
  * Add Process Monitors section to top-level README
  * Better document the hooks. Fixes [#840]
  * docs/system.md sample config refinements and elaborations
  * Fix typos at couple of places.
  * Cleanup warnings

* 3 PRs merged:
  * Merge pull request [#945] from dekellum/systemd-docs-refined
  * Merge pull request [#946] from vipulnsward/rm-pid
  * Merge pull request [#947] from vipulnsward/housekeeping-typos

## 3.3.0 / 2016-04-05

* 2 minor features:
  * Allow overriding options of Configuration object
  * Rename to inherit_ssl_listener like inherit_tcp|unix

* 2 doc fixes:
  * Add docs/systemd.md (with socket activation sub-section)
  * Document UNIX signals with cluster on README.md

* 3 PRs merged:
  * Merge pull request [#936] from prathamesh-sonpatki/allow-overriding-config-options
  * Merge pull request [#940] from kyledrake/signalsdoc
  * Merge pull request [#942] from dekellum/socket-activate-improve

## 3.2.0 / 2016-03-20

* 1 deprecation removal:
  * Delete capistrano.rb

* 3 bug fixes:
  * Detect gems.rb as well as Gemfile
  * Simplify and fix logic for directory to use when restarting for all phases
  * Speed up phased-restart start

* 2 PRs merged:
  * Merge pull request [#927] from jlecour/gemfile_variants
  * Merge pull request [#931] from joneslee85/patch-10

## 3.1.1 / 2016-03-17

* 4 bug fixes:
  * Disable USR1 usage on JRuby
  * Fixes [#922] - Correctly define file encoding as UTF-8
  * Set a more explicit SERVER_SOFTWARE Rack variable
  * Show RUBY_ENGINE_VERSION if available. Fixes [#923]

* 3 PRs merged:
  * Merge pull request [#912] from tricknotes/fix-allow-failures-in-travis-yml
  * Merge pull request [#921] from swrobel/patch-1
  * Merge pull request [#924] from tbrisker/patch-1

## 3.1.0 / 2016-03-05

* 1 minor feature:
  * Add 'import' directive to config file. Fixes [#916]

* 5 bug fixes:
  * Add 'fetch' to options. Fixes [#913]
  * Fix jruby daemonization. Fixes [#918]
  * Recreate the proper args manually. Fixes [#910]
  * Require 'time' to get iso8601. Fixes [#914]

## 3.0.2 / 2016-02-26

* 5 bug fixes:

  * Fix 'undefined local variable or method `pid` for #<Puma::ControlCLI:0x007f185fcef968>' when execute pumactl with `--pid` option.
  * Fix 'undefined method `windows?` for Puma:Module' when execute pumactl.
  * Harden tmp_restart against errors related to the restart file
  * Make `plugin :tmp_restart` behavior correct in Windows.
  * fix uninitialized constant Puma::ControlCLI::StateFile

* 3 PRs merged:

  * Merge pull request [#901] from mitto/fix-pumactl-uninitialized-constant-statefile
  * Merge pull request [#902] from corrupt952/fix_undefined_method_and_variable_when_execute_pumactl
  * Merge pull request [#905] from Eric-Guo/master

## 3.0.1 / 2016-02-25

* 1 bug fix:

  * Removed the experimental support for async.callback as it broke
    websockets entirely. Seems no server has both hijack and async.callback
    and thus faye is totally confused what to do and doesn't work.

## 3.0.0 / 2016-02-25

* 2 major changes:

  * Ruby pre-2.0 is no longer supported. We'll do our best to not add
    features that break those rubies but will no longer be testing
    with them.
  * Don't log requests by default. Fixes [#852]

* 2 major features:

  * Plugin support! Plugins can interact with configuration as well
    as provide augment server functionality!
  * Experimental env['async.callback'] support

* 4 minor features:

  * Listen to unix socket with provided backlog if any
  * Improves the clustered stats to report worker stats
  * Pass the env to the lowlevel_error handler. Fixes [#854]
  * Treat path-like hosts as unix sockets. Fixes [#824]

* 5 bug fixes:

  * Clean thread locals when using keepalive. Fixes [#823]
  * Cleanup compiler warnings. Fixes [#815]
  * Expose closed? for use by the reactor. Fixes [#835]
  * Move signal handlers to separate method to prevent space leak. Fixes [#798]
  * Signal not full on worker exit [#876]

* 5 doc fixes:

  * Update README.md with various grammar fixes
  * Use newest version of Minitest
  * Add directory configuration docs, fix typo [ci skip]
  * Remove old COPYING notice. Fixes [#849]

* 10 merged PRs:

  * Merge pull request [#871] from deepj/travis
  * Merge pull request [#874] from wallclockbuilder/master
  * Merge pull request [#883] from dadah89/igor/trim_only_worker
  * Merge pull request [#884] from uistudio/async-callback
  * Merge pull request [#888] from mlarraz/tick_minitest
  * Merge pull request [#890] from todd/directory_docs
  * Merge pull request [#891] from ctaintor/improve_clustered_status
  * Merge pull request [#893] from spastorino/add_missing_require
  * Merge pull request [#897] from zendesk/master
  * Merge pull request [#899] from kch/kch-readme-fixes

## 2.16.0 / 2016-01-27

* 7 minor features:

  * Add 'set_remote_address' config option
  * Allow to run puma in silent mode
  * Expose cli options in DSL
  * Support passing JRuby keystore info in ssl_bind DSL
  * Allow umask for unix:/// style control urls
  * Expose `old_worker_count` in stats url
  * Support TLS client auth (verify_mode) in jruby

* 7 bug fixes:

  * Don't persist before_fork hook in state file
  * Reload bundler before pulling in rack. Fixes [#859]
  * Remove NEWRELIC_DISPATCHER env variable
  * Cleanup C code
  * Use Timeout.timeout instead of Object.timeout
  * Make phased restarts faster
  * Ignore the case of certain headers, because HTTP

* 1 doc changes:

  * Test against the latest Ruby 2.1, 2.2, 2.3, head and JRuby 9.0.4.0 on Travis

* 12 merged PRs
  * Merge pull request [#822] from kwugirl/remove_NEWRELIC_DISPATCHER
  * Merge pull request [#833] from joemiller/jruby-client-tls-auth
  * Merge pull request [#837] from YuriSolovyov/ssl-keystore-jruby
  * Merge pull request [#839] from mezuka/master
  * Merge pull request [#845] from deepj/timeout-deprecation
  * Merge pull request [#846] from sriedel/strip_before_fork
  * Merge pull request [#850] from deepj/travis
  * Merge pull request [#853] from Jeffrey6052/patch-1
  * Merge pull request [#857] from zendesk/faster_phased_restarts
  * Merge pull request [#858] from mlarraz/fix_some_warnings
  * Merge pull request [#860] from zendesk/expose_old_worker_count
  * Merge pull request [#861] from zendesk/allow_control_url_umask

## 2.15.3 / 2015-11-07

* 1 bug fix:

  * Fix JRuby parser

## 2.15.2 / 2015-11-06

* 2 bug fixes:
  * ext/puma_http11: handle duplicate headers as per RFC
  * Only set ctx.ca iff there is a params['ca'] to set with.

* 2 PRs merged:
  * Merge pull request [#818] from unleashed/support-duplicate-headers
  * Merge pull request [#819] from VictorLowther/fix-ca-and-verify_null-exception

## 2.15.1 / 2015-11-06

* 1 bug fix:

  * Allow older openssl versions

## 2.15.0 / 2015-11-06

* 6 minor features:
  * Allow setting ca without setting a verify mode
  * Make jungle for init.d support rbenv
  * Use SSL_CTX_use_certificate_chain_file for full chain
  * cluster: add worker_boot_timeout option
  * configuration: allow empty tags to mean no tag desired
  * puma/cli: support specifying STD{OUT,ERR} redirections and append mode

* 5 bug fixes:
  * Disable SSL Compression
  * Fix bug setting worker_directory when using a symlink directory
  * Fix error message in DSL that was slightly inaccurate
  * Pumactl: set correct process name. Fixes [#563]
  * thread_pool: fix race condition when shutting down workers

* 10 doc fixes:
  * Add before_fork explanation in Readme.md
  * Correct spelling in DEPLOYMENT.md
  * Correct spelling in docs/nginx.md
  * Fix spelling errors.
  * Fix typo in deployment description
  * Fix typos (it's -> its) in events.rb and server.rb
  * fixing for typo mentioned in [#803]
  * Spelling correction for README
  * thread_pool: fix typos in comment
  * More explicit docs for worker_timeout

* 18 PRs merged:
  * Merge pull request [#768] from nathansamson/patch-1
  * Merge pull request [#773] from rossta/spelling_corrections
  * Merge pull request [#774] from snow/master
  * Merge pull request [#781] from sunsations/fix-typo
  * Merge pull request [#791] from unleashed/allow_empty_tags
  * Merge pull request [#793] from robdimarco/fix-working-directory-symlink-bug
  * Merge pull request [#794] from peterkeen/patch-1
  * Merge pull request [#795] from unleashed/redirects-from-cmdline
  * Merge pull request [#796] from cschneid/fix_dsl_message
  * Merge pull request [#799] from annafw/master
  * Merge pull request [#800] from liamseanbrady/fix_typo
  * Merge pull request [#801] from scottjg/ssl-chain-file
  * Merge pull request [#802] from scottjg/ssl-crimes
  * Merge pull request [#804] from burningTyger/patch-2
  * Merge pull request [#809] from unleashed/threadpool-fix-race-in-shutdown
  * Merge pull request [#810] from vlmonk/fix-pumactl-restart-bug
  * Merge pull request [#814] from schneems/schneems/worker_timeout-docs
  * Merge pull request [#817] from unleashed/worker-boot-timeout

## 2.14.0 / 2015-09-18

* 1 minor feature:
  * Make building with SSL support optional

* 1 bug fix:
  * Use Rack::Builder if available. Fixes [#735]

## 2.13.4 / 2015-08-16

* 1 bug fix:
  * Use the environment possible set by the config early and from
    the config file later (if set).

## 2.13.3 / 2015-08-15

Seriously, I need to revamp config with tests.

* 1 bug fix:
  * Fix preserving options before cleaning for state. Fixes [#769]

## 2.13.2 / 2015-08-15

The "clearly I don't have enough tests for the config" release.

* 1 bug fix:
  * Fix another place binds wasn't initialized. Fixes [#767]

## 2.13.1 / 2015-08-15

* 2 bug fixes:
  * Fix binds being masked in config files. Fixes [#765]
  * Use options from the config file properly in pumactl. Fixes [#764]

## 2.13.0 / 2015-08-14

* 1 minor feature:
  * Add before_fork hooks option.

* 3 bug fixes:
  * Check for OPENSSL_NO_ECDH before using ECDH
  * Eliminate logging overhead from JRuby SSL
  * Prefer cli options over config file ones. Fixes [#669]

* 1 deprecation:
  * Add deprecation warning to capistrano.rb. Fixes [#673]

* 4 PRs merged:
  * Merge pull request [#668] from kcollignon/patch-1
  * Merge pull request [#754] from nathansamson/before_boot
  * Merge pull request [#759] from BenV/fix-centos6-build
  * Merge pull request [#761] from looker/no-log

## 2.12.3 / 2015-08-03

* 8 minor bugs fixed:
  * Fix Capistrano 'uninitialized constant Puma' error.
  * Fix some ancient and incorrect error handling code
  * Fix uninitialized constant error
  * Remove toplevel rack interspection, require rack on load instead
  * Skip empty parts when chunking
  * Switch from inject to each in config_ru_binds iteration
  * Wrap SSLv3 spec in version guard.
  * ruby 1.8.7 compatibility patches

* 4 PRs merged:
  * Merge pull request [#742] from deivid-rodriguez/fix_missing_require
  * Merge pull request [#743] from matthewd/skip-empty-chunks
  * Merge pull request [#749] from huacnlee/fix-cap-uninitialized-puma-error
  * Merge pull request [#751] from costi/compat_1_8_7

* 1 test fix:
  * Add 1.8.7, rbx-1 (allow failures) to Travis.

## 2.12.2 / 2015-07-17

* 2 bug fix:
  * Pull over and use Rack::URLMap. Fixes [#741]
  * Stub out peercert on JRuby for now. Fixes [#739]

## 2.12.1 / 2015-07-16

* 2 bug fixes:
  * Use a constant format. Fixes [#737]
  * Use strerror for Windows sake. Fixes [#733]

* 1 doc change:
  * typo fix: occured -> occurred

* 1 PR merged:
  * Merge pull request [#736] from paulanunda/paulanunda/typo-fix

## 2.12.0 / 2015-07-14

* 13 bug fixes:
  * Add thread reaping to thread pool
  * Do not automatically use chunked responses when hijacked
  * Do not suppress Content-Length on partial hijack
  * Don't allow any exceptions to terminate a thread
  * Handle ENOTCONN client disconnects when setting REMOTE_ADDR
  * Handle very early exit of cluster mode. Fixes [#722]
  * Install rack when running tests on travis to use rack/lint
  * Make puma -v and -h return success exit code
  * Make pumactl load config/puma.rb by default
  * Pass options from pumactl properly when pruning. Fixes [#694]
  * Remove rack dependency. Fixes [#705]
  * Remove the default Content-Type: text/plain
  * Add Client Side Certificate Auth

* 8 doc/test changes:
  * Added example sourcing of environment vars
  * Added tests for bind configuration on rackup file
  * Fix example config text
  * Update DEPLOYMENT.md
  * Update Readme with example of custom error handler
  * ci: Improve Travis settings
  * ci: Start running tests against JRuby 9k on Travis
  * ci: Convert to container infrastructure for travisci

* 2 ops changes:
  * Check for system-wide rbenv
  * capistrano: Add additional env when start rails

* 16 PRs merged:
  * Merge pull request [#686] from jjb/patch-2
  * Merge pull request [#693] from rob-murray/update-example-config
  * Merge pull request [#697] from spk/tests-bind-on-rackup-file
  * Merge pull request [#699] from deees/fix/require_rack_builder
  * Merge pull request [#701] from deepj/master
  * Merge pull request [#702] from Jimdo/thread-reaping
  * Merge pull request [#703] from deepj/travis
  * Merge pull request [#704] from grega/master
  * Merge pull request [#709] from lian/master
  * Merge pull request [#711] from julik/master
  * Merge pull request [#712] from yakara-ltd/pumactl-default-config
  * Merge pull request [#715] from RobotJiang/master
  * Merge pull request [#725] from rwz/master
  * Merge pull request [#726] from strenuus/handle-client-disconnect
  * Merge pull request [#729] from allaire/patch-1
  * Merge pull request [#730] from iamjarvo/container-infrastructure

## 2.11.3 / 2015-05-18

* 5 bug fixes:
  * Be sure to unlink tempfiles after a request. Fixes [#690]
  * Coerce the key to a string before checking. (thar be symbols). Fixes [#684]
  * Fix hang on bad SSL handshake
  * Remove `enable_SSLv3` support from JRuby

* 1 PR merged:
  * Merge pull request [#698] from looker/hang-handshake

## 2.11.2 / 2015-04-11

* 2 minor features:
  * Add `on_worker_fork` hook, which allows to mimic Unicorn's behavior
  * Add shutdown_debug config option

* 4 bug fixes:
  * Fix the Config constants not being available in the DSL. Fixes [#683]
  * Ignore multiple port declarations
  * Proper 'Connection' header handling compatible with HTTP 1.[01] protocols
  * Use "Puma" instead of "puma" to reporting to New Relic

* 1 doc fixes:
  * Add Gitter badge.

* 6 PRs merged:
  * Merge pull request [#657] from schneems/schneems/puma-once-port
  * Merge pull request [#658] from Tomohiro/newrelic-dispatcher-default-update
  * Merge pull request [#662] from basecrm/connection-compatibility
  * Merge pull request [#664] from fxposter/on-worker-fork
  * Merge pull request [#667] from JuanitoFatas/doc/gemspec
  * Merge pull request [#672] from chulkilee/refactor

## 2.11.1 / 2015-02-11

* 2 bug fixes:
  * Avoid crash in strange restart conditions
  * Inject the GEM_HOME that bundler into puma-wild's env. Fixes [#653]

* 2 PRs merged:
  * Merge pull request [#644] from bpaquet/master
  * Merge pull request [#646] from mkonecny/master

## 2.11.0 / 2015-01-20

* 9 bug fixes:
  * Add mode as an additional bind option to unix sockets. Fixes [#630]
  * Advertise HTTPS properly after a hot restart
  * Don't write lowlevel_error_handler to state
  * Fix phased restart with stuck requests
  * Handle spaces in the path properly. Fixes [#622]
  * Set a default REMOTE_ADDR to avoid using peeraddr on unix sockets. Fixes [#583]
  * Skip device number checking on jruby. Fixes [#586]
  * Update extconf.rb to compile correctly on OS X
  * redirect io right after daemonizing so startup errors are shown. Fixes [#359]

* 6 minor features:
  * Add a configuration option that prevents puma from queueing requests.
  * Add reload_worker_directory
  * Add the ability to pass environment variables to the init script (for Jungle).
  * Add the proctitle tag to the worker. Fixes [#633]
  * Infer a proctitle tag based on the directory
  * Update lowlevel error message to be more meaningful.

* 10 PRs merged:
  * Merge pull request [#478] from rubencaro/master
  * Merge pull request [#610] from kwilczynski/master
  * Merge pull request [#611] from jasonl/better-lowlevel-message
  * Merge pull request [#616] from jc00ke/master
  * Merge pull request [#623] from raldred/patch-1
  * Merge pull request [#628] from rdpoor/master
  * Merge pull request [#634] from deepj/master
  * Merge pull request [#637] from raskhadafi/patch-1
  * Merge pull request [#639] from ebeigarts/fix-phased-restarts
  * Merge pull request [#640] from codehotter/issue-612-dependent-requests-deadlock

## 2.10.2 / 2014-11-26

* 1 bug fix:
  * Conditionalize thread local cleaning, fixes perf degradation fix
    The code to clean out all Thread locals adds pretty significant
    overhead to a each request, so it has to be turned on explicitly
    if a user needs it.

## 2.10.1 / 2014-11-24

* 1 bug fix:
  * Load the app after daemonizing because the app might start threads.

  This change means errors loading the app are now reported only in the redirected
  stdout/stderr.

  If you're app has problems starting up, start it without daemon mode initially
  to test.

## 2.10.0 / 2014-11-23

* 3 minor features:
  * Added on_worker_shutdown hook mechanism
  * Allow binding to ipv6 addresses for ssl URIs
  * Warn about any threads started during app preload

* 5 bug fixes:
  * Clean out a threads local data before doing work
  * Disable SSLv3. Fixes [#591]
  * First change the directory to use the correct Gemfile.
  * Only use config.ru binds if specified. Fixes [#606]
  * Strongish cipher suite with FS support for some browsers

* 2 doc changes:
  * Change umask examples to more permissive values
  * fix typo in README.md

* 9 Merged PRs:
  * Merge pull request [#560] from raskhadafi/prune_bundler-bug
  * Merge pull request [#566] from sheltond/master
  * Merge pull request [#593] from andruby/patch-1
  * Merge pull request [#594] from hassox/thread-cleanliness
  * Merge pull request [#596] from burningTyger/patch-1
  * Merge pull request [#601] from sorentwo/friendly-umask
  * Merge pull request [#602] from 1334/patch-1
  * Merge pull request [#608] from Gu1/master
  * Merge pull request [#538] from memiux/?

## 2.9.2 / 2014-10-25

* 8 bug fixes:
  * Fix puma-wild handling a restart properly. Fixes [#550]
  * JRuby SSL POODLE update
  * Keep deprecated features warnings
  * Log the current time when Puma shuts down.
  * Fix cross-platform extension library detection
  * Use the correct Windows names for OpenSSL.
  * Better error logging during startup
  * Fixing sexist error messages

* 6 PRs merged:
  * Merge pull request [#549] from bsnape/log-shutdown-time
  * Merge pull request [#553] from lowjoel/master
  * Merge pull request [#568] from mariuz/patch-1
  * Merge pull request [#578] from danielbuechele/patch-1
  * Merge pull request [#581] from alexch/slightly-better-logging
  * Merge pull request [#590] from looker/jruby_disable_sslv3

## 2.9.1 / 2014-09-05

* 4 bug fixes:
  * Cleanup the SSL related structures properly, fixes memory leak
  * Fix thread spawning edge case.
  * Force a worker check after a worker boots, don't wait 5sec. Fixes [#574]
  * Implement SIGHUP for logs reopening

* 2 PRs merged:
  * Merge pull request [#561] from theoldreader/sighup
  * Merge pull request [#570] from havenwood/spawn-thread-edge-case

## 2.9.0 / 2014-07-12

* 1 minor feature:
  * Add SSL support for JRuby

* 3 bug fixes:
  * Typo BUNDLER_GEMFILE -> BUNDLE_GEMFILE
  * Use fast_write because we can't trust syswrite
  * pumactl - do not modify original ARGV

* 4 doc fixes:
  * BSD-3-Clause over BSD to avoid confusion
  * Deploy doc: clarification of the GIL
  * Fix typo in DEPLOYMENT.md
  * Update README.md

* 6 PRs merged:
  * Merge pull request [#520] from misfo/patch-2
  * Merge pull request [#530] from looker/jruby-ssl
  * Merge pull request [#537] from vlmonk/patch-1
  * Merge pull request [#540] from allaire/patch-1
  * Merge pull request [#544] from chulkilee/bsd-3-clause
  * Merge pull request [#551] from jcxplorer/patch-1

## 2.8.2 / 2014-04-12

* 4 bug fixes:
  * During upgrade, change directory in main process instead of workers.
  * Close the client properly on error
  * Capistrano: fallback from phased restart to start when not started
  * Allow tag option in conf file

* 4 doc fixes:
  * Fix Puma daemon service README typo
  * `preload_app!` instead of `preload_app`
  * add preload_app and prune_bundler to example config
  * allow changing of worker_timeout in config file

* 11 PRs merged:
  * Merge pull request [#487] from ckuttruff/master
  * Merge pull request [#492] from ckuttruff/master
  * Merge pull request [#493] from alepore/config_tag
  * Merge pull request [#503] from mariuz/patch-1
  * Merge pull request [#505] from sammcj/patch-1
  * Merge pull request [#506] from FlavourSys/config_worker_timeout
  * Merge pull request [#510] from momer/rescue-block-handle-servers-fix
  * Merge pull request [#511] from macool/patch-1
  * Merge pull request [#514] from edogawaconan/refactor_env
  * Merge pull request [#517] from misfo/patch-1
  * Merge pull request [#518] from LongMan/master

## 2.8.1 / 2014-03-06

* 1 bug fixes:
  * Run puma-wild with proper deps for prune_bundler

* 2 doc changes:
  * Described the configuration file finding behavior added in 2.8.0 and how to disable it.
  * Start the deployment doc

* 6 PRs merged:
  * Merge pull request [#471] from arthurnn/fix_test
  * Merge pull request [#485] from joneslee85/patch-9
  * Merge pull request [#486] from joshwlewis/patch-1
  * Merge pull request [#490] from tobinibot/patch-1
  * Merge pull request [#491] from brianknight10/clarify-no-config

## 2.8.0 / 2014-02-28

* 8 minor features:
  * Add ability to autoload a config file. Fixes [#438]
  * Add ability to detect and terminate hung workers. Fixes [#333]
  * Add booted_workers to stats response
  * Add config to customize the default error message
  * Add prune_bundler option
  * Add worker indexes, expose them via on_worker_boot. Fixes [#440]
  * Add pretty process name
  * Show the ruby version in use

* 7 bug fixes:
  * Added 408 status on timeout.
  * Be more hostile with sockets that write block. Fixes [#449]
  * Expect at_exit to exclusively remove the pidfile. Fixes [#444]
  * Expose latency and listen backlog via bind query. Fixes [#370]
  * JRuby raises IOError if the socket is there. Fixes [#377]
  * Process requests fairly. Fixes [#406]
  * Rescue SystemCallError as well. Fixes [#425]

* 4 doc changes:
  * Add 2.1.0 to the matrix
  * Add Code Climate badge to README
  * Create signals.md
  * Set the license to BSD. Fixes [#432]

* 14 PRs merged:
  * Merge pull request [#428] from alexeyfrank/capistrano_default_hooks
  * Merge pull request [#429] from namusyaka/revert-const_defined
  * Merge pull request [#431] from mrb/master
  * Merge pull request [#433] from alepore/process-name
  * Merge pull request [#437] from ibrahima/master
  * Merge pull request [#446] from sudara/master
  * Merge pull request [#451] from pwiebe/status_408
  * Merge pull request [#453] from joevandyk/patch-1
  * Merge pull request [#470] from arthurnn/fix_458
  * Merge pull request [#472] from rubencaro/master
  * Merge pull request [#480] from jjb/docs-on-running-test-suite
  * Merge pull request [#481] from schneems/master
  * Merge pull request [#482] from prathamesh-sonpatki/signals-doc-cleanup
  * Merge pull request [#483] from YotpoLtd/master

## 2.7.1 / 2013-12-05

* 1 bug fix:
  * Keep STDOUT/STDERR the right mode. Fixes [#422]

## 2.7.0 / 2013-12-03

* 1 minor feature:
  * Adding TTIN and TTOU to increment/decrement workers

* N bug fixes:
  * Always use our Process.daemon because it's not busted
  * Add capistrano restart failback to start.
  * Change position of `cd` so that rvm gemset is loaded
  * Clarify some platform specifics
  * Do not close the pipe sockets when retrying
  * Fix String#byteslice for Ruby 1.9.1, 1.9.2
  * Fix compatibility with 1.8.7.
  * Handle IOError closed stream in IO.select
  * Increase the max URI path length to 2048 chars from 1024 chars
  * Upstart jungle use config/puma.rb instead

## 2.6.0 / 2013-09-13

* 2 minor features:
  * Add support for event hooks
  ** Add a hook for state transitions
  * Add phased restart to capistrano recipe.

* 4 bug fixes:
  * Convince workers to stop by SIGKILL after timeout
  * Define RSTRING_NOT_MODIFIED for Rubinius performance
  * Handle BrokenPipe, StandardError and IOError in fat_wrote and break out
  * Return success status to the invoking environment

## 2.5.1 / 2013-08-13

* 2 bug fixes:
  * Keep jruby daemon mode from retrying on a hot restart
  * Extract version from const.rb in gemspec

## 2.5.0 / 2013-08-08

* 2 minor features:
  * Allow configuring pumactl with config.rb
  * make `pumactl restart` start puma if not running

* 6 bug fixes:
  * Autodetect ruby managers and home directory in upstart script
  * Convert header values to string before sending.
  * Correctly report phased-restart availability
  * Fix pidfile creation/deletion race on jruby daemonization
  * Use integers when comparing thread counts
  * Fix typo in using lopez express (raw tcp) mode

* 6 misc changes:
  * Fix typo in phased-restart response
  * Uncomment setuid/setgid by default in upstart
  * Use Puma::Const::PUMA_VERSION in gemspec
  * Update upstart comments to reflect new commandline
  * Remove obsolete pumactl instructions; refer to pumactl for details
  * Make Bundler used puma.gemspec version agnostic

## 2.4.1 / 2013-08-07

* 1 experimental feature:
  * Support raw tcp servers (aka Lopez Express mode)

## 2.4.0 / 2013-07-22

* 5 minor features:
  * Add PUMA_JRUBY_DAEMON_OPTS to get around agent starting twice
  * Add ability to drain accept socket on shutdown
  * Add port to DSL
  * Adds support for using puma config file in capistrano deploys.
  * Make phased_restart fallback to restart if not available

* 10 bug fixes:

  * Be sure to only delete the pid in the master. Fixes [#334]
  * Call out -C/--config flags
  * Change parser symbol names to avoid clash. Fixes [#179]
  * Convert thread pool sizes to integers
  * Detect when the jruby daemon child doesn't start properly
  * Fix typo in CLI help
  * Improve the logging output when hijack is used. Fixes [#332]
  * Remove unnecessary thread pool size conversions
  * Setup :worker_boot as an Array. Fixes [#317]
  * Use 127.0.0.1 as REMOTE_ADDR of unix client. Fixes [#309]


## 2.3.2 / 2013-07-08

* 1 bug fix:
  * Move starting control server to after daemonization.

## 2.3.1 / 2013-07-06

* 2 bug fixes:
  * Include the right files in the Manifest.
  * Disable inheriting connections on restart on windows. Fixes [#166]

* 1 doc change:
  * Better document some platform constraints

## 2.3.0 / 2013-07-05

* 1 major bug fix:
  * Stabilize control server, add support in cluster mode

* 5 minor bug fixes:
  * Add ability to cleanup stale unix sockets
  * Check status data better. Fixes [#292]
  * Convert raw IO errors to ConnectionError. Fixes [#274]
  * Fix sending Content-Type and Content-Length for no body status. Fixes [#304]
  * Pass state path through to `pumactl start`. Fixes [#287]

* 2 internal changes:
  * Refactored modes into seperate classes that CLI uses
  * Changed CLI to take an Events object instead of stdout/stderr (API change)

## 2.2.2 / 2013-07-02

* 1 bug fix:
  * Fix restart_command in the config

## 2.2.1 / 2013-07-02

* 1 minor feature:
  * Introduce preload flag

* 1 bug fix:
  * Pass custom restart command in JRuby

## 2.2.0 / 2013-07-01

* 1 major feature:
  * Add ability to preload rack app

* 2 minor bugfixes:
  * Don't leak info when not in development. Fixes [#256]
  * Load the app, then bind the ports

## 2.1.1 / 2013-06-20

* 2 minor bug fixes:

  * Fix daemonization on jruby
  * Load the application before daemonizing. Fixes [#285]

## 2.1.0 / 2013-06-18

* 3 minor features:
  * Allow listening socket to be configured via Capistrano variable
  * Output results from 'stat's command when using pumactl
  * Support systemd socket activation

* 15 bug fixes:
  * Deal with pipes closing while stopping. Fixes [#270]
  * Error out early if there is no app configured
  * Handle ConnectionError rather than the lowlevel exceptions
  * tune with `-C` config file and `on_worker_boot`
  * use `-w`
  * Fixed some typos in upstart scripts
  * Make sure to use bytesize instead of size (MiniSSL write)
  * Fix an error in puma-manager.conf
  * fix: stop leaking sockets on restart (affects ruby 1.9.3 or before)
  * Ignore errors on the cross-thread pipe. Fixes [#246]
  * Ignore errors while uncorking the socket (it might already be closed)
  * Ignore the body on a HEAD request. Fixes [#278]
  * Handle all engine data when possible. Fixes [#251].
  * Handle all read exceptions properly. Fixes [#252]
  * Handle errors from the server better

* 3 doc changes:
  * Add note about on_worker_boot hook
  * Add some documentation for Clustered mode
  * Added quotes to /etc/puma.conf

## 2.0.1 / 2013-04-30

* 1 bug fix:
  * Fix not starting on JRuby properly

## 2.0.0 / 2013-04-29

RailsConf 2013 edition!

* 2 doc changes:
  * Start with rackup -s Puma, NOT rackup -s puma.
  * Minor doc fixes in the README.md, Capistrano section

* 2 bug fixes:
  * Fix reading RACK_ENV properly. Fixes [#234]
  * Make cap recipe handle tmp/sockets; fixes [#228]

* 3 minor changes:
  * Fix capistrano recipe
  * Fix stdout/stderr logs to sync outputs
  * allow binding to IPv6 addresses

## 2.0.0.b7 / 2013-03-18

* 5 minor enhancements:
  * Add -q option for :start
  * Add -V, --version
  * Add default Rack handler helper
  * Upstart support
  * Set worker directory from configuration file

* 12 bug fixes:
  * Close the binder in the right place. Fixes [#192]
  * Handle early term in workers. Fixes [#206]
  * Make sure that the default port is 80 when the request doesn't include HTTP_X_FORWARDED_PROTO.
  * Prevent Errno::EBADF errors on restart when running ruby 2.0
  * Record the proper @master_pid
  * Respect the header HTTP_X_FORWARDED_PROTO when the host doesn't include a port number.
  * Retry EAGAIN/EWOULDBLOCK during syswrite
  * Run exec properly to restart. Fixes [#154]
  * Set Rack run_once to false
  * Syncronize all access to @timeouts. Fixes [#208]
  * Write out the state post-daemonize. Fixes [#189]
  * Prevent crash when all workers are gone

## 2.0.0.b6 / 2013-02-06

* 2 minor enhancements:
  * Add hook for running when a worker boots
  * Advertise the Configuration object for apps to use.

* 1 bug fix:
  * Change directory in working during upgrade. Fixes [#185]

## 2.0.0.b5 / 2013-02-05

* 2 major features:
  * Add phased worker upgrade
  * Add support for the rack hijack protocol

* 2 minor features:
  * Add -R to specify the restart command
  * Add config file option to specify the restart command

* 5 bug fixes:
  * Cleanup pipes properly. Fixes [#182]
  * Daemonize earlier so that we don't lose app threads. Fixes [#183]
  * Drain the notification pipe. Fixes [#176], thanks @cryo28
  * Move write_pid to after we daemonize. Fixes [#180]
  * Redirect IO properly and emit message for checkpointing

## 2.0.0.b4 / 2012-12-12

* 4 bug fixes:
  * Properly check #syswrite's value for variable sized buffers. Fixes [#170]
  * Shutdown status server properly
  * Handle char vs byte and mixing syswrite with write properly
  * made MiniSSL validate key/cert file existence

## 2.0.0.b3 / 2012-11-22

* 1 bug fix:
  * Package right files in gem

## 2.0.0.b2 / 2012-11-18
* 5 minor feature:
  * Now Puma is bundled with an capistrano recipe. Just require
     'puma/capistrano' in you deploy.rb
  * Only inject CommonLogger in development mode
  * Add -p option to pumactl
  * Add ability to use pumactl to start a server
  * Add options to daemonize puma

* 7 bug fixes:
  * Reset the IOBuffer properly. Fixes [#148]
  * Shutdown gracefully on JRuby with Ctrl-C
  * Various methods to get newrelic to start. Fixes [#128]
  * fixing syntax error at capistrano recipe
  * Force ECONNRESET when read returns nil
  * Be sure to empty the drain the todo before shutting down. Fixes [#155]
  * allow for alternate locations for status app

## 2.0.0.b1 / 2012-09-11

* 1 major feature:
  * Optional worker process mode (-w) to allow for process scaling in
    addition to thread scaling

* 1 bug fix:
  * Introduce Puma::MiniSSL to be able to properly control doing
    nonblocking SSL

NOTE: SSL support in JRuby is not supported at present. Support will
be added back in a future date when a java Puma::MiniSSL is added.

## 1.6.3 / 2012-09-04

* 1 bug fix:
  * Close sockets waiting in the reactor when a hot restart is performed
    so that browsers reconnect on the next request

## 1.6.2 / 2012-08-27

* 1 bug fix:
  * Rescue StandardError instead of IOError to handle SystemCallErrors
    as well as other application exceptions inside the reactor.

## 1.6.1 / 2012-07-23

* 1 packaging bug fixed:
  * Include missing files

## 1.6.0 / 2012-07-23

* 1 major bug fix:
  * Prevent slow clients from starving the server by introducing a
    dedicated IO reactor thread. Credit for reporting goes to @meh.

## 1.5.0 / 2012-07-19

* 7 contributors to this release:
  * Christian Mayer
  * Darío Javier Cravero
  * Dirkjan Bussink
  * Gianluca Padovani
  * Santiago Pastorino
  * Thibault Jouan
  * tomykaira

* 6 bug fixes:
  * Define RSTRING_NOT_MODIFIED for Rubinius
  * Convert status to integer. Fixes [#123]
  * Delete pidfile when stopping the server
  * Allow compilation with -Werror=format-security option
  * Fix wrong HTTP version for a HTTP/1.0 request
  * Use String#bytesize instead of String#length

* 3 minor features:
  * Added support for setting RACK_ENV via the CLI, config file, and rack app
  * Allow Server#run to run sync. Fixes [#111]
  * Puma can now run on windows

## 1.4.0 / 2012-06-04

* 1 bug fix:
  * SCRIPT_NAME should be passed from env to allow mounting apps

* 1 experimental feature:
  * Add puma.socket key for direct socket access

## 1.3.1 / 2012-05-15

* 2 bug fixes:
  * use #bytesize instead of #length for Content-Length header
  * Use StringIO properly. Fixes [#98]

## 1.3.0 / 2012-05-08

* 2 minor features:
  * Return valid Rack responses (passes Lint) from status server
  * Add -I option to specify $LOAD_PATH directories

* 4 bug fixes:
  * Don't join the server thread inside the signal handle. Fixes [#94]
  * Make NullIO#read mimic IO#read
  * Only stop the status server if it's started. Fixes [#84]
  * Set RACK_ENV early in cli also. Fixes [#78]

* 1 new contributor:
  * Jesse Cooke

## 1.2.2 / 2012-04-28

* 4 bug fixes:
  * Report a lowlevel error to stderr
  * Set a fallback SERVER_NAME and SERVER_PORT
  * Keep the encoding of the body correct. Fixes [#79]
  * show error.to_s along with backtrace for low-level error

## 1.2.1 / 2012-04-11

* 1 bug fix:
  * Fix rack.url_scheme for SSL servers. Fixes [#65]

## 1.2.0 / 2012-04-11

* 1 major feature:
 * When possible, the internal restart does a "hot restart" meaning
   the server sockets remains open, so no connections are lost.

* 1 minor feature:
  * More helpful fallback error message

* 6 bug fixes:
  * Pass the proper args to unknown_error. Fixes [#54], [#58]
  * Stop the control server before restarting. Fixes [#61]
  * Fix reporting https only on a true SSL connection
  * Set the default content type to 'text/plain'. Fixes [#63]
  * Use REUSEADDR. Fixes [#60]
  * Shutdown gracefully on SIGTERM. Fixes [#53]

* 2 new contributors:
  * Seamus Abshere
  * Steve Richert

## 1.1.1 / 2012-03-30

* 1 bugfix:
  * Include puma/compat.rb in the gem (oops!)

## 1.1.0 / 2012-03-30

* 1 bugfix:
  * Make sure that the unix socket has the perms 0777 by default

* 1 minor feature:
  * Add umask param to the unix:// bind to set the umask

## 1.0.0 / 2012-03-29

* Released!

## Ignore - this is for maintainers to copy-paste during release
## Master

* Features
  * Your feature goes here <Most recent on the top, like GitHub> (#Github Number)

* Bugfixes
  * Your bugfix goes here <Most recent on the top, like GitHub> (#Github Number)

[#2432]:https://github.com/puma/puma/pull/2432     "PR by @MSP-Greg, merged 2020-10-25"
[#2442]:https://github.com/puma/puma/pull/2442     "PR by @wjordan, merged 2020-10-22"
[#2427]:https://github.com/puma/puma/pull/2427     "PR by @cjlarose, merged 2020-10-20"
[#2018]:https://github.com/puma/puma/issues/2018   "Issue by @gingerlime, closed 2020-10-20"
[#2435]:https://github.com/puma/puma/pull/2435     "PR by @wjordan, merged 2020-10-20"
[#2431]:https://github.com/puma/puma/pull/2431     "PR by @wjordan, merged 2020-10-16"
[#2212]:https://github.com/puma/puma/issues/2212   "Issue by @junaruga, closed 2020-10-16"
[#2409]:https://github.com/puma/puma/pull/2409     "PR by @fliiiix, merged 2020-10-03"
[#2448]:https://github.com/puma/puma/pull/2448     "PR by @MSP-Greg, merged 2020-10-25"
[#2450]:https://github.com/puma/puma/pull/2450     "PR by @MSP-Greg, merged 2020-10-25"
[#2419]:https://github.com/puma/puma/pull/2419     "PR by @MSP-Greg, merged 2020-10-09"
[#2279]:https://github.com/puma/puma/pull/2279     "PR by @wjordan, merged 2020-10-06"
[#2412]:https://github.com/puma/puma/pull/2412     "PR by @MSP-Greg, merged 2020-10-06"
[#2405]:https://github.com/puma/puma/pull/2405     "PR by @MSP-Greg, merged 2020-10-05"
[#2408]:https://github.com/puma/puma/pull/2408     "PR by @fliiiix, merged 2020-10-03"
[#2389]:https://github.com/puma/puma/pull/2389     "PR by @MSP-Greg, merged 2020-09-29"
[#2432]:https://github.com/puma/puma/pull/2432     "PR by @MSP-Greg, merged 2020-10-25"
[#2442]:https://github.com/puma/puma/pull/2442     "PR by @wjordan, merged 2020-10-22"
[#2427]:https://github.com/puma/puma/pull/2427     "PR by @cjlarose, merged 2020-10-20"
[#2018]:https://github.com/puma/puma/issues/2018   "Issue by @gingerlime, closed 2020-10-20"
[#2435]:https://github.com/puma/puma/pull/2435     "PR by @wjordan, merged 2020-10-20"
[#2431]:https://github.com/puma/puma/pull/2431     "PR by @wjordan, merged 2020-10-16"
[#2212]:https://github.com/puma/puma/issues/2212   "Issue by @junaruga, closed 2020-10-16"
[#2409]:https://github.com/puma/puma/pull/2409     "PR by @fliiiix, merged 2020-10-03"
[#2448]:https://github.com/puma/puma/pull/2448     "PR by @MSP-Greg, merged 2020-10-25"
[#2450]:https://github.com/puma/puma/pull/2450     "PR by @MSP-Greg, merged 2020-10-25"
[#2419]:https://github.com/puma/puma/pull/2419     "PR by @MSP-Greg, merged 2020-10-09"
[#2279]:https://github.com/puma/puma/pull/2279     "PR by @wjordan, merged 2020-10-06"
[#2412]:https://github.com/puma/puma/pull/2412     "PR by @MSP-Greg, merged 2020-10-06"
[#2405]:https://github.com/puma/puma/pull/2405     "PR by @MSP-Greg, merged 2020-10-05"
[#2408]:https://github.com/puma/puma/pull/2408     "PR by @fliiiix, merged 2020-10-03"
[#2389]:https://github.com/puma/puma/pull/2389     "PR by @MSP-Greg, merged 2020-09-29"
[#2381]:https://github.com/puma/puma/pull/2381     "PR by @joergschray, merged 2020-09-24"
[#2271]:https://github.com/puma/puma/pull/2271     "PR by @wjordan, merged 2020-09-24"
[#2377]:https://github.com/puma/puma/pull/2377     "PR by @cjlarose, merged 2020-09-23"
[#2376]:https://github.com/puma/puma/pull/2376     "PR by @alexeevit, merged 2020-09-22"
[#2372]:https://github.com/puma/puma/pull/2372     "PR by @ahorek, merged 2020-09-22"
[#2384]:https://github.com/puma/puma/pull/2384     "PR by @schneems, merged 2020-09-27"
[#2375]:https://github.com/puma/puma/pull/2375     "PR by @MSP-Greg, merged 2020-09-23"
[#2373]:https://github.com/puma/puma/pull/2373     "PR by @MSP-Greg, merged 2020-09-23"
[#2305]:https://github.com/puma/puma/pull/2305     "PR by @MSP-Greg, merged 2020-09-14"
[#2099]:https://github.com/puma/puma/pull/2099     "PR by @wjordan, merged 2020-05-11"
[#2079]:https://github.com/puma/puma/pull/2079     "PR by @ayufan, merged 2020-05-11"
[#2093]:https://github.com/puma/puma/pull/2093     "PR by @schneems, merged 2019-12-18"
[#2256]:https://github.com/puma/puma/pull/2256     "PR by @nateberkopec, merged 2020-05-11"
[#2054]:https://github.com/puma/puma/pull/2054     "PR by @composerinteralia, merged 2019-11-11"
[#2106]:https://github.com/puma/puma/pull/2106     "PR by @ylecuyer, merged 2020-02-11"
[#2167]:https://github.com/puma/puma/pull/2167     "PR by @ChrisBr, closed 2020-07-06"
[#2344]:https://github.com/puma/puma/pull/2344     "PR by @dentarg, merged 2020-08-26"
[#2203]:https://github.com/puma/puma/pull/2203     "PR by @zanker-stripe, merged 2020-03-31"
[#2220]:https://github.com/puma/puma/pull/2220     "PR by @wjordan, merged 2020-04-14"
[#2238]:https://github.com/puma/puma/pull/2238     "PR by @sthirugn, merged 2020-05-07"
[#2086]:https://github.com/puma/puma/pull/2086     "PR by @bdewater, merged 2019-12-17"
[#2253]:https://github.com/puma/puma/pull/2253     "PR by @schneems, merged 2020-05-11"
[#2288]:https://github.com/puma/puma/pull/2288     "PR by @FTLam11, merged 2020-06-02"
[#1487]:https://github.com/puma/puma/pull/1487     "PR by @jxa, merged 2018-05-09"
[#2143]:https://github.com/puma/puma/pull/2143     "PR by @jalevin, merged 2020-04-21"
[#2143]:https://github.com/puma/puma/pull/2143     "PR by @jalevin, merged 2020-04-21"
[#2143]:https://github.com/puma/puma/pull/2143     "PR by @jalevin, merged 2020-04-21"
[#2143]:https://github.com/puma/puma/pull/2143     "PR by @jalevin, merged 2020-04-21"
[#2143]:https://github.com/puma/puma/pull/2143     "PR by @jalevin, merged 2020-04-21"
[#2169]:https://github.com/puma/puma/pull/2169     "PR by @nateberkopec, merged 2020-03-10"
[#2170]:https://github.com/puma/puma/pull/2170     "PR by @nateberkopec, merged 2020-03-10"
[#2076]:https://github.com/puma/puma/pull/2076     "PR by @drews256, merged 2020-02-27"
[#2022]:https://github.com/puma/puma/pull/2022     "PR by @olleolleolle, merged 2019-11-11"
[#2269]:https://github.com/puma/puma/pull/2269     "PR by @MSP-Greg, merged 2020-08-31"
[#2312]:https://github.com/puma/puma/pull/2312     "PR by @MSP-Greg, merged 2020-07-20"
[#2338]:https://github.com/puma/puma/issues/2338   "Issue by @micahhainlinestitchfix, closed 2020-08-18"
[#2116]:https://github.com/puma/puma/pull/2116     "PR by @MSP-Greg, merged 2020-05-15"
[#2074]:https://github.com/puma/puma/issues/2074   "Issue by @jchristie55332, closed 2020-02-19"
[#2211]:https://github.com/puma/puma/pull/2211     "PR by @MSP-Greg, merged 2020-03-30"
[#2069]:https://github.com/puma/puma/pull/2069     "PR by @MSP-Greg, merged 2019-11-09"
[#2112]:https://github.com/puma/puma/pull/2112     "PR by @wjordan, merged 2020-03-03"
[#1893]:https://github.com/puma/puma/pull/1893     "PR by @seven1m, merged 2020-02-18"
[#2119]:https://github.com/puma/puma/pull/2119     "PR by @wjordan, merged 2020-02-20"
[#2121]:https://github.com/puma/puma/pull/2121     "PR by @wjordan, merged 2020-02-21"
[#2154]:https://github.com/puma/puma/pull/2154     "PR by @cjlarose, merged 2020-03-10"
[#1551]:https://github.com/puma/puma/issues/1551   "Issue by @austinthecoder, closed 2020-03-10"
[#2198]:https://github.com/puma/puma/pull/2198     "PR by @eregon, merged 2020-03-24"
[#2216]:https://github.com/puma/puma/pull/2216     "PR by @praboud-stripe, merged 2020-04-06"
[#2122]:https://github.com/puma/puma/pull/2122     "PR by @wjordan, merged 2020-04-10"
[#2220]:https://github.com/puma/puma/pull/2220     "PR by @wjordan, merged 2020-04-14"
[#2177]:https://github.com/puma/puma/issues/2177   "Issue by @GuiTeK, closed 2020-04-08"
[#2221]:https://github.com/puma/puma/pull/2221     "PR by @wjordan, merged 2020-04-17"
[#2233]:https://github.com/puma/puma/pull/2233     "PR by @ayufan, merged 2020-04-25"
[#2234]:https://github.com/puma/puma/pull/2234     "PR by @wjordan, merged 2020-04-30"
[#2225]:https://github.com/puma/puma/issues/2225   "Issue by @nateberkopec, closed 2020-04-27"
[#2267]:https://github.com/puma/puma/pull/2267     "PR by @wjordan, merged 2020-05-20"
[#2287]:https://github.com/puma/puma/pull/2287     "PR by @eugeneius, merged 2020-05-31"
[#2317]:https://github.com/puma/puma/pull/2317     "PR by @MSP-Greg, merged 2020-09-01"
[#2312]:https://github.com/puma/puma/pull/2312     "PR by @MSP-Greg, merged 2020-07-20"
[#2319]:https://github.com/puma/puma/issues/2319   "Issue by @AlexWayfer, closed 2020-09-03"
[#2326]:https://github.com/puma/puma/pull/2326     "PR by @rkistner, closed 2020-09-04"
[#2299]:https://github.com/puma/puma/issues/2299   "Issue by @JohnPhillips31416, closed 2020-09-17"
[#2095]:https://github.com/puma/puma/pull/2095     "PR by @bdewater, merged 2019-12-25"
[#2102]:https://github.com/puma/puma/pull/2102     "PR by @bdewater, merged 2020-02-07"
[#2111]:https://github.com/puma/puma/pull/2111     "PR by @wjordan, merged 2020-02-20"
[#1980]:https://github.com/puma/puma/pull/1980     "PR by @nateberkopec, merged 2020-02-27"
[#2189]:https://github.com/puma/puma/pull/2189     "PR by @jkowens, merged 2020-03-19"
[#2220]:https://github.com/puma/puma/pull/2220     "PR by @wjordan, merged 2020-04-14"
[#2124]:https://github.com/puma/puma/pull/2124     "PR by @wjordan, merged 2020-04-14"
[#2223]:https://github.com/puma/puma/pull/2223     "PR by @wjordan, merged 2020-04-20"
[#2239]:https://github.com/puma/puma/pull/2239     "PR by @wjordan, merged 2020-05-15"
[#2304]:https://github.com/puma/puma/issues/2304   "Issue by @mpeltomaa, closed 2020-09-05"
[#2269]:https://github.com/puma/puma/pull/2269     "PR by @MSP-Greg, merged 2020-08-31"
[#2132]:https://github.com/puma/puma/issues/2132   "Issue by @bmclean, closed 2020-02-28"
[#2010]:https://github.com/puma/puma/pull/2010     "PR by @nateberkopec, merged 2019-10-07"
[#2012]:https://github.com/puma/puma/pull/2012     "PR by @headius, merged 2019-10-07"
[#2046]:https://github.com/puma/puma/pull/2046     "PR by @composerinteralia, merged 2019-10-21"
[#2052]:https://github.com/puma/puma/pull/2052     "PR by @composerinteralia, merged 2019-11-02"
[#1564]:https://github.com/puma/puma/issues/1564   "Issue by @perlun, closed 2019-10-07"
[#2035]:https://github.com/puma/puma/pull/2035     "PR by @AndrewSpeed, merged 2019-10-18"
[#2048]:https://github.com/puma/puma/pull/2048     "PR by @hahmed, merged 2019-10-21"
[#2050]:https://github.com/puma/puma/pull/2050     "PR by @olleolleolle, merged 2019-10-25"
[#1842]:https://github.com/puma/puma/issues/1842   "Issue by @nateberkopec, closed 2019-09-18"
[#1988]:https://github.com/puma/puma/issues/1988   "Issue by @mcg, closed 2019-10-01"
[#1986]:https://github.com/puma/puma/issues/1986   "Issue by @flaminestone, closed 2019-10-01"
[#1994]:https://github.com/puma/puma/issues/1994   "Issue by @LimeBlast, closed 2019-10-01"
[#2006]:https://github.com/puma/puma/pull/2006     "PR by @nateberkopec, merged 2019-10-01"
[#1222]:https://github.com/puma/puma/issues/1222   "Issue by @seanmckinley, closed 2019-10-04"
[#1885]:https://github.com/puma/puma/pull/1885     "PR by @spk, merged 2019-08-10"
[#1934]:https://github.com/puma/puma/pull/1934     "PR by @zarelit, merged 2019-08-28"
[#1105]:https://github.com/puma/puma/pull/1105     "PR by @daveallie, merged 2019-09-02"
[#1786]:https://github.com/puma/puma/pull/1786     "PR by @evanphx, merged 2019-09-11"
[#1320]:https://github.com/puma/puma/pull/1320     "PR by @nateberkopec, merged 2019-09-12"
[#1968]:https://github.com/puma/puma/pull/1968     "PR by @nateberkopec, merged 2019-09-15"
[#1908]:https://github.com/puma/puma/pull/1908     "PR by @MSP-Greg, merged 2019-08-23"
[#1952]:https://github.com/puma/puma/pull/1952     "PR by @MSP-Greg, merged 2019-09-19"
[#1941]:https://github.com/puma/puma/pull/1941     "PR by @MSP-Greg, merged 2019-09-02"
[#1961]:https://github.com/puma/puma/pull/1961     "PR by @nateberkopec, merged 2019-09-11"
[#1970]:https://github.com/puma/puma/pull/1970     "PR by @MSP-Greg, merged 2019-09-18"
[#1946]:https://github.com/puma/puma/pull/1946     "PR by @nateberkopec, merged 2019-09-02"
[#1941]:https://github.com/puma/puma/pull/1941     "PR by @MSP-Greg, merged 2019-09-02"
[#1908]:https://github.com/puma/puma/pull/1908     "PR by @MSP-Greg, merged 2019-08-23"
[#1831]:https://github.com/puma/puma/pull/1831     "PR by @spk, merged 2019-07-27"
[#1816]:https://github.com/puma/puma/pull/1816     "PR by @ylecuyer, merged 2019-08-01"
[#1844]:https://github.com/puma/puma/pull/1844     "PR by @ylecuyer, merged 2019-08-01"
[#1836]:https://github.com/puma/puma/pull/1836     "PR by @MSP-Greg, merged 2019-08-06"
[#1887]:https://github.com/puma/puma/pull/1887     "PR by @MSP-Greg, merged 2019-08-06"
[#1812]:https://github.com/puma/puma/pull/1812     "PR by @kou, merged 2019-08-03"
[#1491]:https://github.com/puma/puma/pull/1491     "PR by @olleolleolle, merged 2019-07-17"
[#1837]:https://github.com/puma/puma/pull/1837     "PR by @montanalow, merged 2019-07-25"
[#1857]:https://github.com/puma/puma/pull/1857     "PR by @Jesus, merged 2019-08-03"
[#1822]:https://github.com/puma/puma/pull/1822     "PR by @Jesus, merged 2019-08-01"
[#1863]:https://github.com/puma/puma/pull/1863     "PR by @dzunk, merged 2019-08-04"
[#1838]:https://github.com/puma/puma/pull/1838     "PR by @bogn83, merged 2019-07-14"
[#1882]:https://github.com/puma/puma/pull/1882     "PR by @okuramasafumi, merged 2019-08-06"
[#1848]:https://github.com/puma/puma/pull/1848     "PR by @nateberkopec, merged 2019-07-16"
[#1847]:https://github.com/puma/puma/pull/1847     "PR by @nateberkopec, merged 2019-07-16"
[#1846]:https://github.com/puma/puma/pull/1846     "PR by @nateberkopec, merged 2019-07-16"
[#1853]:https://github.com/puma/puma/pull/1853     "PR by @Jesus, merged 2019-07-18"
[#1850]:https://github.com/puma/puma/pull/1850     "PR by @nateberkopec, merged 2019-07-27"
[#1866]:https://github.com/puma/puma/pull/1866     "PR by @josacar, merged 2019-07-28"
[#1870]:https://github.com/puma/puma/pull/1870     "PR by @MSP-Greg, merged 2019-07-30"
[#1872]:https://github.com/puma/puma/pull/1872     "PR by @MSP-Greg, merged 2019-07-30"
[#1833]:https://github.com/puma/puma/issues/1833   "Issue by @julik, closed 2019-07-09"
[#1888]:https://github.com/puma/puma/pull/1888     "PR by @ClikeX, merged 2019-08-06"
[#1842]:https://github.com/puma/puma/issues/1842   "Issue by @nateberkopec, closed 2019-09-18"
[#1829]:https://github.com/puma/puma/pull/1829     "PR by @Fudoshiki, merged 2019-07-09"
[#1832]:https://github.com/puma/puma/pull/1832     "PR by @MSP-Greg, merged 2019-07-08"
[#1827]:https://github.com/puma/puma/pull/1827     "PR by @amrrbakry, merged 2019-06-27"
[#1562]:https://github.com/puma/puma/pull/1562     "PR by @skrobul, merged 2019-02-20"
[#1569]:https://github.com/puma/puma/pull/1569     "PR by @rianmcguire, merged 2019-02-20"
[#1648]:https://github.com/puma/puma/pull/1648     "PR by @wjordan, merged 2019-02-20"
[#1691]:https://github.com/puma/puma/pull/1691     "PR by @kares, merged 2019-02-20"
[#1716]:https://github.com/puma/puma/pull/1716     "PR by @mdkent, merged 2019-02-20"
[#1690]:https://github.com/puma/puma/pull/1690     "PR by @mic-kul, merged 2019-03-11"
[#1689]:https://github.com/puma/puma/pull/1689     "PR by @michaelherold, merged 2019-03-11"
[#1728]:https://github.com/puma/puma/pull/1728     "PR by @evanphx, merged 2019-03-20"
[#1824]:https://github.com/puma/puma/pull/1824     "PR by @spk, merged 2019-06-24"
[#1685]:https://github.com/puma/puma/pull/1685     "PR by @mainameiz, merged 2019-02-20"
[#1808]:https://github.com/puma/puma/pull/1808     "PR by @schneems, merged 2019-06-10"
[#1508]:https://github.com/puma/puma/pull/1508     "PR by @florin555, merged 2019-02-20"
[#1650]:https://github.com/puma/puma/pull/1650     "PR by @adam101, merged 2019-02-20"
[#1655]:https://github.com/puma/puma/pull/1655     "PR by @mipearson, merged 2019-02-20"
[#1671]:https://github.com/puma/puma/pull/1671     "PR by @eric-norcross, merged 2019-02-20"
[#1583]:https://github.com/puma/puma/pull/1583     "PR by @chwevans, merged 2019-02-20"
[#1773]:https://github.com/puma/puma/pull/1773     "PR by @enebo, merged 2019-04-14"
[#1731]:https://github.com/puma/puma/issues/1731   "Issue by @Fudoshiki, closed 2019-03-20"
[#1803]:https://github.com/puma/puma/pull/1803     "PR by @Jesus, merged 2019-05-28"
[#1741]:https://github.com/puma/puma/pull/1741     "PR by @MSP-Greg, merged 2019-03-19"
[#1674]:https://github.com/puma/puma/issues/1674   "Issue by @atitan, closed 2019-06-12"
[#1720]:https://github.com/puma/puma/issues/1720   "Issue by @voxik, closed 2019-03-20"
[#1730]:https://github.com/puma/puma/issues/1730   "Issue by @nearapogee, closed 2019-07-16"
[#1755]:https://github.com/puma/puma/issues/1755   "Issue by @vbalazs, closed 2019-07-26"
[#1649]:https://github.com/puma/puma/pull/1649     "PR by @schneems, merged 2018-10-17"
[#1607]:https://github.com/puma/puma/pull/1607     "PR by @harmdewit, merged 2018-08-15"
[#1700]:https://github.com/puma/puma/pull/1700     "PR by @schneems, merged 2019-01-05"
[#1630]:https://github.com/puma/puma/pull/1630     "PR by @eregon, merged 2018-09-11"
[#1478]:https://github.com/puma/puma/pull/1478     "PR by @eallison91, merged 2018-05-09"
[#1604]:https://github.com/puma/puma/pull/1604     "PR by @schneems, merged 2018-07-02"
[#1579]:https://github.com/puma/puma/pull/1579     "PR by @schneems, merged 2018-06-14"
[#1506]:https://github.com/puma/puma/pull/1506     "PR by @dekellum, merged 2018-05-09"
[#1487]:https://github.com/puma/puma/pull/1487     "PR by @jxa, merged 2018-05-09"
[#1563]:https://github.com/puma/puma/pull/1563     "PR by @dannyfallon, merged 2018-05-01"
[#1557]:https://github.com/puma/puma/pull/1557     "PR by @swrobel, merged 2018-05-09"
[#1529]:https://github.com/puma/puma/pull/1529     "PR by @desnudopenguino, merged 2018-03-20"
[#1532]:https://github.com/puma/puma/pull/1532     "PR by @schneems, merged 2018-03-21"
[#1482]:https://github.com/puma/puma/pull/1482     "PR by @shayonj, merged 2018-03-19"
[#1511]:https://github.com/puma/puma/pull/1511     "PR by @jemiam, merged 2018-03-19"
[#1545]:https://github.com/puma/puma/pull/1545     "PR by @hoshinotsuyoshi, merged 2018-03-28"
[#1550]:https://github.com/puma/puma/pull/1550     "PR by @eileencodes, merged 2018-03-29"
[#1553]:https://github.com/puma/puma/pull/1553     "PR by @eugeneius, merged 2018-04-02"
[#1510]:https://github.com/puma/puma/issues/1510   "Issue by @vincentwoo, closed 2018-03-06"
[#1524]:https://github.com/puma/puma/pull/1524     "PR by @tuwukee, closed 2018-03-06"
[#1507]:https://github.com/puma/puma/issues/1507   "Issue by @vincentwoo, closed 2018-03-19"
[#1483]:https://github.com/puma/puma/issues/1483   "Issue by @igravious, closed 2018-03-06"
[#1502]:https://github.com/puma/puma/issues/1502   "Issue by @vincentwoo, closed 2020-03-09"
[#1403]:https://github.com/puma/puma/pull/1403     "PR by @eileencodes, merged 2017-10-04"
[#1435]:https://github.com/puma/puma/pull/1435     "PR by @juliancheal, merged 2017-10-11"
[#1340]:https://github.com/puma/puma/pull/1340     "PR by @ViliusLuneckas, merged 2017-10-16"
[#1434]:https://github.com/puma/puma/pull/1434     "PR by @jumbosushi, merged 2017-10-10"
[#1436]:https://github.com/puma/puma/pull/1436     "PR by @luislavena, merged 2017-10-11"
[#1418]:https://github.com/puma/puma/pull/1418     "PR by @eileencodes, merged 2017-09-22"
[#1416]:https://github.com/puma/puma/pull/1416     "PR by @hiimtaylorjones, merged 2017-09-22"
[#1409]:https://github.com/puma/puma/pull/1409     "PR by @olleolleolle, merged 2017-09-13"
[#1427]:https://github.com/puma/puma/issues/1427   "Issue by @garybernhardt, closed 2017-10-04"
[#1430]:https://github.com/puma/puma/pull/1430     "PR by @MSP-Greg, merged 2017-10-09"
[#1429]:https://github.com/puma/puma/pull/1429     "PR by @perlun, merged 2017-10-09"
[#1455]:https://github.com/puma/puma/pull/1455     "PR by @perlun, merged 2017-11-16"
[#1425]:https://github.com/puma/puma/pull/1425     "PR by @vizcay, merged 2017-10-01"
[#1452]:https://github.com/puma/puma/pull/1452     "PR by @eprothro, merged 2017-11-16"
[#1439]:https://github.com/puma/puma/pull/1439     "PR by @MSP-Greg, merged 2017-10-16"
[#1442]:https://github.com/puma/puma/pull/1442     "PR by @MSP-Greg, merged 2017-10-19"
[#1464]:https://github.com/puma/puma/pull/1464     "PR by @MSP-Greg, merged 2017-11-20"
[#1384]:https://github.com/puma/puma/pull/1384     "PR by @noahgibbs, merged 2017-08-03"
[#1111]:https://github.com/puma/puma/pull/1111     "PR by @alexlance, merged 2017-06-04"
[#1392]:https://github.com/puma/puma/pull/1392     "PR by @hoffm, merged 2017-08-11"
[#1347]:https://github.com/puma/puma/pull/1347     "PR by @NikolayRys, merged 2017-06-28"
[#1334]:https://github.com/puma/puma/pull/1334     "PR by @respire, merged 2017-06-13"
[#1383]:https://github.com/puma/puma/pull/1383     "PR by @schneems, merged 2017-08-02"
[#1368]:https://github.com/puma/puma/pull/1368     "PR by @bongole, merged 2017-08-03"
[#1318]:https://github.com/puma/puma/pull/1318     "PR by @nateberkopec, merged 2017-08-03"
[#1376]:https://github.com/puma/puma/pull/1376     "PR by @pat, merged 2017-08-03"
[#1388]:https://github.com/puma/puma/pull/1388     "PR by @nateberkopec, merged 2017-08-08"
[#1390]:https://github.com/puma/puma/pull/1390     "PR by @junaruga, merged 2017-08-16"
[#1391]:https://github.com/puma/puma/pull/1391     "PR by @junaruga, merged 2017-08-16"
[#1385]:https://github.com/puma/puma/pull/1385     "PR by @grosser, merged 2017-08-16"
[#1377]:https://github.com/puma/puma/pull/1377     "PR by @shayonj, merged 2017-08-16"
[#1337]:https://github.com/puma/puma/pull/1337     "PR by @shayonj, merged 2017-08-16"
[#1325]:https://github.com/puma/puma/pull/1325     "PR by @palkan, merged 2017-06-04"
[#1395]:https://github.com/puma/puma/pull/1395     "PR by @junaruga, merged 2017-08-16"
[#1367]:https://github.com/puma/puma/issues/1367   "Issue by @dekellum, closed 2017-08-17"
[#1314]:https://github.com/puma/puma/pull/1314     "PR by @grosser, merged 2017-06-02"
[#1311]:https://github.com/puma/puma/pull/1311     "PR by @grosser, merged 2017-06-02"
[#1313]:https://github.com/puma/puma/pull/1313     "PR by @grosser, merged 2017-06-03"
[#1260]:https://github.com/puma/puma/pull/1260     "PR by @grosser, merged 2017-04-11"
[#1278]:https://github.com/puma/puma/pull/1278     "PR by @evanphx, merged 2017-04-28"
[#1306]:https://github.com/puma/puma/pull/1306     "PR by @jules2689, merged 2017-05-31"
[#1274]:https://github.com/puma/puma/pull/1274     "PR by @evanphx, merged 2017-05-01"
[#1261]:https://github.com/puma/puma/pull/1261     "PR by @jacksonrayhamilton, merged 2017-04-07"
[#1259]:https://github.com/puma/puma/pull/1259     "PR by @jacksonrayhamilton, merged 2017-04-07"
[#1248]:https://github.com/puma/puma/pull/1248     "PR by @davidarnold, merged 2017-04-18"
[#1277]:https://github.com/puma/puma/pull/1277     "PR by @schneems, merged 2017-05-01"
[#1290]:https://github.com/puma/puma/pull/1290     "PR by @schneems, merged 2017-05-12"
[#1285]:https://github.com/puma/puma/pull/1285     "PR by @fmauNeko, merged 2017-05-12"
[#1282]:https://github.com/puma/puma/pull/1282     "PR by @grosser, merged 2017-05-09"
[#1294]:https://github.com/puma/puma/pull/1294     "PR by @masry707, merged 2017-05-15"
[#1206]:https://github.com/puma/puma/pull/1206     "PR by @NikolayRys, closed 2017-06-27"
[#1241]:https://github.com/puma/puma/issues/1241   "Issue by @renchap, closed 2017-03-14"
[#1239]:https://github.com/puma/puma/pull/1239     "PR by @schneems, merged 2017-03-10"
[#1234]:https://github.com/puma/puma/pull/1234     "PR by @schneems, merged 2017-03-09"
[#1226]:https://github.com/puma/puma/pull/1226     "PR by @eileencodes, merged 2017-03-09"
[#1227]:https://github.com/puma/puma/pull/1227     "PR by @sirupsen, merged 2017-02-27"
[#1213]:https://github.com/puma/puma/pull/1213     "PR by @junaruga, merged 2017-02-28"
[#1182]:https://github.com/puma/puma/issues/1182   "Issue by @brunowego, closed 2017-02-09"
[#1203]:https://github.com/puma/puma/pull/1203     "PR by @twalpole, merged 2017-02-09"
[#1129]:https://github.com/puma/puma/pull/1129     "PR by @chtitux, merged 2016-12-12"
[#1165]:https://github.com/puma/puma/pull/1165     "PR by @sriedel, merged 2016-12-21"
[#1175]:https://github.com/puma/puma/pull/1175     "PR by @jemiam, merged 2016-12-21"
[#1068]:https://github.com/puma/puma/pull/1068     "PR by @junaruga, merged 2016-09-05"
[#1091]:https://github.com/puma/puma/pull/1091     "PR by @frodsan, merged 2016-09-17"
[#1088]:https://github.com/puma/puma/pull/1088     "PR by @frodsan, merged 2016-11-20"
[#1160]:https://github.com/puma/puma/pull/1160     "PR by @frodsan, merged 2016-11-24"
[#1169]:https://github.com/puma/puma/pull/1169     "PR by @scbrubaker02, merged 2016-12-12"
[#1061]:https://github.com/puma/puma/pull/1061     "PR by @michaelsauter, merged 2016-09-05"
[#1036]:https://github.com/puma/puma/issues/1036   "Issue by @matobinder, closed 2016-08-03"
[#1120]:https://github.com/puma/puma/pull/1120     "PR by @prathamesh-sonpatki, merged 2016-11-21"
[#1178]:https://github.com/puma/puma/pull/1178     "PR by @Koronen, merged 2016-12-21"
[#1002]:https://github.com/puma/puma/issues/1002   "Issue by @mattyb, closed 2016-07-26"
[#1063]:https://github.com/puma/puma/issues/1063   "Issue by @mperham, closed 2016-09-05"
[#1089]:https://github.com/puma/puma/issues/1089   "Issue by @AdamBialas, closed 2016-09-17"
[#1114]:https://github.com/puma/puma/pull/1114     "PR by @sj26, merged 2016-12-13"
[#1110]:https://github.com/puma/puma/pull/1110     "PR by @montdidier, merged 2016-12-12"
[#1135]:https://github.com/puma/puma/pull/1135     "PR by @jkraemer, merged 2016-11-19"
[#1081]:https://github.com/puma/puma/pull/1081     "PR by @frodsan, merged 2016-09-08"
[#1138]:https://github.com/puma/puma/pull/1138     "PR by @steakknife, merged 2016-12-13"
[#1118]:https://github.com/puma/puma/pull/1118     "PR by @hiroara, merged 2016-11-20"
[#1075]:https://github.com/puma/puma/issues/1075   "Issue by @pvalena, closed 2016-09-06"
[#1118]:https://github.com/puma/puma/pull/1118     "PR by @hiroara, merged 2016-11-20"
[#1036]:https://github.com/puma/puma/issues/1036   "Issue by @matobinder, closed 2016-08-03"
[#1120]:https://github.com/puma/puma/pull/1120     "PR by @prathamesh-sonpatki, merged 2016-11-21"
[#1002]:https://github.com/puma/puma/issues/1002   "Issue by @mattyb, closed 2016-07-26"
[#1089]:https://github.com/puma/puma/issues/1089   "Issue by @AdamBialas, closed 2016-09-17"
[#932]:https://github.com/puma/puma/issues/932     "Issue by @everplays, closed 2016-07-24"
[#519]:https://github.com/puma/puma/issues/519     "Issue by @tmornini, closed 2016-07-25"
[#828]:https://github.com/puma/puma/issues/828     "Issue by @Zapotek, closed 2016-07-24"
[#984]:https://github.com/puma/puma/issues/984     "Issue by @erichmenge, closed 2016-07-24"
[#1028]:https://github.com/puma/puma/issues/1028   "Issue by @matobinder, closed 2016-07-24"
[#1023]:https://github.com/puma/puma/issues/1023   "Issue by @fera2k, closed 2016-07-24"
[#1027]:https://github.com/puma/puma/issues/1027   "Issue by @rosenfeld, closed 2016-07-24"
[#925]:https://github.com/puma/puma/issues/925     "Issue by @lokenmakwana, closed 2016-07-24"
[#911]:https://github.com/puma/puma/issues/911     "Issue by @veganstraightedge, closed 2016-07-24"
[#620]:https://github.com/puma/puma/issues/620     "Issue by @javanthropus, closed 2016-07-25"
[#1027]:https://github.com/puma/puma/issues/1027   "Issue by @rosenfeld, closed 2016-07-24"
[#778]:https://github.com/puma/puma/issues/778     "Issue by @niedhui, closed 2016-07-24"
[#1021]:https://github.com/puma/puma/pull/1021     "PR by @sarahzrf, merged 2016-07-20"
[#1022]:https://github.com/puma/puma/issues/1022   "Issue by @AKovtunov, closed 2017-08-16"
[#958]:https://github.com/puma/puma/issues/958     "Issue by @lalitlogical, closed 2016-04-23"
[#782]:https://github.com/puma/puma/issues/782     "Issue by @Tonkpils, closed 2016-07-19"
[#1010]:https://github.com/puma/puma/issues/1010   "Issue by @mneumark, closed 2016-07-19"
[#959]:https://github.com/puma/puma/issues/959     "Issue by @mwpastore, closed 2016-04-22"
[#840]:https://github.com/puma/puma/issues/840     "Issue by @maxkwallace, closed 2016-04-07"
[#1007]:https://github.com/puma/puma/pull/1007     "PR by @willnet, merged 2016-06-24"
[#1014]:https://github.com/puma/puma/pull/1014     "PR by @szymon-jez, merged 2016-07-11"
[#1015]:https://github.com/puma/puma/pull/1015     "PR by @bf4, merged 2016-07-19"
[#1017]:https://github.com/puma/puma/pull/1017     "PR by @jorihardman, merged 2016-07-19"
[#954]:https://github.com/puma/puma/pull/954       "PR by @jf, merged 2016-04-12"
[#955]:https://github.com/puma/puma/pull/955       "PR by @jf, merged 2016-04-22"
[#956]:https://github.com/puma/puma/pull/956       "PR by @maxkwallace, merged 2016-04-12"
[#960]:https://github.com/puma/puma/pull/960       "PR by @kmayer, merged 2016-04-15"
[#969]:https://github.com/puma/puma/pull/969       "PR by @frankwong15, merged 2016-05-10"
[#970]:https://github.com/puma/puma/pull/970       "PR by @willnet, merged 2016-04-26"
[#974]:https://github.com/puma/puma/pull/974       "PR by @reidmorrison, merged 2016-05-10"
[#977]:https://github.com/puma/puma/pull/977       "PR by @snow, merged 2016-05-10"
[#981]:https://github.com/puma/puma/pull/981       "PR by @zach-chai, merged 2016-07-19"
[#993]:https://github.com/puma/puma/pull/993       "PR by @scorix, merged 2016-07-19"
[#938]:https://github.com/puma/puma/issues/938     "Issue by @vandrijevik, closed 2016-04-07"
[#529]:https://github.com/puma/puma/issues/529     "Issue by @mperham, closed 2016-04-07"
[#788]:https://github.com/puma/puma/issues/788     "Issue by @herregroen, closed 2016-04-07"
[#894]:https://github.com/puma/puma/issues/894     "Issue by @rafbm, closed 2016-04-07"
[#937]:https://github.com/puma/puma/issues/937     "Issue by @huangxiangdan, closed 2016-04-07"
[#840]:https://github.com/puma/puma/issues/840     "Issue by @maxkwallace, closed 2016-04-07"
[#945]:https://github.com/puma/puma/pull/945       "PR by @dekellum, merged 2016-04-07"
[#946]:https://github.com/puma/puma/pull/946       "PR by @vipulnsward, merged 2016-04-07"
[#947]:https://github.com/puma/puma/pull/947       "PR by @vipulnsward, merged 2016-04-07"
[#936]:https://github.com/puma/puma/pull/936       "PR by @prathamesh-sonpatki, merged 2016-04-01"
[#940]:https://github.com/puma/puma/pull/940       "PR by @kyledrake, merged 2016-04-01"
[#942]:https://github.com/puma/puma/pull/942       "PR by @dekellum, merged 2016-04-01"
[#927]:https://github.com/puma/puma/pull/927       "PR by @jlecour, merged 2016-03-18"
[#931]:https://github.com/puma/puma/pull/931       "PR by @runlevel5, merged 2016-03-18"
[#922]:https://github.com/puma/puma/issues/922     "Issue by @LavirtheWhiolet, closed 2016-03-07"
[#923]:https://github.com/puma/puma/issues/923     "Issue by @donv, closed 2016-03-06"
[#912]:https://github.com/puma/puma/pull/912       "PR by @tricknotes, merged 2016-03-06"
[#921]:https://github.com/puma/puma/pull/921       "PR by @swrobel, merged 2016-03-06"
[#924]:https://github.com/puma/puma/pull/924       "PR by @tbrisker, merged 2016-03-07"
[#916]:https://github.com/puma/puma/issues/916     "Issue by @ma11hew28, closed 2016-03-06"
[#913]:https://github.com/puma/puma/issues/913     "Issue by @Casara, closed 2016-03-06"
[#918]:https://github.com/puma/puma/issues/918     "Issue by @rodrigdav, closed 2016-03-06"
[#910]:https://github.com/puma/puma/issues/910     "Issue by @ball-hayden, closed 2016-03-05"
[#914]:https://github.com/puma/puma/issues/914     "Issue by @osheroff, closed 2016-03-06"
[#901]:https://github.com/puma/puma/pull/901       "PR by @mitto, merged 2016-02-26"
[#902]:https://github.com/puma/puma/pull/902       "PR by @corrupt952, merged 2016-02-26"
[#905]:https://github.com/puma/puma/pull/905       "PR by @Eric-Guo, merged 2016-02-26"
[#852]:https://github.com/puma/puma/issues/852     "Issue by @asia653, closed 2016-02-25"
[#854]:https://github.com/puma/puma/issues/854     "Issue by @ollym, closed 2016-02-25"
[#824]:https://github.com/puma/puma/issues/824     "Issue by @MattWalston, closed 2016-02-25"
[#823]:https://github.com/puma/puma/issues/823     "Issue by @pneuman, closed 2016-02-25"
[#815]:https://github.com/puma/puma/issues/815     "Issue by @nate-dipiazza, closed 2016-02-25"
[#835]:https://github.com/puma/puma/issues/835     "Issue by @mwpastore, closed 2016-02-25"
[#798]:https://github.com/puma/puma/issues/798     "Issue by @schneems, closed 2016-02-25"
[#876]:https://github.com/puma/puma/issues/876     "Issue by @osheroff, closed 2016-02-25"
[#849]:https://github.com/puma/puma/issues/849     "Issue by @apotheon, closed 2016-02-25"
[#871]:https://github.com/puma/puma/pull/871       "PR by @deepj, merged 2016-02-25"
[#874]:https://github.com/puma/puma/pull/874       "PR by @wallclockbuilder, merged 2016-02-25"
[#883]:https://github.com/puma/puma/pull/883       "PR by @dadah89, merged 2016-02-25"
[#884]:https://github.com/puma/puma/pull/884       "PR by @furkanmustafa, merged 2016-02-25"
[#888]:https://github.com/puma/puma/pull/888       "PR by @mlarraz, merged 2016-02-25"
[#890]:https://github.com/puma/puma/pull/890       "PR by @todd, merged 2016-02-25"
[#891]:https://github.com/puma/puma/pull/891       "PR by @ctaintor, merged 2016-02-25"
[#893]:https://github.com/puma/puma/pull/893       "PR by @spastorino, merged 2016-02-25"
[#897]:https://github.com/puma/puma/pull/897       "PR by @vanchi-zendesk, merged 2016-02-25"
[#899]:https://github.com/puma/puma/pull/899       "PR by @kch, merged 2016-02-25"
[#859]:https://github.com/puma/puma/issues/859     "Issue by @boxofrad, closed 2016-01-28"
[#822]:https://github.com/puma/puma/pull/822       "PR by @kwugirl, merged 2016-01-28"
[#833]:https://github.com/puma/puma/pull/833       "PR by @joemiller, merged 2016-01-28"
[#837]:https://github.com/puma/puma/pull/837       "PR by @YurySolovyov, merged 2016-01-28"
[#839]:https://github.com/puma/puma/pull/839       "PR by @ka8725, merged 2016-01-15"
[#845]:https://github.com/puma/puma/pull/845       "PR by @deepj, merged 2016-01-28"
[#846]:https://github.com/puma/puma/pull/846       "PR by @sriedel, merged 2016-01-15"
[#850]:https://github.com/puma/puma/pull/850       "PR by @deepj, merged 2016-01-15"
[#853]:https://github.com/puma/puma/pull/853       "PR by @Jeffrey6052, merged 2016-01-28"
[#857]:https://github.com/puma/puma/pull/857       "PR by @osheroff, merged 2016-01-15"
[#858]:https://github.com/puma/puma/pull/858       "PR by @mlarraz, merged 2016-01-28"
[#860]:https://github.com/puma/puma/pull/860       "PR by @osheroff, merged 2016-01-15"
[#861]:https://github.com/puma/puma/pull/861       "PR by @osheroff, merged 2016-01-15"
[#818]:https://github.com/puma/puma/pull/818       "PR by @unleashed, merged 2015-11-06"
[#819]:https://github.com/puma/puma/pull/819       "PR by @VictorLowther, merged 2015-11-06"
[#563]:https://github.com/puma/puma/issues/563     "Issue by @deathbob, closed 2015-11-06"
[#803]:https://github.com/puma/puma/issues/803     "Issue by @burningTyger, closed 2016-04-07"
[#768]:https://github.com/puma/puma/pull/768       "PR by @nathansamson, merged 2015-11-06"
[#773]:https://github.com/puma/puma/pull/773       "PR by @rossta, merged 2015-11-06"
[#774]:https://github.com/puma/puma/pull/774       "PR by @snow, merged 2015-11-06"
[#781]:https://github.com/puma/puma/pull/781       "PR by @sunsations, merged 2015-11-06"
[#791]:https://github.com/puma/puma/pull/791       "PR by @unleashed, merged 2015-10-01"
[#793]:https://github.com/puma/puma/pull/793       "PR by @robdimarco, merged 2015-11-06"
[#794]:https://github.com/puma/puma/pull/794       "PR by @peterkeen, merged 2015-11-06"
[#795]:https://github.com/puma/puma/pull/795       "PR by @unleashed, merged 2015-11-06"
[#796]:https://github.com/puma/puma/pull/796       "PR by @cschneid, merged 2015-10-13"
[#799]:https://github.com/puma/puma/pull/799       "PR by @annawinkler, merged 2015-11-06"
[#800]:https://github.com/puma/puma/pull/800       "PR by @liamseanbrady, merged 2015-11-06"
[#801]:https://github.com/puma/puma/pull/801       "PR by @scottjg, merged 2015-11-06"
[#802]:https://github.com/puma/puma/pull/802       "PR by @scottjg, merged 2015-11-06"
[#804]:https://github.com/puma/puma/pull/804       "PR by @burningTyger, merged 2015-11-06"
[#809]:https://github.com/puma/puma/pull/809       "PR by @unleashed, merged 2015-11-06"
[#810]:https://github.com/puma/puma/pull/810       "PR by @vlmonk, merged 2015-11-06"
[#814]:https://github.com/puma/puma/pull/814       "PR by @schneems, merged 2015-11-04"
[#817]:https://github.com/puma/puma/pull/817       "PR by @unleashed, merged 2015-11-06"
[#735]:https://github.com/puma/puma/issues/735     "Issue by @trekr5, closed 2015-08-04"
[#769]:https://github.com/puma/puma/issues/769     "Issue by @dovestyle, closed 2015-08-16"
[#767]:https://github.com/puma/puma/issues/767     "Issue by @kapso, closed 2015-08-15"
[#765]:https://github.com/puma/puma/issues/765     "Issue by @monfresh, closed 2015-08-15"
[#764]:https://github.com/puma/puma/issues/764     "Issue by @keithpitt, closed 2015-08-15"
[#669]:https://github.com/puma/puma/pull/669       "PR by @chulkilee, closed 2015-08-14"
[#673]:https://github.com/puma/puma/pull/673       "PR by @chulkilee, closed 2015-08-14"
[#668]:https://github.com/puma/puma/pull/668       "PR by @kcollignon, merged 2015-08-14"
[#754]:https://github.com/puma/puma/pull/754       "PR by @nathansamson, merged 2015-08-14"
[#759]:https://github.com/puma/puma/pull/759       "PR by @BenV, merged 2015-08-14"
[#761]:https://github.com/puma/puma/pull/761       "PR by @dmarcotte, merged 2015-08-14"
[#742]:https://github.com/puma/puma/pull/742       "PR by @deivid-rodriguez, merged 2015-07-17"
[#743]:https://github.com/puma/puma/pull/743       "PR by @matthewd, merged 2015-07-18"
[#749]:https://github.com/puma/puma/pull/749       "PR by @huacnlee, merged 2015-08-04"
[#751]:https://github.com/puma/puma/pull/751       "PR by @costi, merged 2015-07-31"
[#741]:https://github.com/puma/puma/issues/741     "Issue by @GUI, closed 2015-07-17"
[#739]:https://github.com/puma/puma/issues/739     "Issue by @hab278, closed 2015-07-17"
[#737]:https://github.com/puma/puma/issues/737     "Issue by @dmill, closed 2015-07-16"
[#733]:https://github.com/puma/puma/issues/733     "Issue by @Eric-Guo, closed 2015-07-15"
[#736]:https://github.com/puma/puma/pull/736       "PR by @paulanunda, merged 2015-07-15"
[#722]:https://github.com/puma/puma/issues/722     "Issue by @mikeki, closed 2015-07-14"
[#694]:https://github.com/puma/puma/issues/694     "Issue by @yld, closed 2015-06-10"
[#705]:https://github.com/puma/puma/issues/705     "Issue by @TheTeaNerd, closed 2015-07-14"
[#686]:https://github.com/puma/puma/pull/686       "PR by @jjb, merged 2015-06-10"
[#693]:https://github.com/puma/puma/pull/693       "PR by @rob-murray, merged 2015-06-10"
[#697]:https://github.com/puma/puma/pull/697       "PR by @spk, merged 2015-06-10"
[#699]:https://github.com/puma/puma/pull/699       "PR by @deees, merged 2015-05-19"
[#701]:https://github.com/puma/puma/pull/701       "PR by @deepj, merged 2015-05-19"
[#702]:https://github.com/puma/puma/pull/702       "PR by @OleMchls, merged 2015-06-10"
[#703]:https://github.com/puma/puma/pull/703       "PR by @deepj, merged 2015-06-10"
[#704]:https://github.com/puma/puma/pull/704       "PR by @grega, merged 2015-06-10"
[#709]:https://github.com/puma/puma/pull/709       "PR by @lian, merged 2015-06-10"
[#711]:https://github.com/puma/puma/pull/711       "PR by @julik, merged 2015-06-10"
[#712]:https://github.com/puma/puma/pull/712       "PR by @chewi, merged 2015-07-14"
[#715]:https://github.com/puma/puma/pull/715       "PR by @0RaymondJiang0, merged 2015-07-14"
[#725]:https://github.com/puma/puma/pull/725       "PR by @rwz, merged 2015-07-14"
[#726]:https://github.com/puma/puma/pull/726       "PR by @jshafton, merged 2015-07-14"
[#729]:https://github.com/puma/puma/pull/729       "PR by @allaire, merged 2015-07-14"
[#730]:https://github.com/puma/puma/pull/730       "PR by @iamjarvo, merged 2015-07-14"
[#690]:https://github.com/puma/puma/issues/690     "Issue by @bachue, closed 2015-04-21"
[#684]:https://github.com/puma/puma/issues/684     "Issue by @tomquas, closed 2015-04-13"
[#698]:https://github.com/puma/puma/pull/698       "PR by @dmarcotte, merged 2015-05-04"
[#683]:https://github.com/puma/puma/issues/683     "Issue by @indirect, closed 2015-04-11"
[#657]:https://github.com/puma/puma/pull/657       "PR by @schneems, merged 2015-02-19"
[#658]:https://github.com/puma/puma/pull/658       "PR by @tomohiro, merged 2015-02-23"
[#662]:https://github.com/puma/puma/pull/662       "PR by @iaintshine, merged 2015-03-06"
[#664]:https://github.com/puma/puma/pull/664       "PR by @fxposter, merged 2015-03-09"
[#667]:https://github.com/puma/puma/pull/667       "PR by @JuanitoFatas, merged 2015-03-12"
[#672]:https://github.com/puma/puma/pull/672       "PR by @chulkilee, merged 2015-03-15"
[#653]:https://github.com/puma/puma/issues/653     "Issue by @dvrensk, closed 2015-02-11"
[#644]:https://github.com/puma/puma/pull/644       "PR by @bpaquet, merged 2015-01-29"
[#646]:https://github.com/puma/puma/pull/646       "PR by @mkonecny, merged 2015-02-05"
[#630]:https://github.com/puma/puma/issues/630     "Issue by @jelmd, closed 2015-01-20"
[#622]:https://github.com/puma/puma/issues/622     "Issue by @sabamotto, closed 2015-01-20"
[#583]:https://github.com/puma/puma/issues/583     "Issue by @emq, closed 2015-01-20"
[#586]:https://github.com/puma/puma/issues/586     "Issue by @ponchik, closed 2015-01-20"
[#359]:https://github.com/puma/puma/issues/359     "Issue by @natew, closed 2014-12-13"
[#633]:https://github.com/puma/puma/issues/633     "Issue by @joevandyk, closed 2015-01-20"
[#478]:https://github.com/puma/puma/pull/478       "PR by @rubencaro, merged 2015-01-20"
[#610]:https://github.com/puma/puma/pull/610       "PR by @kwilczynski, merged 2014-11-27"
[#611]:https://github.com/puma/puma/pull/611       "PR by @jasonl, merged 2015-01-20"
[#616]:https://github.com/puma/puma/pull/616       "PR by @jc00ke, merged 2014-12-10"
[#623]:https://github.com/puma/puma/pull/623       "PR by @raldred, merged 2015-01-20"
[#628]:https://github.com/puma/puma/pull/628       "PR by @rdpoor, merged 2015-01-20"
[#634]:https://github.com/puma/puma/pull/634       "PR by @deepj, merged 2015-01-20"
[#637]:https://github.com/puma/puma/pull/637       "PR by @raskhadafi, merged 2015-01-20"
[#639]:https://github.com/puma/puma/pull/639       "PR by @ebeigarts, merged 2015-01-20"
[#640]:https://github.com/puma/puma/pull/640       "PR by @bailsman, merged 2015-01-20"
[#591]:https://github.com/puma/puma/issues/591     "Issue by @renier, closed 2014-11-24"
[#606]:https://github.com/puma/puma/issues/606     "Issue by @, closed 2014-11-24"
[#560]:https://github.com/puma/puma/pull/560       "PR by @raskhadafi, merged 2014-11-24"
[#566]:https://github.com/puma/puma/pull/566       "PR by @sheltond, merged 2014-11-24"
[#593]:https://github.com/puma/puma/pull/593       "PR by @andruby, merged 2014-10-30"
[#594]:https://github.com/puma/puma/pull/594       "PR by @hassox, merged 2014-10-31"
[#596]:https://github.com/puma/puma/pull/596       "PR by @burningTyger, merged 2014-11-01"
[#601]:https://github.com/puma/puma/pull/601       "PR by @sorentwo, merged 2014-11-24"
[#602]:https://github.com/puma/puma/pull/602       "PR by @1334, merged 2014-11-24"
[#608]:https://github.com/puma/puma/pull/608       "PR by @Gu1, merged 2014-11-24"
[#538]:https://github.com/puma/puma/pull/538       "PR by @memiux, merged 2014-11-24"
[#550]:https://github.com/puma/puma/issues/550     "Issue by @, closed 2014-10-30"
[#549]:https://github.com/puma/puma/pull/549       "PR by @bsnape, merged 2014-10-16"
[#553]:https://github.com/puma/puma/pull/553       "PR by @lowjoel, merged 2014-10-16"
[#568]:https://github.com/puma/puma/pull/568       "PR by @mariuz, merged 2014-10-16"
[#578]:https://github.com/puma/puma/pull/578       "PR by @danielbuechele, merged 2014-10-16"
[#581]:https://github.com/puma/puma/pull/581       "PR by @alexch, merged 2014-10-16"
[#590]:https://github.com/puma/puma/pull/590       "PR by @dmarcotte, merged 2014-10-16"
[#574]:https://github.com/puma/puma/issues/574     "Issue by @minasmart, closed 2014-09-05"
[#561]:https://github.com/puma/puma/pull/561       "PR by @krasnoukhov, merged 2014-08-04"
[#570]:https://github.com/puma/puma/pull/570       "PR by @havenwood, merged 2014-08-20"
[#520]:https://github.com/puma/puma/pull/520       "PR by @misfo, merged 2014-06-16"
[#530]:https://github.com/puma/puma/pull/530       "PR by @dmarcotte, merged 2014-06-16"
[#537]:https://github.com/puma/puma/pull/537       "PR by @vlmonk, merged 2014-06-16"
[#540]:https://github.com/puma/puma/pull/540       "PR by @allaire, merged 2014-05-27"
[#544]:https://github.com/puma/puma/pull/544       "PR by @chulkilee, merged 2014-06-03"
[#551]:https://github.com/puma/puma/pull/551       "PR by @jcxplorer, merged 2014-07-02"
[#487]:https://github.com/puma/puma/pull/487       "PR by @, merged 2014-03-06"
[#492]:https://github.com/puma/puma/pull/492       "PR by @, merged 2014-03-06"
[#493]:https://github.com/puma/puma/pull/493       "PR by @alepore, merged 2014-03-07"
[#503]:https://github.com/puma/puma/pull/503       "PR by @mariuz, merged 2014-04-12"
[#505]:https://github.com/puma/puma/pull/505       "PR by @sammcj, merged 2014-04-12"
[#506]:https://github.com/puma/puma/pull/506       "PR by @dsander, merged 2014-04-12"
[#510]:https://github.com/puma/puma/pull/510       "PR by @momer, merged 2014-04-12"
[#511]:https://github.com/puma/puma/pull/511       "PR by @macool, merged 2014-04-12"
[#514]:https://github.com/puma/puma/pull/514       "PR by @nanaya, merged 2014-04-12"
[#517]:https://github.com/puma/puma/pull/517       "PR by @misfo, merged 2014-04-12"
[#518]:https://github.com/puma/puma/pull/518       "PR by @alxgsv, merged 2014-04-12"
[#471]:https://github.com/puma/puma/pull/471       "PR by @arthurnn, merged 2014-02-28"
[#485]:https://github.com/puma/puma/pull/485       "PR by @runlevel5, merged 2014-03-01"
[#486]:https://github.com/puma/puma/pull/486       "PR by @joshwlewis, merged 2014-03-02"
[#490]:https://github.com/puma/puma/pull/490       "PR by @tobinibot, merged 2014-03-06"
[#491]:https://github.com/puma/puma/pull/491       "PR by @brianknight10, merged 2014-03-06"
[#438]:https://github.com/puma/puma/issues/438     "Issue by @mperham, closed 2014-01-25"
[#333]:https://github.com/puma/puma/issues/333     "Issue by @SamSaffron, closed 2014-01-26"
[#440]:https://github.com/puma/puma/issues/440     "Issue by @sudara, closed 2014-01-25"
[#449]:https://github.com/puma/puma/issues/449     "Issue by @cezarsa, closed 2014-02-04"
[#444]:https://github.com/puma/puma/issues/444     "Issue by @le0pard, closed 2014-01-25"
[#370]:https://github.com/puma/puma/issues/370     "Issue by @pelcasandra, closed 2014-01-26"
[#377]:https://github.com/puma/puma/issues/377     "Issue by @mrbrdo, closed 2014-01-26"
[#406]:https://github.com/puma/puma/issues/406     "Issue by @simonrussell, closed 2014-01-25"
[#425]:https://github.com/puma/puma/issues/425     "Issue by @jhass, closed 2014-01-26"
[#432]:https://github.com/puma/puma/pull/432       "PR by @anatol, closed 2014-01-25"
[#428]:https://github.com/puma/puma/pull/428       "PR by @alexeyfrank, merged 2014-01-25"
[#429]:https://github.com/puma/puma/pull/429       "PR by @namusyaka, merged 2013-12-16"
[#431]:https://github.com/puma/puma/pull/431       "PR by @mrb, merged 2014-01-25"
[#433]:https://github.com/puma/puma/pull/433       "PR by @alepore, merged 2014-02-28"
[#437]:https://github.com/puma/puma/pull/437       "PR by @ibrahima, merged 2014-01-25"
[#446]:https://github.com/puma/puma/pull/446       "PR by @sudara, merged 2014-01-27"
[#451]:https://github.com/puma/puma/pull/451       "PR by @pwiebe, merged 2014-02-04"
[#453]:https://github.com/puma/puma/pull/453       "PR by @joevandyk, merged 2014-02-28"
[#470]:https://github.com/puma/puma/pull/470       "PR by @arthurnn, merged 2014-02-28"
[#472]:https://github.com/puma/puma/pull/472       "PR by @rubencaro, merged 2014-02-21"
[#480]:https://github.com/puma/puma/pull/480       "PR by @jjb, merged 2014-02-26"
[#481]:https://github.com/puma/puma/pull/481       "PR by @schneems, merged 2014-02-25"
[#482]:https://github.com/puma/puma/pull/482       "PR by @prathamesh-sonpatki, merged 2014-02-26"
[#483]:https://github.com/puma/puma/pull/483       "PR by @maxilev, merged 2014-02-26"
[#422]:https://github.com/puma/puma/issues/422     "Issue by @alexandru-calinoiu, closed 2013-12-05"
[#334]:https://github.com/puma/puma/issues/334     "Issue by @srgpqt, closed 2013-07-18"
[#179]:https://github.com/puma/puma/issues/179     "Issue by @betelgeuse, closed 2013-07-18"
[#332]:https://github.com/puma/puma/issues/332     "Issue by @SamSaffron, closed 2013-07-18"
[#317]:https://github.com/puma/puma/issues/317     "Issue by @masterkain, closed 2013-07-11"
[#309]:https://github.com/puma/puma/issues/309     "Issue by @masterkain, closed 2013-07-09"
[#166]:https://github.com/puma/puma/issues/166     "Issue by @emassip, closed 2013-07-06"
[#292]:https://github.com/puma/puma/issues/292     "Issue by @pulse00, closed 2013-07-06"
[#274]:https://github.com/puma/puma/issues/274     "Issue by @mrbrdo, closed 2013-07-06"
[#304]:https://github.com/puma/puma/issues/304     "Issue by @nandosola, closed 2013-07-06"
[#287]:https://github.com/puma/puma/issues/287     "Issue by @runlevel5, closed 2013-07-06"
[#256]:https://github.com/puma/puma/issues/256     "Issue by @rkh, closed 2013-07-01"
[#285]:https://github.com/puma/puma/issues/285     "Issue by @mkwiatkowski, closed 2013-06-20"
[#270]:https://github.com/puma/puma/issues/270     "Issue by @iamroody, closed 2013-06-01"
[#246]:https://github.com/puma/puma/issues/246     "Issue by @amencarini, closed 2013-06-01"
[#278]:https://github.com/puma/puma/issues/278     "Issue by @titanous, closed 2013-06-18"
[#251]:https://github.com/puma/puma/issues/251     "Issue by @cure, closed 2013-06-18"
[#252]:https://github.com/puma/puma/issues/252     "Issue by @vixns, closed 2013-06-01"
[#234]:https://github.com/puma/puma/issues/234     "Issue by @jgarber, closed 2013-04-08"
[#228]:https://github.com/puma/puma/issues/228     "Issue by @joelmats, closed 2013-04-29"
[#192]:https://github.com/puma/puma/issues/192     "Issue by @steverandy, closed 2013-02-09"
[#206]:https://github.com/puma/puma/issues/206     "Issue by @moll, closed 2013-03-19"
[#154]:https://github.com/puma/puma/issues/154     "Issue by @trevor, closed 2013-03-19"
[#208]:https://github.com/puma/puma/issues/208     "Issue by @ochronus, closed 2013-03-18"
[#189]:https://github.com/puma/puma/issues/189     "Issue by @tolot27, closed 2013-02-09"
[#185]:https://github.com/puma/puma/issues/185     "Issue by @nicolai86, closed 2013-02-06"
[#182]:https://github.com/puma/puma/issues/182     "Issue by @sriedel, closed 2013-02-05"
[#183]:https://github.com/puma/puma/issues/183     "Issue by @concept47, closed 2013-02-05"
[#176]:https://github.com/puma/puma/issues/176     "Issue by @cryo28, closed 2013-02-05"
[#180]:https://github.com/puma/puma/issues/180     "Issue by @tscolari, closed 2013-02-05"
[#170]:https://github.com/puma/puma/issues/170     "Issue by @nixme, closed 2012-11-29"
[#148]:https://github.com/puma/puma/issues/148     "Issue by @rafaelss, closed 2012-11-18"
[#128]:https://github.com/puma/puma/issues/128     "Issue by @fbjork, closed 2012-10-20"
[#155]:https://github.com/puma/puma/issues/155     "Issue by @ehlertij, closed 2012-10-13"
[#123]:https://github.com/puma/puma/pull/123       "PR by @jcoene, closed 2012-07-19"
[#111]:https://github.com/puma/puma/pull/111       "PR by @kenkeiter, closed 2012-07-19"
[#98]:https://github.com/puma/puma/pull/98         "PR by @Flink, closed 2012-05-15"
[#94]:https://github.com/puma/puma/issues/94       "Issue by @ender672, closed 2012-05-08"
[#84]:https://github.com/puma/puma/issues/84       "Issue by @sigursoft, closed 2012-04-29"
[#78]:https://github.com/puma/puma/issues/78       "Issue by @dstrelau, closed 2012-04-28"
[#79]:https://github.com/puma/puma/issues/79       "Issue by @jammi, closed 2012-04-28"
[#65]:https://github.com/puma/puma/issues/65       "Issue by @bporterfield, closed 2012-04-11"
[#54]:https://github.com/puma/puma/issues/54       "Issue by @masterkain, closed 2012-04-10"
[#58]:https://github.com/puma/puma/pull/58         "PR by @paneq, closed 2012-04-10"
[#61]:https://github.com/puma/puma/issues/61       "Issue by @dustalov, closed 2012-04-10"
[#63]:https://github.com/puma/puma/issues/63       "Issue by @seamusabshere, closed 2012-04-11"
[#60]:https://github.com/puma/puma/issues/60       "Issue by @paneq, closed 2012-04-11"
[#53]:https://github.com/puma/puma/pull/53         "PR by @sxua, closed 2012-04-11"<|MERGE_RESOLUTION|>--- conflicted
+++ resolved
@@ -2,17 +2,13 @@
 
 * Features
   * Your feature goes here <Most recent on the top, like GitHub> (#Github Number)
-<<<<<<< HEAD
-  *  Adds max_fast_inline as a configuration option for the Server object (#2406)
   * Integrate with systemd's watchdog and notification features (#2438)
-=======
   * Adds max_fast_inline as a configuration option for the Server object (#2406)
 
 * Bugfixes
   * Your bugfix goes here <Most recent on the top, like GitHub> (#Github Number)
 
 ## 5.0.3 / 2020-10-26
->>>>>>> 2e4e5dc8
 
 * Bugfixes
   * Add Client#io_ok?, check before Reactor#register ([#2432])
