--- conflicted
+++ resolved
@@ -2,6 +2,7 @@
 
 * Features
   * Add pumactl `thread-backtraces` command to print thread backtraces (#2053)
+  * Configuration: `environment` is read from `RAILS_ENV`, if `RACK_ENV` can't be found (#2022)
 
 * Bugfixes
   * Your bugfix goes here (#Github Number)
@@ -12,12 +13,9 @@
 * Features
   * Strip whitespace at end of HTTP headers (#2010)
   * Optimize HTTP parser for JRuby (#2012)
-<<<<<<< HEAD
   * Add SSL support for the control app (#2046)
-  * Configuration: `environment` is read from `RAILS_ENV`, if `RACK_ENV` can't be found (#2022)
-=======
   * Add SSL support for the control app and cli (#2046, #2052)
->>>>>>> 39d16fad
+
 
 * Bugfixes
   * Fix Errno::EINVAL when SSL is enabled and browser rejects cert (#1564)
