## Master

* Features
  * Improve SSL connection closing in Puma::ControlCLI (#2211)
  * Add pumactl `thread-backtraces` command to print thread backtraces (#2053)
  * Configuration: `environment` is read from `RAILS_ENV`, if `RACK_ENV` can't be found (#2022)
  * Do not set user_config to quiet by default to allow for file config (#2074)
  * `GC.compact` is called before fork if available (#2093)
  * Add `requests_count` to workers stats. (#2106)
  * Increases maximum URI path length from 2048 to 8196 bytes (#2167)
  * Force shutdown responses can be overridden by using the `lowlevel_error_handler` config (#2203)
  * Faster phased restart and worker timeout (#2121)
<<<<<<< HEAD
  * New configuration option to set state file permissions (#2238)
  * `Puma.stats_hash` returns a stats in Hash instead of a JSON string (#2086, #2253)
  * Add `fork_worker` option and `refork` command for improved copy-on-write performance (#2099)
=======
  * Inject small delay for busy workers to improve requests distribution (#2079)
>>>>>>> 7af98077

* Deprecations, Removals and Breaking API Changes
  * `--control` has been removed. Use `--control-url` (#1487)
  * `worker_directory` has been removed. Use `directory`.
  * min_threads now set by environment variables PUMA_MIN_THREADS and MIN_THREADS. (#2143)
  * max_threads now set by environment variables PUMA_MAX_THREADS and MAX_THREADS. (#2143)
  * max_threads default to 5 in MRI or 16 for all other interpreters. (#2143)
  * preload by default if workers > 1 and interpreter supports forking. (#2143)
  * Puma::Plugin.workers_supported? has been removed. Use Puma.forkable? instead. (#2143)
  * `tcp_mode` has been removed without replacement. (#2169)
  * Daemonization has been removed without replacement. (#2170)
  * Changed #connected_port to #connected_ports (#2076)

* Bugfixes
  * Windows update extconf.rb for use with ssp and varied Ruby/MSYS2 combinations (#2069)
  * Ensure control server Unix socket is closed on shutdown (#2112)
  * Preserve `BUNDLE_GEMFILE` env var when using `prune_bundler` (#1893)
  * Send 408 request timeout even when queue requests is disabled (#2119)
  * Rescue IO::WaitReadable instead of EAGAIN for blocking read (#2121)
  * Ensure `BUNDLE_GEMFILE` is unspecified in workers if unspecified in master when using `prune_bundler` (#2154)
  * Rescue and log exceptions in hooks defined by users (on_worker_boot, after_worker_fork etc) (#1551)
  * Read directly from the socket in #read_and_drop to avoid raising further SSL errors (#2198)
  * Set `Connection: closed` header when queue requests is disabled (#2216)
  * Pass queued requests to thread pool on server shutdown (#2122)
  * Fixed a few minor concurrency bugs in ThreadPool that may have affected non-GVL Rubies (#2220)
  * Fix `out_of_band` hook never executed if the number of worker threads is > 1 (#2177)
  * Fix ThreadPool#shutdown timeout accuracy (#2221)
  * Fix `UserFileDefaultOptions#fetch` to properly use `default` (#2233)
  * Improvements to `out_of_band` hook (#2234)
  * Prefer the rackup file specified by the CLI (#2225)

* Refactor
  * Remove unused loader argument from Plugin initializer (#2095)
  * Simplify `Configuration.random_token` and remove insecure fallback (#2102)
  * Simplify `Runner#start_control` URL parsing (#2111)
  * Removed the IOBuffer extension and replaced with Ruby (#1980)
  * Update `Rack::Handler::Puma.run` to use `**options` (#2189)
  * ThreadPool concurrency refactoring (#2220)
  * JSON parse cluster worker stats instead of regex (#2124)
  * Support parallel tests in verbose progress reporting (#2223)

## 4.3.3 and 3.12.4 / 2020-02-28

* Bugfixes
  * Fix: Fixes a problem where we weren't splitting headers correctly on newlines (#2132)
* Security
  * Fix: Prevent HTTP Response splitting via CR in early hints. CVE-2020-5249.

## 4.3.2 and 3.12.3 / 2020-02-27 (YANKED)

* Security
  * Fix: Prevent HTTP Response splitting via CR/LF in header values. CVE-2020-5247.

## 4.3.1 and 3.12.2 / 2019-12-05

* Security
  * Fix: a poorly-behaved client could use keepalive requests to monopolize Puma's reactor and create a denial of service attack. CVE-2019-16770.

## 4.3.0 / 2019-11-07

* Features
  * Strip whitespace at end of HTTP headers (#2010)
  * Optimize HTTP parser for JRuby (#2012)
  * Add SSL support for the control app and cli (#2046, #2052)

* Bugfixes
  * Fix Errno::EINVAL when SSL is enabled and browser rejects cert (#1564)
  * Fix pumactl defaulting puma to development if an environment was not specified (#2035)
  * Fix closing file stream when reading pid from pidfile (#2048)
  * Fix a typo in configuration option `--extra_runtime_dependencies` (#2050)

## 4.2.1 / 2019-10-07

* 3 bugfixes
  * Fix socket activation of systemd (pre-existing) unix binder files (#1842, #1988)
  * Deal with multiple calls to bind correctly (#1986, #1994, #2006)
  * Accepts symbols for `verify_mode` (#1222)

## 4.2.0 / 2019-09-23

* 6 features
  * Pumactl has a new -e environment option and reads `config/puma/<environment>.rb` config files (#1885)
  * Semicolons are now allowed in URL paths (MRI only), useful for Angular or Redmine (#1934)
  * Allow extra dependencies to be defined when using prune_bundler (#1105)
  * Puma now reports the correct port when binding to port 0, also reports other listeners when binding to localhost (#1786)
  * Sending SIGINFO to any Puma worker now prints currently active threads and their backtraces (#1320)
  * Puma threads all now have their name set on Ruby 2.3+ (#1968)
* 4 bugfixes
  * Fix some misbehavior with phased restart and externally SIGTERMed workers (#1908, #1952)
  * Fix socket closing on error (#1941)
  * Removed unnecessary SIGINT trap for JRuby that caused some race conditions (#1961)
  * Fix socket files being left around after process stopped (#1970)
* Absolutely thousands of lines of test improvements and fixes thanks to @MSP-Greg

## 4.1.1 / 2019-09-05

* 3 bugfixes
  * Revert our attempt to not dup STDOUT/STDERR (#1946)
  * Fix socket close on error (#1941)
  * Fix workers not shutting down correctly (#1908)

## 4.1.0 / 2019-08-08

* 4 features
  * Add REQUEST_PATH on parse error message (#1831)
  * You can now easily add custom log formatters with the `log_formatter` config option (#1816)
  * Puma.stats now provides process start times (#1844)
  * Add support for disabling TLSv1.1 (#1836)

* 7 bugfixes
  * Fix issue where Puma was creating zombie process entries (#1887)
  * Fix bugs with line-endings and chunked encoding (#1812)
  * RACK_URL_SCHEME is now set correctly in all conditions (#1491)
  * We no longer mutate global STDOUT/STDERR, particularly the sync setting (#1837)
  * SSL read_nonblock no longer blocks (#1857)
  * Swallow connection errors when sending early hints (#1822)
  * Backtrace no longer dumped when invalid pumactl commands are run (#1863)

* 5 other
  * Avoid casting worker_timeout twice (#1838)
  * Removed a call to private that wasn't doing anything (#1882)
  * README, Rakefile, docs and test cleanups (#1848, #1847, #1846, #1853, #1859, #1850, #1866, #1870, #1872, #1833, #1888)
  * Puma.io has proper documentation now (https://puma.io/puma/)
  * Added the Contributor Covenant CoC

* 1 known issue
  * Some users are still experiencing issues surrounding socket activation and Unix sockets (#1842)

## 4.0.1 / 2019-07-11

* 2 bugfixes
  * Fix socket removed after reload - should fix problems with systemd socket activation. (#1829)
  * Add extconf tests for DTLS_method & TLS_server_method, use in minissl.rb. Should fix "undefined symbol: DTLS_method" when compiling against old OpenSSL versions. (#1832)
* 1 other
  * Removed unnecessary RUBY_VERSION checks. (#1827)

## 4.0.0 / 2019-06-25

* 9 features
  * Add support for disabling TLSv1.0 (#1562)
  * Request body read time metric (#1569)
  * Add out_of_band hook (#1648)
  * Re-implement (native) IOBuffer for JRuby (#1691)
  * Min worker timeout (#1716)
  * Add option to suppress SignalException on SIGTERM (#1690)
  * Allow mutual TLS CA to be set using `ssl_bind` DSL (#1689)
  * Reactor now uses nio4r instead of `select` (#1728)
  * Add status to pumactl with pidfile (#1824)

* 10 bugfixes
  * Do not accept new requests on shutdown (#1685, #1808)
  * Fix 3 corner cases when request body is chunked (#1508)
  * Change pid existence check's condition branches (#1650)
  * Don't call .stop on a server that doesn't exist (#1655)
  * Implemented NID_X9_62_prime256v1 (P-256) curve over P-521 (#1671)
  * Fix @notify.close can't modify frozen IOError (RuntimeError) (#1583)
  * Fix Java 8 support (#1773)
  * Fix error `uninitialized constant Puma::Cluster` (#1731)
  * Fix `not_token` being able to be set to true (#1803)
  * Fix "Hang on SIGTERM with ruby 2.6 in clustered mode" ([PR #1741], [#1674], [#1720], [#1730], [#1755])

[PR #1741]: https://github.com/puma/puma/pull/1741
[#1674]: https://github.com/puma/puma/issues/1674
[#1720]: https://github.com/puma/puma/issues/1720
[#1730]: https://github.com/puma/puma/issues/1730
[#1755]: https://github.com/puma/puma/issues/1755

## 3.12.1 / 2019-03-19

* 1 features
  * Internal strings are frozen (#1649)
* 3 bugfixes
  * Fix chunked ending check (#1607)
  * Rack handler should use provided default host (#1700)
  * Better support for detecting runtimes that support `fork` (#1630)

## 3.12.0 / 2018-07-13

* 5 features:
  * You can now specify which SSL ciphers the server should support, default is unchanged (#1478)
  * The setting for Puma's `max_threads` is now in `Puma.stats` (#1604)
  * Pool capacity is now in `Puma.stats` (#1579)
  * Installs restricted to Ruby 2.2+ (#1506)
  * `--control` is now deprecated in favor of `--control-url` (#1487)

* 2 bugfixes:
  * Workers will no longer accept more web requests than they have capacity to process. This prevents an issue where one worker would accept lots of requests while starving other workers (#1563)
  * In a test env puma now emits the stack on an exception (#1557)

## 3.11.4 / 2018-04-12

* 2 features:
  * Manage puma as a service using rc.d (#1529)
  * Server stats are now available from a top level method (#1532)
* 5 bugfixes:
  * Fix parsing CLI options (#1482)
  * Order of stderr and stdout is made before redirecting to a log file (#1511)
  * Init.d fix of `ps -p` to check if pid exists (#1545)
  * Early hints bugfix (#1550)
  * Purge interrupt queue when closing socket fails (#1553)

## 3.11.3 / 2018-03-05

* 3 bugfixes:
  * Add closed? to MiniSSL::Socket for use in reactor (#1510)
  * Handle EOFError at the toplevel of the server threads (#1524) (#1507)
  * Deal with zero sized bodies when using SSL (#1483)

## 3.11.2 / 2018-01-19

* 1 bugfix:
  * Deal with read\_nonblock returning nil early

## 3.11.1 / 2018-01-18

* 1 bugfix:
  * Handle read\_nonblock returning nil when the socket close (#1502)

## 3.11.0 / 2017-11-20

* 2 features:
  * HTTP 103 Early Hints (#1403)
  * 421/451 status codes now have correct status messages attached (#1435)

* 9 bugfixes:
  * Environment config files (/config/puma/<ENV>.rb) load correctly (#1340)
  * Specify windows dependencies correctly (#1434, #1436)
  * puma/events required in test helper (#1418)
  * Correct control CLI's option help text (#1416)
  * Remove a warning for unused variable in mini_ssl (#1409)
  * Correct pumactl docs argument ordering (#1427)
  * Fix an uninitialized variable warning in server.rb (#1430)
  * Fix docs typo/error in Launcher init (#1429)
  * Deal with leading spaces in RUBYOPT (#1455)

* 2 other:
  * Add docs about internals (#1425, #1452)
  * Tons of test fixes from @MSP-Greg (#1439, #1442, #1464)

## 3.10.0 / 2017-08-17

* 3 features:
  * The status server has a new /gc and /gc-status command. (#1384)
  * The persistent and first data timeouts are now configurable (#1111)
  * Implemented RFC 2324 (#1392)

* 12 bugfixes:
  * Not really a Puma bug, but @NickolasVashchenko created a gem to workaround a Ruby bug that some users of Puma may be experiencing. See README for more. (#1347)
  * Fix hangups with SSL and persistent connections. (#1334)
  * Fix Rails double-binding to a port (#1383)
  * Fix incorrect thread names (#1368)
  * Fix issues with /etc/hosts and JRuby where localhost addresses were not correct. (#1318)
  * Fix compatibility with RUBYOPT="--enable-frozen-string-literal" (#1376)
  * Fixed some compiler warnings (#1388)
  * We actually run the integration tests in CI now (#1390)
  * No longer shipping unnecessary directories in the gemfile (#1391)
  * If RUBYOPT is nil, we no longer blow up on restart. (#1385)
  * Correct response to SIGINT (#1377)
  * Proper exit code returned when we receive a TERM signal (#1337)

* 3 refactors:
  * Various test improvements from @grosser
  * Rubocop (#1325)
  * Hoe has been removed (#1395)

* 1 known issue:
  * Socket activation doesn't work in JRuby. Their fault, not ours. (#1367)

## 3.9.1 / 2017-06-03

* 2 bugfixes:
  * Fixed compatibility with older Bundler versions (#1314)
  * Some internal test/development cleanup (#1311, #1313)

## 3.9.0 / 2017-06-01

* 2 features:
  * The ENV is now reset to its original values when Puma restarts via USR1/USR2 (#1260) (MRI only, no JRuby support)
  * Puma will no longer accept more clients than the maximum number of threads. (#1278)

* 9 bugfixes:
  * Reduce information leakage by preventing HTTP parse errors from writing environment hashes to STDERR (#1306)
  * Fix SSL/WebSocket compatibility (#1274)
  * HTTP headers with empty values are no longer omitted from responses. (#1261)
  * Fix a Rack env key which was set to nil. (#1259)
  * peercert has been implemented for JRuby (#1248)
  * Fix port settings when using rails s (#1277, #1290)
  * Fix compat w/LibreSSL (#1285)
  * Fix restarting Puma w/symlinks and a new Gemfile (#1282)
  * Replace Dir.exists? with Dir.exist? (#1294)

* 1 known issue:
  * A bug in MRI 2.2+ can result in IOError: stream closed. See #1206. This issue has existed since at least Puma 3.6, and probably further back.

* 1 refactor:
  * Lots of test fixups from @grosser.

## 3.8.2 / 2017-03-14

* 1 bugfix:
  * Deal with getsockopt with TCP\_INFO failing for sockets that say they're TCP but aren't really. (#1241)

## 3.8.1 / 2017-03-10

* 1 bugfix:
  * Remove method call to method that no longer exists (#1239)

## 3.8.0 / 2017-03-09

* 2 bugfixes:
  * Port from rack handler does not take precedence over config file in Rails 5.1.0.beta2+ and 5.0.1.rc3+ (#1234)
  * The `tmp/restart.txt` plugin no longer restricts the user from running more than one server from the same folder at a time (#1226)

* 1 feature:
  * Closed clients are aborted to save capacity (#1227)

* 1 refactor:
  * Bundler is no longer a dependency from tests (#1213)

## 3.7.1 / 2017-02-20

* 2 bugfixes:
  * Fix typo which blew up MiniSSL (#1182)
  * Stop overriding command-line options with the config file (#1203)

## 3.7.0 / 2017-01-04

* 6 minor features:
  * Allow rack handler to accept ssl host. (#1129)
  * Refactor TTOU processing. TTOU now handles multiple signals at once. (#1165)
  * Pickup any remaining chunk data as the next request.
  * Prevent short term thread churn - increased auto trim default to 30 seconds.
  * Raise error when `stdout` or `stderr` is not writable. (#1175)
  * Add Rack 2.0 support to gemspec. (#1068)

* 5 refactors:
  * Compare host and server name only once per call. (#1091)
  * Minor refactor on Thread pool (#1088)
  * Removed a ton of unused constants, variables and files.
  * Use MRI macros when allocating heap memory
  * Use hooks for on\_booted event. (#1160)

* 14 bugfixes:
  * Add eof? method to NullIO? (#1169)
  * Fix Puma startup in provided init.d script (#1061)
  * Fix default SSL mode back to none. (#1036)
  * Fixed the issue of @listeners getting nil io (#1120)
  * Make `get_dh1024` compatible with OpenSSL v1.1.0 (#1178)
  * More gracefully deal with SSL sessions. Fixes #1002
  * Move puma.rb to just autoloads. Fixes #1063
  * MiniSSL: Provide write as <<. Fixes #1089
  * Prune bundler should inherit fds (#1114)
  * Replace use of Process.getpgid which does not behave as intended on all platforms (#1110)
  * Transfer encoding header should be downcased before comparison (#1135)
  * Use same write log logic for hijacked requests. (#1081)
  * Fix `uninitialized constant Puma::StateFile` (#1138)
  * Fix access priorities of each level in LeveledOptions (#1118)

* 3 others:

  * Lots of tests added/fixed/improved. Switched to Minitest from Test::Unit. Big thanks to @frodsan.
  * Lots of documentation added/improved.
  * Add license indicators to the HTTP extension. (#1075)

## 3.6.2 / 2016-11-22

* 1 bug fix:

  * Revert #1118/Fix access priorities of each level in LeveledOptions. This
    had an unintentional side effect of changing the importance of command line
    options, such as -p.

## 3.6.1 / 2016-11-21

* 8 bug fixes:

  * Fix Puma start in init.d script.
  * Fix default SSL mode back to none. Fixes #1036
  * Fixed the issue of @listeners getting nil io, fix rails restart (#1120)
  * More gracefully deal with SSL sessions. Fixes #1002
  * Prevent short term thread churn.
  * Provide write as <<. Fixes #1089
  * Fix access priorities of each level in LeveledOptions - fixes TTIN.
  * Stub description files updated for init.d.

* 2 new project committers:

  * Nate Berkopec (@nateberkopec)
  * Richard Schneeman (@schneems)

## 3.6.0 / 2016-07-24

* 12 bug fixes:
  * Add ability to detect a shutting down server. Fixes #932
  * Add support for Expect: 100-continue. Fixes #519
  * Check SSLContext better. Fixes #828
  * Clarify behavior of '-t num'. Fixes #984
  * Don't default to VERIFY_PEER. Fixes #1028
  * Don't use ENV['PWD'] on windows. Fixes #1023
  * Enlarge the scope of catching app exceptions. Fixes #1027
  * Execute background hooks after daemonizing. Fixes #925
  * Handle HUP as a stop unless there is IO redirection. Fixes #911
  * Implement chunked request handling. Fixes #620
  * Just rescue exception to return a 500. Fixes #1027
  * Redirect IO in the jruby daemon mode. Fixes #778

## 3.5.2 / 2016-07-20

* 1 bug fix:
  * Don't let persistent_timeout be nil

* 1 PR merged:
  * Merge pull request #1021 from benzrf/patch-1

## 3.5.1 / 2016-07-20

* 1 bug fix:
  * Be sure to only listen on host:port combos once. Fixes #1022

## 3.5.0 / 2016-07-18

* 1 minor features:
  * Allow persistent_timeout to be configured via the dsl.

* 9 bug fixes:
  * Allow a bare % in a query string. Fixes #958
  * Explicitly listen on all localhost addresses. Fixes #782
  * Fix `TCPLogger` log error in tcp cluster mode.
  * Fix puma/puma#968 Cannot bind SSL port due to missing verify_mode option
  * Fix puma/puma#968 Default verify_mode to peer
  * Log any exceptions in ThreadPool. Fixes #1010
  * Silence connection errors in the reactor. Fixes #959
  * Tiny fixes in hook documentation for #840
  * It should not log requests if we want it to be quiet

* 5 doc fixes:
  * Add How to stop Puma on Heroku using plugins to the example directory
  * Provide both hot and phased restart in jungle script
  * Update reference to the instances management script
  * Update default number of threads
  * Fix typo in example config

* 14 PRs merged:
  * Merge pull request #1007 from willnet/patch-1
  * Merge pull request #1014 from jeznet/patch-1
  * Merge pull request #1015 from bf4/patch-1
  * Merge pull request #1017 from jorihardman/configurable_persistent_timeout
  * Merge pull request #954 from jf/master
  * Merge pull request #955 from jf/add-request-info-to-standard-error-rescue
  * Merge pull request #956 from maxkwallace/master
  * Merge pull request #960 from kmayer/kmayer-plugins-heroku-restart
  * Merge pull request #969 from frankwong15/master
  * Merge pull request #970 from willnet/delete-blank-document
  * Merge pull request #974 from rocketjob/feature/name_threads
  * Merge pull request #977 from snow/master
  * Merge pull request #981 from zach-chai/patch-1
  * Merge pull request #993 from scorix/master

## 3.4.0 / 2016-04-07

* 2 minor features:
  * Add ability to force threads to stop on shutdown. Fixes #938
  * Detect and commit seppuku when fork(2) fails. Fixes #529

* 3 unknowns:
  * Ignore errors trying to update the backport tables. Fixes #788
  * Invoke the lowlevel_error in more places to allow for exception tracking. Fixes #894
  * Update the query string when an absolute URI is used. Fixes #937

* 5 doc fixes:
  * Add Process Monitors section to top-level README
  * Better document the hooks. Fixes #840
  * docs/system.md sample config refinements and elaborations
  * Fix typos at couple of places.
  * Cleanup warnings

* 3 PRs merged:
  * Merge pull request #945 from dekellum/systemd-docs-refined
  * Merge pull request #946 from vipulnsward/rm-pid
  * Merge pull request #947 from vipulnsward/housekeeping-typos

## 3.3.0 / 2016-04-05

* 2 minor features:
  * Allow overriding options of Configuration object
  * Rename to inherit_ssl_listener like inherit_tcp|unix

* 2 doc fixes:
  * Add docs/systemd.md (with socket activation sub-section)
  * Document UNIX signals with cluster on README.md

* 3 PRs merged:
  * Merge pull request #936 from prathamesh-sonpatki/allow-overriding-config-options
  * Merge pull request #940 from kyledrake/signalsdoc
  * Merge pull request #942 from dekellum/socket-activate-improve

## 3.2.0 / 2016-03-20

* 1 deprecation removal:
  * Delete capistrano.rb

* 3 bug fixes:
  * Detect gems.rb as well as Gemfile
  * Simplify and fix logic for directory to use when restarting for all phases
  * Speed up phased-restart start

* 2 PRs merged:
  * Merge pull request #927 from jlecour/gemfile_variants
  * Merge pull request #931 from joneslee85/patch-10

## 3.1.1 / 2016-03-17

* 4 bug fixes:
  * Disable USR1 usage on JRuby
  * Fixes #922 - Correctly define file encoding as UTF-8
  * Set a more explicit SERVER_SOFTWARE Rack variable
  * Show RUBY_ENGINE_VERSION if available. Fixes #923

* 3 PRs merged:
  * Merge pull request #912 from tricknotes/fix-allow-failures-in-travis-yml
  * Merge pull request #921 from swrobel/patch-1
  * Merge pull request #924 from tbrisker/patch-1

## 3.1.0 / 2016-03-05

* 1 minor feature:
  * Add 'import' directive to config file. Fixes #916

* 5 bug fixes:
  * Add 'fetch' to options. Fixes #913
  * Fix jruby daemonization. Fixes #918
  * Recreate the proper args manually. Fixes #910
  * Require 'time' to get iso8601. Fixes #914

## 3.0.2 / 2016-02-26

* 5 bug fixes:

  * Fix 'undefined local variable or method `pid` for #<Puma::ControlCLI:0x007f185fcef968>' when execute pumactl with `--pid` option.
  * Fix 'undefined method `windows?` for Puma:Module' when execute pumactl.
  * Harden tmp_restart against errors related to the restart file
  * Make `plugin :tmp_restart` behavior correct in Windows.
  * fix uninitialized constant Puma::ControlCLI::StateFile

* 3 PRs merged:

  * Merge pull request #901 from mitto/fix-pumactl-uninitialized-constant-statefile
  * Merge pull request #902 from corrupt952/fix_undefined_method_and_variable_when_execute_pumactl
  * Merge pull request #905 from Eric-Guo/master

## 3.0.1 / 2016-02-25

* 1 bug fix:

  * Removed the experimental support for async.callback as it broke
    websockets entirely. Seems no server has both hijack and async.callback
    and thus faye is totally confused what to do and doesn't work.

## 3.0.0 / 2016-02-25

* 2 major changes:

  * Ruby pre-2.0 is no longer supported. We'll do our best to not add
    features that break those rubies but will no longer be testing
    with them.
  * Don't log requests by default. Fixes #852

* 2 major features:

  * Plugin support! Plugins can interact with configuration as well
    as provide augment server functionality!
  * Experimental env['async.callback'] support

* 4 minor features:

  * Listen to unix socket with provided backlog if any
  * Improves the clustered stats to report worker stats
  * Pass the env to the lowlevel_error handler. Fixes #854
  * Treat path-like hosts as unix sockets. Fixes #824

* 5 bug fixes:

  * Clean thread locals when using keepalive. Fixes #823
  * Cleanup compiler warnings. Fixes #815
  * Expose closed? for use by the reactor. Fixes #835
  * Move signal handlers to separate method to prevent space leak. Fixes #798
  * Signal not full on worker exit #876

* 5 doc fixes:

  * Update README.md with various grammar fixes
  * Use newest version of Minitest
  * Add directory configuration docs, fix typo [ci skip]
  * Remove old COPYING notice. Fixes #849

* 10 merged PRs:

  * Merge pull request #871 from deepj/travis
  * Merge pull request #874 from wallclockbuilder/master
  * Merge pull request #883 from dadah89/igor/trim_only_worker
  * Merge pull request #884 from uistudio/async-callback
  * Merge pull request #888 from mlarraz/tick_minitest
  * Merge pull request #890 from todd/directory_docs
  * Merge pull request #891 from ctaintor/improve_clustered_status
  * Merge pull request #893 from spastorino/add_missing_require
  * Merge pull request #897 from zendesk/master
  * Merge pull request #899 from kch/kch-readme-fixes

## 2.16.0 / 2016-01-27

* 7 minor features:

  * Add 'set_remote_address' config option
  * Allow to run puma in silent mode
  * Expose cli options in DSL
  * Support passing JRuby keystore info in ssl_bind DSL
  * Allow umask for unix:/// style control urls
  * Expose `old_worker_count` in stats url
  * Support TLS client auth (verify_mode) in jruby

* 7 bug fixes:

  * Don't persist before_fork hook in state file
  * Reload bundler before pulling in rack. Fixes #859
  * Remove NEWRELIC_DISPATCHER env variable
  * Cleanup C code
  * Use Timeout.timeout instead of Object.timeout
  * Make phased restarts faster
  * Ignore the case of certain headers, because HTTP

* 1 doc changes:

  * Test against the latest Ruby 2.1, 2.2, 2.3, head and JRuby 9.0.4.0 on Travis

* 12 merged PRs
  * Merge pull request #822 from kwugirl/remove_NEWRELIC_DISPATCHER
  * Merge pull request #833 from joemiller/jruby-client-tls-auth
  * Merge pull request #837 from YuriSolovyov/ssl-keystore-jruby
  * Merge pull request #839 from mezuka/master
  * Merge pull request #845 from deepj/timeout-deprecation
  * Merge pull request #846 from sriedel/strip_before_fork
  * Merge pull request #850 from deepj/travis
  * Merge pull request #853 from Jeffrey6052/patch-1
  * Merge pull request #857 from zendesk/faster_phased_restarts
  * Merge pull request #858 from mlarraz/fix_some_warnings
  * Merge pull request #860 from zendesk/expose_old_worker_count
  * Merge pull request #861 from zendesk/allow_control_url_umask

## 2.15.3 / 2015-11-07

* 1 bug fix:

  * Fix JRuby parser

## 2.15.2 / 2015-11-06

* 2 bug fixes:
  * ext/puma_http11: handle duplicate headers as per RFC
  * Only set ctx.ca iff there is a params['ca'] to set with.

* 2 PRs merged:
  * Merge pull request #818 from unleashed/support-duplicate-headers
  * Merge pull request #819 from VictorLowther/fix-ca-and-verify_null-exception

## 2.15.1 / 2015-11-06

* 1 bug fix:

  * Allow older openssl versions

## 2.15.0 / 2015-11-06

* 6 minor features:
  * Allow setting ca without setting a verify mode
  * Make jungle for init.d support rbenv
  * Use SSL_CTX_use_certificate_chain_file for full chain
  * cluster: add worker_boot_timeout option
  * configuration: allow empty tags to mean no tag desired
  * puma/cli: support specifying STD{OUT,ERR} redirections and append mode

* 5 bug fixes:
  * Disable SSL Compression
  * Fix bug setting worker_directory when using a symlink directory
  * Fix error message in DSL that was slightly inaccurate
  * Pumactl: set correct process name. Fixes #563
  * thread_pool: fix race condition when shutting down workers

* 10 doc fixes:
  * Add before_fork explanation in Readme.md
  * Correct spelling in DEPLOYMENT.md
  * Correct spelling in docs/nginx.md
  * Fix spelling errors.
  * Fix typo in deployment description
  * Fix typos (it's -> its) in events.rb and server.rb
  * fixing for typo mentioned in #803
  * Spelling correction for README
  * thread_pool: fix typos in comment
  * More explicit docs for worker_timeout

* 18 PRs merged:
  * Merge pull request #768 from nathansamson/patch-1
  * Merge pull request #773 from rossta/spelling_corrections
  * Merge pull request #774 from snow/master
  * Merge pull request #781 from sunsations/fix-typo
  * Merge pull request #791 from unleashed/allow_empty_tags
  * Merge pull request #793 from robdimarco/fix-working-directory-symlink-bug
  * Merge pull request #794 from peterkeen/patch-1
  * Merge pull request #795 from unleashed/redirects-from-cmdline
  * Merge pull request #796 from cschneid/fix_dsl_message
  * Merge pull request #799 from annafw/master
  * Merge pull request #800 from liamseanbrady/fix_typo
  * Merge pull request #801 from scottjg/ssl-chain-file
  * Merge pull request #802 from scottjg/ssl-crimes
  * Merge pull request #804 from burningTyger/patch-2
  * Merge pull request #809 from unleashed/threadpool-fix-race-in-shutdown
  * Merge pull request #810 from vlmonk/fix-pumactl-restart-bug
  * Merge pull request #814 from schneems/schneems/worker_timeout-docs
  * Merge pull request #817 from unleashed/worker-boot-timeout

## 2.14.0 / 2015-09-18

* 1 minor feature:
  * Make building with SSL support optional

* 1 bug fix:
  * Use Rack::Builder if available. Fixes #735

## 2.13.4 / 2015-08-16

* 1 bug fix:
  * Use the environment possible set by the config early and from
    the config file later (if set).

## 2.13.3 / 2015-08-15

Seriously, I need to revamp config with tests.

* 1 bug fix:
  * Fix preserving options before cleaning for state. Fixes #769

## 2.13.2 / 2015-08-15

The "clearly I don't have enough tests for the config" release.

* 1 bug fix:
  * Fix another place binds wasn't initialized. Fixes #767

## 2.13.1 / 2015-08-15

* 2 bug fixes:
  * Fix binds being masked in config files. Fixes #765
  * Use options from the config file properly in pumactl. Fixes #764

## 2.13.0 / 2015-08-14

* 1 minor feature:
  * Add before_fork hooks option.

* 3 bug fixes:
  * Check for OPENSSL_NO_ECDH before using ECDH
  * Eliminate logging overhead from JRuby SSL
  * Prefer cli options over config file ones. Fixes #669

* 1 deprecation:
  * Add deprecation warning to capistrano.rb. Fixes #673

* 4 PRs merged:
  * Merge pull request #668 from kcollignon/patch-1
  * Merge pull request #754 from nathansamson/before_boot
  * Merge pull request #759 from BenV/fix-centos6-build
  * Merge pull request #761 from looker/no-log

## 2.12.3 / 2015-08-03

* 8 minor bugs fixed:
  * Fix Capistrano 'uninitialized constant Puma' error.
  * Fix some ancient and incorrect error handling code
  * Fix uninitialized constant error
  * Remove toplevel rack interspection, require rack on load instead
  * Skip empty parts when chunking
  * Switch from inject to each in config_ru_binds iteration
  * Wrap SSLv3 spec in version guard.
  * ruby 1.8.7 compatibility patches

* 4 PRs merged:
  * Merge pull request #742 from deivid-rodriguez/fix_missing_require
  * Merge pull request #743 from matthewd/skip-empty-chunks
  * Merge pull request #749 from huacnlee/fix-cap-uninitialized-puma-error
  * Merge pull request #751 from costi/compat_1_8_7

* 1 test fix:
  * Add 1.8.7, rbx-1 (allow failures) to Travis.

## 2.12.2 / 2015-07-17

* 2 bug fix:
  * Pull over and use Rack::URLMap. Fixes #741
  * Stub out peercert on JRuby for now. Fixes #739

## 2.12.1 / 2015-07-16

* 2 bug fixes:
  * Use a constant format. Fixes #737
  * Use strerror for Windows sake. Fixes #733

* 1 doc change:
  * typo fix: occured -> occurred

* 1 PR merged:
  * Merge pull request #736 from paulanunda/paulanunda/typo-fix

## 2.12.0 / 2015-07-14

* 13 bug fixes:
  * Add thread reaping to thread pool
  * Do not automatically use chunked responses when hijacked
  * Do not suppress Content-Length on partial hijack
  * Don't allow any exceptions to terminate a thread
  * Handle ENOTCONN client disconnects when setting REMOTE_ADDR
  * Handle very early exit of cluster mode. Fixes #722
  * Install rack when running tests on travis to use rack/lint
  * Make puma -v and -h return success exit code
  * Make pumactl load config/puma.rb by default
  * Pass options from pumactl properly when pruning. Fixes #694
  * Remove rack dependency. Fixes #705
  * Remove the default Content-Type: text/plain
  * Add Client Side Certificate Auth

* 8 doc/test changes:
  * Added example sourcing of environment vars
  * Added tests for bind configuration on rackup file
  * Fix example config text
  * Update DEPLOYMENT.md
  * Update Readme with example of custom error handler
  * ci: Improve Travis settings
  * ci: Start running tests against JRuby 9k on Travis
  * ci: Convert to container infrastructure for travisci

* 2 ops changes:
  * Check for system-wide rbenv
  * capistrano: Add additional env when start rails

* 16 PRs merged:
  * Merge pull request #686 from jjb/patch-2
  * Merge pull request #693 from rob-murray/update-example-config
  * Merge pull request #697 from spk/tests-bind-on-rackup-file
  * Merge pull request #699 from deees/fix/require_rack_builder
  * Merge pull request #701 from deepj/master
  * Merge pull request #702 from Jimdo/thread-reaping
  * Merge pull request #703 from deepj/travis
  * Merge pull request #704 from grega/master
  * Merge pull request #709 from lian/master
  * Merge pull request #711 from julik/master
  * Merge pull request #712 from yakara-ltd/pumactl-default-config
  * Merge pull request #715 from RobotJiang/master
  * Merge pull request #725 from rwz/master
  * Merge pull request #726 from strenuus/handle-client-disconnect
  * Merge pull request #729 from allaire/patch-1
  * Merge pull request #730 from iamjarvo/container-infrastructure

## 2.11.3 / 2015-05-18

* 5 bug fixes:
  * Be sure to unlink tempfiles after a request. Fixes #690
  * Coerce the key to a string before checking. (thar be symbols). Fixes #684
  * Fix hang on bad SSL handshake
  * Remove `enable_SSLv3` support from JRuby

* 1 PR merged:
  * Merge pull request #698 from looker/hang-handshake

## 2.11.2 / 2015-04-11

* 2 minor features:
  * Add `on_worker_fork` hook, which allows to mimic Unicorn's behavior
  * Add shutdown_debug config option

* 4 bug fixes:
  * Fix the Config constants not being available in the DSL. Fixes #683
  * Ignore multiple port declarations
  * Proper 'Connection' header handling compatible with HTTP 1.[01] protocols
  * Use "Puma" instead of "puma" to reporting to New Relic

* 1 doc fixes:
  * Add Gitter badge.

* 6 PRs merged:
  * Merge pull request #657 from schneems/schneems/puma-once-port
  * Merge pull request #658 from Tomohiro/newrelic-dispatcher-default-update
  * Merge pull request #662 from basecrm/connection-compatibility
  * Merge pull request #664 from fxposter/on-worker-fork
  * Merge pull request #667 from JuanitoFatas/doc/gemspec
  * Merge pull request #672 from chulkilee/refactor

## 2.11.1 / 2015-02-11

* 2 bug fixes:
  * Avoid crash in strange restart conditions
  * Inject the GEM_HOME that bundler into puma-wild's env. Fixes #653

* 2 PRs merged:
  * Merge pull request #644 from bpaquet/master
  * Merge pull request #646 from mkonecny/master

## 2.11.0 / 2015-01-20

* 9 bug fixes:
  * Add mode as an additional bind option to unix sockets. Fixes #630
  * Advertise HTTPS properly after a hot restart
  * Don't write lowlevel_error_handler to state
  * Fix phased restart with stuck requests
  * Handle spaces in the path properly. Fixes #622
  * Set a default REMOTE_ADDR to avoid using peeraddr on unix sockets. Fixes #583
  * Skip device number checking on jruby. Fixes #586
  * Update extconf.rb to compile correctly on OS X
  * redirect io right after daemonizing so startup errors are shown. Fixes #359

* 6 minor features:
  * Add a configuration option that prevents puma from queueing requests.
  * Add reload_worker_directory
  * Add the ability to pass environment variables to the init script (for Jungle).
  * Add the proctitle tag to the worker. Fixes #633
  * Infer a proctitle tag based on the directory
  * Update lowlevel error message to be more meaningful.

* 10 PRs merged:
  * Merge pull request #478 from rubencaro/master
  * Merge pull request #610 from kwilczynski/master
  * Merge pull request #611 from jasonl/better-lowlevel-message
  * Merge pull request #616 from jc00ke/master
  * Merge pull request #623 from raldred/patch-1
  * Merge pull request #628 from rdpoor/master
  * Merge pull request #634 from deepj/master
  * Merge pull request #637 from raskhadafi/patch-1
  * Merge pull request #639 from ebeigarts/fix-phased-restarts
  * Merge pull request #640 from codehotter/issue-612-dependent-requests-deadlock

## 2.10.2 / 2014-11-26

* 1 bug fix:
  * Conditionalize thread local cleaning, fixes perf degradation fix
    The code to clean out all Thread locals adds pretty significant
    overhead to a each request, so it has to be turned on explicitly
    if a user needs it.

## 2.10.1 / 2014-11-24

* 1 bug fix:
  * Load the app after daemonizing because the app might start threads.

  This change means errors loading the app are now reported only in the redirected
  stdout/stderr.

  If you're app has problems starting up, start it without daemon mode initially
  to test.

## 2.10.0 / 2014-11-23

* 3 minor features:
  * Added on_worker_shutdown hook mechanism
  * Allow binding to ipv6 addresses for ssl URIs
  * Warn about any threads started during app preload

* 5 bug fixes:
  * Clean out a threads local data before doing work
  * Disable SSLv3. Fixes #591
  * First change the directory to use the correct Gemfile.
  * Only use config.ru binds if specified. Fixes #606
  * Strongish cipher suite with FS support for some browsers

* 2 doc changes:
  * Change umask examples to more permissive values
  * fix typo in README.md

* 9 Merged PRs:
  * Merge pull request #560 from raskhadafi/prune_bundler-bug
  * Merge pull request #566 from sheltond/master
  * Merge pull request #593 from andruby/patch-1
  * Merge pull request #594 from hassox/thread-cleanliness
  * Merge pull request #596 from burningTyger/patch-1
  * Merge pull request #601 from sorentwo/friendly-umask
  * Merge pull request #602 from 1334/patch-1
  * Merge pull request #608 from Gu1/master
  * Merge remote-tracking branch 'origin/pr/538'

## 2.9.2 / 2014-10-25

* 8 bug fixes:
  * Fix puma-wild handling a restart properly. Fixes #550
  * JRuby SSL POODLE update
  * Keep deprecated features warnings
  * Log the current time when Puma shuts down.
  * Fix cross-platform extension library detection
  * Use the correct Windows names for OpenSSL.
  * Better error logging during startup
  * Fixing sexist error messages

* 6 PRs merged:
  * Merge pull request #549 from bsnape/log-shutdown-time
  * Merge pull request #553 from lowjoel/master
  * Merge pull request #568 from mariuz/patch-1
  * Merge pull request #578 from danielbuechele/patch-1
  * Merge pull request #581 from alexch/slightly-better-logging
  * Merge pull request #590 from looker/jruby_disable_sslv3

## 2.9.1 / 2014-09-05

* 4 bug fixes:
  * Cleanup the SSL related structures properly, fixes memory leak
  * Fix thread spawning edge case.
  * Force a worker check after a worker boots, don't wait 5sec. Fixes #574
  * Implement SIGHUP for logs reopening

* 2 PRs merged:
  * Merge pull request #561 from theoldreader/sighup
  * Merge pull request #570 from havenwood/spawn-thread-edge-case

## 2.9.0 / 2014-07-12

* 1 minor feature:
  * Add SSL support for JRuby

* 3 bug fixes:
  * Typo BUNDLER_GEMFILE -> BUNDLE_GEMFILE
  * Use fast_write because we can't trust syswrite
  * pumactl - do not modify original ARGV

* 4 doc fixes:
  * BSD-3-Clause over BSD to avoid confusion
  * Deploy doc: clarification of the GIL
  * Fix typo in DEPLOYMENT.md
  * Update README.md

* 6 PRs merged:
  * Merge pull request #520 from misfo/patch-2
  * Merge pull request #530 from looker/jruby-ssl
  * Merge pull request #537 from vlmonk/patch-1
  * Merge pull request #540 from allaire/patch-1
  * Merge pull request #544 from chulkilee/bsd-3-clause
  * Merge pull request #551 from jcxplorer/patch-1

## 2.8.2 / 2014-04-12

* 4 bug fixes:
  * During upgrade, change directory in main process instead of workers.
  * Close the client properly on error
  * Capistrano: fallback from phased restart to start when not started
  * Allow tag option in conf file

* 4 doc fixes:
  * Fix Puma daemon service README typo
  * `preload_app!` instead of `preload_app`
  * add preload_app and prune_bundler to example config
  * allow changing of worker_timeout in config file

* 11 PRs merged:
  * Merge pull request #487 from ckuttruff/master
  * Merge pull request #492 from ckuttruff/master
  * Merge pull request #493 from alepore/config_tag
  * Merge pull request #503 from mariuz/patch-1
  * Merge pull request #505 from sammcj/patch-1
  * Merge pull request #506 from FlavourSys/config_worker_timeout
  * Merge pull request #510 from momer/rescue-block-handle-servers-fix
  * Merge pull request #511 from macool/patch-1
  * Merge pull request #514 from edogawaconan/refactor_env
  * Merge pull request #517 from misfo/patch-1
  * Merge pull request #518 from LongMan/master

## 2.8.1 / 2014-03-06

* 1 bug fixes:
  * Run puma-wild with proper deps for prune_bundler

* 2 doc changes:
  * Described the configuration file finding behavior added in 2.8.0 and how to disable it.
  * Start the deployment doc

* 6 PRs merged:
  * Merge pull request #471 from arthurnn/fix_test
  * Merge pull request #485 from joneslee85/patch-9
  * Merge pull request #486 from joshwlewis/patch-1
  * Merge pull request #490 from tobinibot/patch-1
  * Merge pull request #491 from brianknight10/clarify-no-config

## 2.8.0 / 2014-02-28

* 8 minor features:
  * Add ability to autoload a config file. Fixes #438
  * Add ability to detect and terminate hung workers. Fixes #333
  * Add booted_workers to stats response
  * Add config to customize the default error message
  * Add prune_bundler option
  * Add worker indexes, expose them via on_worker_boot. Fixes #440
  * Add pretty process name
  * Show the ruby version in use

* 7 bug fixes:
  * Added 408 status on timeout.
  * Be more hostile with sockets that write block. Fixes #449
  * Expect at_exit to exclusively remove the pidfile. Fixes #444
  * Expose latency and listen backlog via bind query. Fixes #370
  * JRuby raises IOError if the socket is there. Fixes #377
  * Process requests fairly. Fixes #406
  * Rescue SystemCallError as well. Fixes #425

* 4 doc changes:
  * Add 2.1.0 to the matrix
  * Add Code Climate badge to README
  * Create signals.md
  * Set the license to BSD. Fixes #432

* 14 PRs merged:
  * Merge pull request #428 from alexeyfrank/capistrano_default_hooks
  * Merge pull request #429 from namusyaka/revert-const_defined
  * Merge pull request #431 from mrb/master
  * Merge pull request #433 from alepore/process-name
  * Merge pull request #437 from ibrahima/master
  * Merge pull request #446 from sudara/master
  * Merge pull request #451 from pwiebe/status_408
  * Merge pull request #453 from joevandyk/patch-1
  * Merge pull request #470 from arthurnn/fix_458
  * Merge pull request #472 from rubencaro/master
  * Merge pull request #480 from jjb/docs-on-running-test-suite
  * Merge pull request #481 from schneems/master
  * Merge pull request #482 from prathamesh-sonpatki/signals-doc-cleanup
  * Merge pull request #483 from YotpoLtd/master

## 2.7.1 / 2013-12-05

* 1 bug fix:

  * Keep STDOUT/STDERR the right mode. Fixes #422

## 2.7.0 / 2013-12-03

* 1 minor feature:
  * Adding TTIN and TTOU to increment/decrement workers

* N bug fixes:
  * Always use our Process.daemon because it's not busted
  * Add capistrano restart failback to start.
  * Change position of `cd` so that rvm gemset is loaded
  * Clarify some platform specifics
  * Do not close the pipe sockets when retrying
  * Fix String#byteslice for Ruby 1.9.1, 1.9.2
  * Fix compatibility with 1.8.7.
  * Handle IOError closed stream in IO.select
  * Increase the max URI path length to 2048 chars from 1024 chars
  * Upstart jungle use config/puma.rb instead

## 2.6.0 / 2013-09-13

* 2 minor features:
  * Add support for event hooks
  ** Add a hook for state transitions
  * Add phased restart to capistrano recipe.

* 4 bug fixes:
  * Convince workers to stop by SIGKILL after timeout
  * Define RSTRING_NOT_MODIFIED for Rubinius performance
  * Handle BrokenPipe, StandardError and IOError in fat_wrote and break out
  * Return success status to the invoking environment

## 2.5.1 / 2013-08-13

* 2 bug fixes:

  * Keep jruby daemon mode from retrying on a hot restart
  * Extract version from const.rb in gemspec

## 2.5.0 / 2013-08-08

* 2 minor features:
  * Allow configuring pumactl with config.rb
  * make `pumactl restart` start puma if not running

* 6 bug fixes:
  * Autodetect ruby managers and home directory in upstart script
  * Convert header values to string before sending.
  * Correctly report phased-restart availability
  * Fix pidfile creation/deletion race on jruby daemonization
  * Use integers when comparing thread counts
  * Fix typo in using lopez express (raw tcp) mode

* 6 misc changes:
  * Fix typo in phased-restart response
  * Uncomment setuid/setgid by default in upstart
  * Use Puma::Const::PUMA_VERSION in gemspec
  * Update upstart comments to reflect new commandline
  * Remove obsolete pumactl instructions; refer to pumactl for details
  * Make Bundler used puma.gemspec version agnostic

## 2.4.1 / 2013-08-07

* 1 experimental feature:
  * Support raw tcp servers (aka Lopez Express mode)

## 2.4.0 / 2013-07-22

* 5 minor features:
  * Add PUMA_JRUBY_DAEMON_OPTS to get around agent starting twice
  * Add ability to drain accept socket on shutdown
  * Add port to DSL
  * Adds support for using puma config file in capistrano deploys.
  * Make phased_restart fallback to restart if not available

* 10 bug fixes:

  * Be sure to only delete the pid in the master. Fixes #334
  * Call out -C/--config flags
  * Change parser symbol names to avoid clash. Fixes #179
  * Convert thread pool sizes to integers
  * Detect when the jruby daemon child doesn't start properly
  * Fix typo in CLI help
  * Improve the logging output when hijack is used. Fixes #332
  * Remove unnecessary thread pool size conversions
  * Setup :worker_boot as an Array. Fixes #317
  * Use 127.0.0.1 as REMOTE_ADDR of unix client. Fixes #309


## 2.3.2 / 2013-07-08

* 1 bug fix:

  * Move starting control server to after daemonization.

## 2.3.1 / 2013-07-06

* 2 bug fixes:

  * Include the right files in the Manifest.
  * Disable inheriting connections on restart on windows. Fixes #166

* 1 doc change:
  * Better document some platform constraints

## 2.3.0 / 2013-07-05

* 1 major bug fix:

  * Stabilize control server, add support in cluster mode

* 5 minor bug fixes:

  * Add ability to cleanup stale unix sockets
  * Check status data better. Fixes #292
  * Convert raw IO errors to ConnectionError. Fixes #274
  * Fix sending Content-Type and Content-Length for no body status. Fixes #304
  * Pass state path through to `pumactl start`. Fixes #287

* 2 internal changes:

  * Refactored modes into seperate classes that CLI uses
  * Changed CLI to take an Events object instead of stdout/stderr (API change)

## 2.2.2 / 2013-07-02

* 1 bug fix:

  * Fix restart_command in the config

## 2.2.1 / 2013-07-02

* 1 minor feature:

  * Introduce preload flag

* 1 bug fix:

  * Pass custom restart command in JRuby

## 2.2.0 / 2013-07-01

* 1 major feature:

  * Add ability to preload rack app

* 2 minor bugfixes:

  * Don't leak info when not in development. Fixes #256
  * Load the app, then bind the ports

## 2.1.1 / 2013-06-20

* 2 minor bug fixes:

  * Fix daemonization on jruby
  * Load the application before daemonizing. Fixes #285

## 2.1.0 / 2013-06-18

* 3 minor features:
  * Allow listening socket to be configured via Capistrano variable
  * Output results from 'stat's command when using pumactl
  * Support systemd socket activation

* 15 bug fixes:
  * Deal with pipes closing while stopping. Fixes #270
  * Error out early if there is no app configured
  * Handle ConnectionError rather than the lowlevel exceptions
  * tune with `-C` config file and `on_worker_boot`
  * use `-w`
  * Fixed some typos in upstart scripts
  * Make sure to use bytesize instead of size (MiniSSL write)
  * Fix an error in puma-manager.conf
  * fix: stop leaking sockets on restart (affects ruby 1.9.3 or before)
  * Ignore errors on the cross-thread pipe. Fixes #246
  * Ignore errors while uncorking the socket (it might already be closed)
  * Ignore the body on a HEAD request. Fixes #278
  * Handle all engine data when possible. Fixes #251.
  * Handle all read exceptions properly. Fixes #252
  * Handle errors from the server better

* 3 doc changes:
  * Add note about on_worker_boot hook
  * Add some documentation for Clustered mode
  * Added quotes to /etc/puma.conf

## 2.0.1 / 2013-04-30

* 1 bug fix:

  * Fix not starting on JRuby properly

## 2.0.0 / 2013-04-29

RailsConf 2013 edition!

* 2 doc changes:
  * Start with rackup -s Puma, NOT rackup -s puma.
  * Minor doc fixes in the README.md, Capistrano section

* 2 bug fixes:
  * Fix reading RACK_ENV properly. Fixes #234
  * Make cap recipe handle tmp/sockets; fixes #228

* 3 minor changes:
  * Fix capistrano recipe
  * Fix stdout/stderr logs to sync outputs
  * allow binding to IPv6 addresses

## 2.0.0.b7 / 2013-03-18

* 5 minor enhancements:

  * Add -q option for :start
  * Add -V, --version
  * Add default Rack handler helper
  * Upstart support
  * Set worker directory from configuration file

* 12 bug fixes:

  * Close the binder in the right place. Fixes #192
  * Handle early term in workers. Fixes #206
  * Make sure that the default port is 80 when the request doesn't include HTTP_X_FORWARDED_PROTO.
  * Prevent Errno::EBADF errors on restart when running ruby 2.0
  * Record the proper @master_pid
  * Respect the header HTTP_X_FORWARDED_PROTO when the host doesn't include a port number.
  * Retry EAGAIN/EWOULDBLOCK during syswrite
  * Run exec properly to restart. Fixes #154
  * Set Rack run_once to false
  * Syncronize all access to @timeouts. Fixes #208
  * Write out the state post-daemonize. Fixes #189
  * Prevent crash when all workers are gone

## 2.0.0.b6 / 2013-02-06

* 2 minor enhancements:

  * Add hook for running when a worker boots
  * Advertise the Configuration object for apps to use.

* 1 bug fix:

  * Change directory in working during upgrade. Fixes #185

## 2.0.0.b5 / 2013-02-05

* 2 major features:
  * Add phased worker upgrade
  * Add support for the rack hijack protocol

* 2 minor features:
  * Add -R to specify the restart command
  * Add config file option to specify the restart command

* 5 bug fixes:
  * Cleanup pipes properly. Fixes #182
  * Daemonize earlier so that we don't lose app threads. Fixes #183
  * Drain the notification pipe. Fixes #176, thanks @cryo28
  * Move write_pid to after we daemonize. Fixes #180
  * Redirect IO properly and emit message for checkpointing

## 2.0.0.b4 / 2012-12-12

* 4 bug fixes:
  * Properly check #syswrite's value for variable sized buffers. Fixes #170
  * Shutdown status server properly
  * Handle char vs byte and mixing syswrite with write properly
  * made MiniSSL validate key/cert file existence

## 2.0.0.b3 / 2012-11-22

* 1 bug fix:
  * Package right files in gem

## 2.0.0.b2 / 2012-11-18
* 5 minor feature:
  * Now Puma is bundled with an capistrano recipe. Just require
     'puma/capistrano' in you deploy.rb
  * Only inject CommonLogger in development mode
  * Add -p option to pumactl
  * Add ability to use pumactl to start a server
  * Add options to daemonize puma

* 7 bug fixes:
  * Reset the IOBuffer properly. Fixes #148
  * Shutdown gracefully on JRuby with Ctrl-C
  * Various methods to get newrelic to start. Fixes #128
  * fixing syntax error at capistrano recipe
  * Force ECONNRESET when read returns nil
  * Be sure to empty the drain the todo before shutting down. Fixes #155
  * allow for alternate locations for status app

## 2.0.0.b1 / 2012-09-11

* 1 major feature:
  * Optional worker process mode (-w) to allow for process scaling in
    addition to thread scaling

* 1 bug fix:
  * Introduce Puma::MiniSSL to be able to properly control doing
    nonblocking SSL

NOTE: SSL support in JRuby is not supported at present. Support will
be added back in a future date when a java Puma::MiniSSL is added.

## 1.6.3 / 2012-09-04

* 1 bug fix:
  * Close sockets waiting in the reactor when a hot restart is performed
    so that browsers reconnect on the next request

## 1.6.2 / 2012-08-27

* 1 bug fix:
  * Rescue StandardError instead of IOError to handle SystemCallErrors
    as well as other application exceptions inside the reactor.

## 1.6.1 / 2012-07-23

* 1 packaging bug fixed:
  * Include missing files

## 1.6.0 / 2012-07-23

* 1 major bug fix:
  * Prevent slow clients from starving the server by introducing a
    dedicated IO reactor thread. Credit for reporting goes to @meh.

## 1.5.0 / 2012-07-19

* 7 contributors to this release:
  * Christian Mayer
  * Darío Javier Cravero
  * Dirkjan Bussink
  * Gianluca Padovani
  * Santiago Pastorino
  * Thibault Jouan
  * tomykaira

* 6 bug fixes:
  * Define RSTRING_NOT_MODIFIED for Rubinius
  * Convert status to integer. Fixes #123
  * Delete pidfile when stopping the server
  * Allow compilation with -Werror=format-security option
  * Fix wrong HTTP version for a HTTP/1.0 request
  * Use String#bytesize instead of String#length

* 3 minor features:
  * Added support for setting RACK_ENV via the CLI, config file, and rack app
  * Allow Server#run to run sync. Fixes #111
  * Puma can now run on windows

## 1.4.0 / 2012-06-04

* 1 bug fix:
  * SCRIPT_NAME should be passed from env to allow mounting apps

* 1 experimental feature:
  * Add puma.socket key for direct socket access

## 1.3.1 / 2012-05-15

* 2 bug fixes:
  * use #bytesize instead of #length for Content-Length header
  * Use StringIO properly. Fixes #98

## 1.3.0 / 2012-05-08

* 2 minor features:
  * Return valid Rack responses (passes Lint) from status server
  * Add -I option to specify $LOAD_PATH directories

* 4 bug fixes:
  * Don't join the server thread inside the signal handle. Fixes #94
  * Make NullIO#read mimic IO#read
  * Only stop the status server if it's started. Fixes #84
  * Set RACK_ENV early in cli also. Fixes #78

* 1 new contributor:
  * Jesse Cooke

## 1.2.2 / 2012-04-28

* 4 bug fixes:

  * Report a lowlevel error to stderr
  * Set a fallback SERVER_NAME and SERVER_PORT
  * Keep the encoding of the body correct. Fixes #79
  * show error.to_s along with backtrace for low-level error

## 1.2.1 / 2012-04-11

 1 bug fix:

   * Fix rack.url_scheme for SSL servers. Fixes #65

## 1.2.0 / 2012-04-11

 1 major feature:

   * When possible, the internal restart does a "hot restart" meaning
     the server sockets remains open, so no connections are lost.

 1 minor feature:

    * More helpful fallback error message

 6 bug fixes:

    * Pass the proper args to unknown_error. Fixes #54, #58
    * Stop the control server before restarting. Fixes #61
    * Fix reporting https only on a true SSL connection
    * Set the default content type to 'text/plain'. Fixes #63
    * Use REUSEADDR. Fixes #60
    * Shutdown gracefully on SIGTERM. Fixes #53

 2 new contributors:

   * Seamus Abshere
   * Steve Richert

## 1.1.1 / 2012-03-30

 1 bugfix:

   * Include puma/compat.rb in the gem (oops!)

## 1.1.0 / 2012-03-30

 1 bugfix:

   * Make sure that the unix socket has the perms 0777 by default

 1 minor feature:

   * Add umask param to the unix:// bind to set the umask

## 1.0.0 / 2012-03-29

* Released!

## Ignore - this is for maintainers to copy-paste during release
## Master

* Features
  * Your feature goes here (#Github Number)

* Bugfixes
  * Your bugfix goes here (#Github Number)<|MERGE_RESOLUTION|>--- conflicted
+++ resolved
@@ -10,13 +10,10 @@
   * Increases maximum URI path length from 2048 to 8196 bytes (#2167)
   * Force shutdown responses can be overridden by using the `lowlevel_error_handler` config (#2203)
   * Faster phased restart and worker timeout (#2121)
-<<<<<<< HEAD
   * New configuration option to set state file permissions (#2238)
   * `Puma.stats_hash` returns a stats in Hash instead of a JSON string (#2086, #2253)
   * Add `fork_worker` option and `refork` command for improved copy-on-write performance (#2099)
-=======
   * Inject small delay for busy workers to improve requests distribution (#2079)
->>>>>>> 7af98077
 
 * Deprecations, Removals and Breaking API Changes
   * `--control` has been removed. Use `--control-url` (#1487)
