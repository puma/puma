--- conflicted
+++ resolved
@@ -21,12 +21,9 @@
   * Preserve `BUNDLE_GEMFILE` env var when using `prune_bundler` (#1893)
   * Send 408 request timeout even when queue requests is disabled (#2119)
   * Rescue IO::WaitReadable instead of EAGAIN for blocking read (#2121)
-<<<<<<< HEAD
   * Ensure `BUNDLE_GEMFILE` is unspecified in workers if unspecified in master when using `prune_bundler` (#2154)
-=======
   * Rescue and log exceptions in hooks defined by users (on_worker_boot, after_worker_fork etc) (#1551)
->>>>>>> 7827a6c7
-
+  
 * Refactor
   * Remove unused loader argument from Plugin initializer (#2095)
   * Simplify `Configuration.random_token` and remove insecure fallback (#2102)
