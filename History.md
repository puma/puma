## Master

* Features
  * Improve SSL connection closing in Puma::ControlCLI (#2211)
  * Add pumactl `thread-backtraces` command to print thread backtraces (#2053)
  * Configuration: `environment` is read from `RAILS_ENV`, if `RACK_ENV` can't be found (#2022)
  * Do not set user_config to quiet by default to allow for file config (#2074)
  * `GC.compact` is called before fork if available (#2093)
  * Add `requests_count` to workers stats. (#2106)
  * Increases maximum URI path length from 2048 to 8196 bytes (#2167)
  * Force shutdown responses can be overridden by using the `lowlevel_error_handler` config (#2203)

* Deprecations, Removals and Breaking API Changes
  * `Puma.stats` now returns a Hash instead of a JSON string (#2086)
  * `--control` has been removed. Use `--control-url` (#1487)
<<<<<<< HEAD
  * `worker_directory` has been removed. Use `directory`
  * min_threads now set by environment variables PUMA_MIN_THREADS and MIN_THREADS
  * max_threads now set by environment variables PUMA_MAX_THREADS and MAX_THREADS
  * max_threads default to 5 in MRI or 16 for all other interpretters
  * preload by default if workers > 1 and interpretter supports workers

=======
  * `worker_directory` has been removed. Use `directory`.
  * `tcp_mode` has been removed without replacement. (#2169)
  * Daemonization has been removed without replacement. (#2170)
  * Changed #connected_port to #connected_ports (#2076)
>>>>>>> 19b2a213

* Bugfixes
  * Windows update extconf.rb for use with ssp and varied Ruby/MSYS2 combinations (#2069)
  * Ensure control server Unix socket is closed on shutdown (#2112)
  * Preserve `BUNDLE_GEMFILE` env var when using `prune_bundler` (#1893)
  * Send 408 request timeout even when queue requests is disabled (#2119)
  * Rescue IO::WaitReadable instead of EAGAIN for blocking read (#2121)
  * Ensure `BUNDLE_GEMFILE` is unspecified in workers if unspecified in master when using `prune_bundler` (#2154)
  * Rescue and log exceptions in hooks defined by users (on_worker_boot, after_worker_fork etc) (#1551)
  * Read directly from the socket in #read_and_drop to avoid raising further SSL errors (#2198)
  * Set `Connection: closed` header when queue requests is disabled (#2216)
  * Pass queued requests to thread pool on server shutdown (#2122)

* Refactor
  * Remove unused loader argument from Plugin initializer (#2095)
  * Simplify `Configuration.random_token` and remove insecure fallback (#2102)
  * Simplify `Runner#start_control` URL parsing (#2111)
  * Removed the IOBuffer extension and replaced with Ruby (#1980)
  * Update `Rack::Handler::Puma.run` to use `**options` (#2189)

## 4.3.3 and 3.12.4 / 2020-02-28

* Bugfixes
  * Fix: Fixes a problem where we weren't splitting headers correctly on newlines (#2132)
* Security
  * Fix: Prevent HTTP Response splitting via CR in early hints. CVE-2020-5249.

## 4.3.2 and 3.12.3 / 2020-02-27 (YANKED)

* Security
  * Fix: Prevent HTTP Response splitting via CR/LF in header values. CVE-2020-5247.

## 4.3.1 and 3.12.2 / 2019-12-05

* Security
  * Fix: a poorly-behaved client could use keepalive requests to monopolize Puma's reactor and create a denial of service attack. CVE-2019-16770.

## 4.3.0 / 2019-11-07

* Features
  * Strip whitespace at end of HTTP headers (#2010)
  * Optimize HTTP parser for JRuby (#2012)
  * Add SSL support for the control app and cli (#2046, #2052)

* Bugfixes
  * Fix Errno::EINVAL when SSL is enabled and browser rejects cert (#1564)
  * Fix pumactl defaulting puma to development if an environment was not specified (#2035)
  * Fix closing file stream when reading pid from pidfile (#2048)
  * Fix a typo in configuration option `--extra_runtime_dependencies` (#2050)

## 4.2.1 / 2019-10-07

* 3 bugfixes
  * Fix socket activation of systemd (pre-existing) unix binder files (#1842, #1988)
  * Deal with multiple calls to bind correctly (#1986, #1994, #2006)
  * Accepts symbols for `verify_mode` (#1222)

## 4.2.0 / 2019-09-23

* 6 features
  * Pumactl has a new -e environment option and reads `config/puma/<environment>.rb` config files (#1885)
  * Semicolons are now allowed in URL paths (MRI only), useful for Angular or Redmine (#1934)
  * Allow extra dependencies to be defined when using prune_bundler (#1105)
  * Puma now reports the correct port when binding to port 0, also reports other listeners when binding to localhost (#1786)
  * Sending SIGINFO to any Puma worker now prints currently active threads and their backtraces (#1320)
  * Puma threads all now have their name set on Ruby 2.3+ (#1968)
* 4 bugfixes
  * Fix some misbehavior with phased restart and externally SIGTERMed workers (#1908, #1952)
  * Fix socket closing on error (#1941)
  * Removed unnecessary SIGINT trap for JRuby that caused some race conditions (#1961)
  * Fix socket files being left around after process stopped (#1970)
* Absolutely thousands of lines of test improvements and fixes thanks to @MSP-Greg

## 4.1.1 / 2019-09-05

* 3 bugfixes
  * Revert our attempt to not dup STDOUT/STDERR (#1946)
  * Fix socket close on error (#1941)
  * Fix workers not shutting down correctly (#1908)

## 4.1.0 / 2019-08-08

* 4 features
  * Add REQUEST_PATH on parse error message (#1831)
  * You can now easily add custom log formatters with the `log_formatter` config option (#1816)
  * Puma.stats now provides process start times (#1844)
  * Add support for disabling TLSv1.1 (#1836)

* 7 bugfixes
  * Fix issue where Puma was creating zombie process entries (#1887)
  * Fix bugs with line-endings and chunked encoding (#1812)
  * RACK_URL_SCHEME is now set correctly in all conditions (#1491)
  * We no longer mutate global STDOUT/STDERR, particularly the sync setting (#1837)
  * SSL read_nonblock no longer blocks (#1857)
  * Swallow connection errors when sending early hints (#1822)
  * Backtrace no longer dumped when invalid pumactl commands are run (#1863)

* 5 other
  * Avoid casting worker_timeout twice (#1838)
  * Removed a call to private that wasn't doing anything (#1882)
  * README, Rakefile, docs and test cleanups (#1848, #1847, #1846, #1853, #1859, #1850, #1866, #1870, #1872, #1833, #1888)
  * Puma.io has proper documentation now (https://puma.io/puma/)
  * Added the Contributor Covenant CoC

* 1 known issue
  * Some users are still experiencing issues surrounding socket activation and Unix sockets (#1842)

## 4.0.1 / 2019-07-11

* 2 bugfixes
  * Fix socket removed after reload - should fix problems with systemd socket activation. (#1829)
  * Add extconf tests for DTLS_method & TLS_server_method, use in minissl.rb. Should fix "undefined symbol: DTLS_method" when compiling against old OpenSSL versions. (#1832)
* 1 other
  * Removed unnecessary RUBY_VERSION checks. (#1827)

## 4.0.0 / 2019-06-25

* 9 features
  * Add support for disabling TLSv1.0 (#1562)
  * Request body read time metric (#1569)
  * Add out_of_band hook (#1648)
  * Re-implement (native) IOBuffer for JRuby (#1691)
  * Min worker timeout (#1716)
  * Add option to suppress SignalException on SIGTERM (#1690)
  * Allow mutual TLS CA to be set using `ssl_bind` DSL (#1689)
  * Reactor now uses nio4r instead of `select` (#1728)
  * Add status to pumactl with pidfile (#1824)

* 10 bugfixes
  * Do not accept new requests on shutdown (#1685, #1808)
  * Fix 3 corner cases when request body is chunked (#1508)
  * Change pid existence check's condition branches (#1650)
  * Don't call .stop on a server that doesn't exist (#1655)
  * Implemented NID_X9_62_prime256v1 (P-256) curve over P-521 (#1671)
  * Fix @notify.close can't modify frozen IOError (RuntimeError) (#1583)
  * Fix Java 8 support (#1773)
  * Fix error `uninitialized constant Puma::Cluster` (#1731)
  * Fix `not_token` being able to be set to true (#1803)
  * Fix "Hang on SIGTERM with ruby 2.6 in clustered mode" ([PR #1741], [#1674], [#1720], [#1730], [#1755])

[PR #1741]: https://github.com/puma/puma/pull/1741
[#1674]: https://github.com/puma/puma/issues/1674
[#1720]: https://github.com/puma/puma/issues/1720
[#1730]: https://github.com/puma/puma/issues/1730
[#1755]: https://github.com/puma/puma/issues/1755

## 3.12.1 / 2019-03-19

* 1 features
  * Internal strings are frozen (#1649)
* 3 bugfixes
  * Fix chunked ending check (#1607)
  * Rack handler should use provided default host (#1700)
  * Better support for detecting runtimes that support `fork` (#1630)

## 3.12.0 / 2018-07-13

* 5 features:
  * You can now specify which SSL ciphers the server should support, default is unchanged (#1478)
  * The setting for Puma's `max_threads` is now in `Puma.stats` (#1604)
  * Pool capacity is now in `Puma.stats` (#1579)
  * Installs restricted to Ruby 2.2+ (#1506)
  * `--control` is now deprecated in favor of `--control-url` (#1487)

* 2 bugfixes:
  * Workers will no longer accept more web requests than they have capacity to process. This prevents an issue where one worker would accept lots of requests while starving other workers (#1563)
  * In a test env puma now emits the stack on an exception (#1557)

## 3.11.4 / 2018-04-12

* 2 features:
  * Manage puma as a service using rc.d (#1529)
  * Server stats are now available from a top level method (#1532)
* 5 bugfixes:
  * Fix parsing CLI options (#1482)
  * Order of stderr and stdout is made before redirecting to a log file (#1511)
  * Init.d fix of `ps -p` to check if pid exists (#1545)
  * Early hints bugfix (#1550)
  * Purge interrupt queue when closing socket fails (#1553)

## 3.11.3 / 2018-03-05

* 3 bugfixes:
  * Add closed? to MiniSSL::Socket for use in reactor (#1510)
  * Handle EOFError at the toplevel of the server threads (#1524) (#1507)
  * Deal with zero sized bodies when using SSL (#1483)

## 3.11.2 / 2018-01-19

* 1 bugfix:
  * Deal with read\_nonblock returning nil early

## 3.11.1 / 2018-01-18

* 1 bugfix:
  * Handle read\_nonblock returning nil when the socket close (#1502)

## 3.11.0 / 2017-11-20

* 2 features:
  * HTTP 103 Early Hints (#1403)
  * 421/451 status codes now have correct status messages attached (#1435)

* 9 bugfixes:
  * Environment config files (/config/puma/<ENV>.rb) load correctly (#1340)
  * Specify windows dependencies correctly (#1434, #1436)
  * puma/events required in test helper (#1418)
  * Correct control CLI's option help text (#1416)
  * Remove a warning for unused variable in mini_ssl (#1409)
  * Correct pumactl docs argument ordering (#1427)
  * Fix an uninitialized variable warning in server.rb (#1430)
  * Fix docs typo/error in Launcher init (#1429)
  * Deal with leading spaces in RUBYOPT (#1455)

* 2 other:
  * Add docs about internals (#1425, #1452)
  * Tons of test fixes from @MSP-Greg (#1439, #1442, #1464)

## 3.10.0 / 2017-08-17

* 3 features:
  * The status server has a new /gc and /gc-status command. (#1384)
  * The persistent and first data timeouts are now configurable (#1111)
  * Implemented RFC 2324 (#1392)

* 12 bugfixes:
  * Not really a Puma bug, but @NickolasVashchenko created a gem to workaround a Ruby bug that some users of Puma may be experiencing. See README for more. (#1347)
  * Fix hangups with SSL and persistent connections. (#1334)
  * Fix Rails double-binding to a port (#1383)
  * Fix incorrect thread names (#1368)
  * Fix issues with /etc/hosts and JRuby where localhost addresses were not correct. (#1318)
  * Fix compatibility with RUBYOPT="--enable-frozen-string-literal" (#1376)
  * Fixed some compiler warnings (#1388)
  * We actually run the integration tests in CI now (#1390)
  * No longer shipping unnecessary directories in the gemfile (#1391)
  * If RUBYOPT is nil, we no longer blow up on restart. (#1385)
  * Correct response to SIGINT (#1377)
  * Proper exit code returned when we receive a TERM signal (#1337)

* 3 refactors:
  * Various test improvements from @grosser
  * Rubocop (#1325)
  * Hoe has been removed (#1395)

* 1 known issue:
  * Socket activation doesn't work in JRuby. Their fault, not ours. (#1367)

## 3.9.1 / 2017-06-03

* 2 bugfixes:
  * Fixed compatibility with older Bundler versions (#1314)
  * Some internal test/development cleanup (#1311, #1313)

## 3.9.0 / 2017-06-01

* 2 features:
  * The ENV is now reset to its original values when Puma restarts via USR1/USR2 (#1260) (MRI only, no JRuby support)
  * Puma will no longer accept more clients than the maximum number of threads. (#1278)

* 9 bugfixes:
  * Reduce information leakage by preventing HTTP parse errors from writing environment hashes to STDERR (#1306)
  * Fix SSL/WebSocket compatibility (#1274)
  * HTTP headers with empty values are no longer omitted from responses. (#1261)
  * Fix a Rack env key which was set to nil. (#1259)
  * peercert has been implemented for JRuby (#1248)
  * Fix port settings when using rails s (#1277, #1290)
  * Fix compat w/LibreSSL (#1285)
  * Fix restarting Puma w/symlinks and a new Gemfile (#1282)
  * Replace Dir.exists? with Dir.exist? (#1294)

* 1 known issue:
  * A bug in MRI 2.2+ can result in IOError: stream closed. See #1206. This issue has existed since at least Puma 3.6, and probably further back.

* 1 refactor:
  * Lots of test fixups from @grosser.

## 3.8.2 / 2017-03-14

* 1 bugfix:
  * Deal with getsockopt with TCP\_INFO failing for sockets that say they're TCP but aren't really. (#1241)

## 3.8.1 / 2017-03-10

* 1 bugfix:
  * Remove method call to method that no longer exists (#1239)

## 3.8.0 / 2017-03-09

* 2 bugfixes:
  * Port from rack handler does not take precedence over config file in Rails 5.1.0.beta2+ and 5.0.1.rc3+ (#1234)
  * The `tmp/restart.txt` plugin no longer restricts the user from running more than one server from the same folder at a time (#1226)

* 1 feature:
  * Closed clients are aborted to save capacity (#1227)

* 1 refactor:
  * Bundler is no longer a dependency from tests (#1213)

## 3.7.1 / 2017-02-20

* 2 bugfixes:
  * Fix typo which blew up MiniSSL (#1182)
  * Stop overriding command-line options with the config file (#1203)

## 3.7.0 / 2017-01-04

* 6 minor features:
  * Allow rack handler to accept ssl host. (#1129)
  * Refactor TTOU processing. TTOU now handles multiple signals at once. (#1165)
  * Pickup any remaining chunk data as the next request.
  * Prevent short term thread churn - increased auto trim default to 30 seconds.
  * Raise error when `stdout` or `stderr` is not writable. (#1175)
  * Add Rack 2.0 support to gemspec. (#1068)

* 5 refactors:
  * Compare host and server name only once per call. (#1091)
  * Minor refactor on Thread pool (#1088)
  * Removed a ton of unused constants, variables and files.
  * Use MRI macros when allocating heap memory
  * Use hooks for on\_booted event. (#1160)

* 14 bugfixes:
  * Add eof? method to NullIO? (#1169)
  * Fix Puma startup in provided init.d script (#1061)
  * Fix default SSL mode back to none. (#1036)
  * Fixed the issue of @listeners getting nil io (#1120)
  * Make `get_dh1024` compatible with OpenSSL v1.1.0 (#1178)
  * More gracefully deal with SSL sessions. Fixes #1002
  * Move puma.rb to just autoloads. Fixes #1063
  * MiniSSL: Provide write as <<. Fixes #1089
  * Prune bundler should inherit fds (#1114)
  * Replace use of Process.getpgid which does not behave as intended on all platforms (#1110)
  * Transfer encoding header should be downcased before comparison (#1135)
  * Use same write log logic for hijacked requests. (#1081)
  * Fix `uninitialized constant Puma::StateFile` (#1138)
  * Fix access priorities of each level in LeveledOptions (#1118)

* 3 others:

  * Lots of tests added/fixed/improved. Switched to Minitest from Test::Unit. Big thanks to @frodsan.
  * Lots of documentation added/improved.
  * Add license indicators to the HTTP extension. (#1075)

## 3.6.2 / 2016-11-22

* 1 bug fix:

  * Revert #1118/Fix access priorities of each level in LeveledOptions. This
    had an unintentional side effect of changing the importance of command line
    options, such as -p.

## 3.6.1 / 2016-11-21

* 8 bug fixes:

  * Fix Puma start in init.d script.
  * Fix default SSL mode back to none. Fixes #1036
  * Fixed the issue of @listeners getting nil io, fix rails restart (#1120)
  * More gracefully deal with SSL sessions. Fixes #1002
  * Prevent short term thread churn.
  * Provide write as <<. Fixes #1089
  * Fix access priorities of each level in LeveledOptions - fixes TTIN.
  * Stub description files updated for init.d.

* 2 new project committers:

  * Nate Berkopec (@nateberkopec)
  * Richard Schneeman (@schneems)

## 3.6.0 / 2016-07-24

* 12 bug fixes:
  * Add ability to detect a shutting down server. Fixes #932
  * Add support for Expect: 100-continue. Fixes #519
  * Check SSLContext better. Fixes #828
  * Clarify behavior of '-t num'. Fixes #984
  * Don't default to VERIFY_PEER. Fixes #1028
  * Don't use ENV['PWD'] on windows. Fixes #1023
  * Enlarge the scope of catching app exceptions. Fixes #1027
  * Execute background hooks after daemonizing. Fixes #925
  * Handle HUP as a stop unless there is IO redirection. Fixes #911
  * Implement chunked request handling. Fixes #620
  * Just rescue exception to return a 500. Fixes #1027
  * Redirect IO in the jruby daemon mode. Fixes #778

## 3.5.2 / 2016-07-20

* 1 bug fix:
  * Don't let persistent_timeout be nil

* 1 PR merged:
  * Merge pull request #1021 from benzrf/patch-1

## 3.5.1 / 2016-07-20

* 1 bug fix:
  * Be sure to only listen on host:port combos once. Fixes #1022

## 3.5.0 / 2016-07-18

* 1 minor features:
  * Allow persistent_timeout to be configured via the dsl.

* 9 bug fixes:
  * Allow a bare % in a query string. Fixes #958
  * Explicitly listen on all localhost addresses. Fixes #782
  * Fix `TCPLogger` log error in tcp cluster mode.
  * Fix puma/puma#968 Cannot bind SSL port due to missing verify_mode option
  * Fix puma/puma#968 Default verify_mode to peer
  * Log any exceptions in ThreadPool. Fixes #1010
  * Silence connection errors in the reactor. Fixes #959
  * Tiny fixes in hook documentation for #840
  * It should not log requests if we want it to be quiet

* 5 doc fixes:
  * Add How to stop Puma on Heroku using plugins to the example directory
  * Provide both hot and phased restart in jungle script
  * Update reference to the instances management script
  * Update default number of threads
  * Fix typo in example config

* 14 PRs merged:
  * Merge pull request #1007 from willnet/patch-1
  * Merge pull request #1014 from jeznet/patch-1
  * Merge pull request #1015 from bf4/patch-1
  * Merge pull request #1017 from jorihardman/configurable_persistent_timeout
  * Merge pull request #954 from jf/master
  * Merge pull request #955 from jf/add-request-info-to-standard-error-rescue
  * Merge pull request #956 from maxkwallace/master
  * Merge pull request #960 from kmayer/kmayer-plugins-heroku-restart
  * Merge pull request #969 from frankwong15/master
  * Merge pull request #970 from willnet/delete-blank-document
  * Merge pull request #974 from rocketjob/feature/name_threads
  * Merge pull request #977 from snow/master
  * Merge pull request #981 from zach-chai/patch-1
  * Merge pull request #993 from scorix/master

## 3.4.0 / 2016-04-07

* 2 minor features:
  * Add ability to force threads to stop on shutdown. Fixes #938
  * Detect and commit seppuku when fork(2) fails. Fixes #529

* 3 unknowns:
  * Ignore errors trying to update the backport tables. Fixes #788
  * Invoke the lowlevel_error in more places to allow for exception tracking. Fixes #894
  * Update the query string when an absolute URI is used. Fixes #937

* 5 doc fixes:
  * Add Process Monitors section to top-level README
  * Better document the hooks. Fixes #840
  * docs/system.md sample config refinements and elaborations
  * Fix typos at couple of places.
  * Cleanup warnings

* 3 PRs merged:
  * Merge pull request #945 from dekellum/systemd-docs-refined
  * Merge pull request #946 from vipulnsward/rm-pid
  * Merge pull request #947 from vipulnsward/housekeeping-typos

## 3.3.0 / 2016-04-05

* 2 minor features:
  * Allow overriding options of Configuration object
  * Rename to inherit_ssl_listener like inherit_tcp|unix

* 2 doc fixes:
  * Add docs/systemd.md (with socket activation sub-section)
  * Document UNIX signals with cluster on README.md

* 3 PRs merged:
  * Merge pull request #936 from prathamesh-sonpatki/allow-overriding-config-options
  * Merge pull request #940 from kyledrake/signalsdoc
  * Merge pull request #942 from dekellum/socket-activate-improve

## 3.2.0 / 2016-03-20

* 1 deprecation removal:
  * Delete capistrano.rb

* 3 bug fixes:
  * Detect gems.rb as well as Gemfile
  * Simplify and fix logic for directory to use when restarting for all phases
  * Speed up phased-restart start

* 2 PRs merged:
  * Merge pull request #927 from jlecour/gemfile_variants
  * Merge pull request #931 from joneslee85/patch-10

## 3.1.1 / 2016-03-17

* 4 bug fixes:
  * Disable USR1 usage on JRuby
  * Fixes #922 - Correctly define file encoding as UTF-8
  * Set a more explicit SERVER_SOFTWARE Rack variable
  * Show RUBY_ENGINE_VERSION if available. Fixes #923

* 3 PRs merged:
  * Merge pull request #912 from tricknotes/fix-allow-failures-in-travis-yml
  * Merge pull request #921 from swrobel/patch-1
  * Merge pull request #924 from tbrisker/patch-1

## 3.1.0 / 2016-03-05

* 1 minor feature:
  * Add 'import' directive to config file. Fixes #916

* 5 bug fixes:
  * Add 'fetch' to options. Fixes #913
  * Fix jruby daemonization. Fixes #918
  * Recreate the proper args manually. Fixes #910
  * Require 'time' to get iso8601. Fixes #914

## 3.0.2 / 2016-02-26

* 5 bug fixes:

  * Fix 'undefined local variable or method `pid` for #<Puma::ControlCLI:0x007f185fcef968>' when execute pumactl with `--pid` option.
  * Fix 'undefined method `windows?` for Puma:Module' when execute pumactl.
  * Harden tmp_restart against errors related to the restart file
  * Make `plugin :tmp_restart` behavior correct in Windows.
  * fix uninitialized constant Puma::ControlCLI::StateFile

* 3 PRs merged:

  * Merge pull request #901 from mitto/fix-pumactl-uninitialized-constant-statefile
  * Merge pull request #902 from corrupt952/fix_undefined_method_and_variable_when_execute_pumactl
  * Merge pull request #905 from Eric-Guo/master

## 3.0.1 / 2016-02-25

* 1 bug fix:

  * Removed the experimental support for async.callback as it broke
    websockets entirely. Seems no server has both hijack and async.callback
    and thus faye is totally confused what to do and doesn't work.

## 3.0.0 / 2016-02-25

* 2 major changes:

  * Ruby pre-2.0 is no longer supported. We'll do our best to not add
    features that break those rubies but will no longer be testing
    with them.
  * Don't log requests by default. Fixes #852

* 2 major features:

  * Plugin support! Plugins can interact with configuration as well
    as provide augment server functionality!
  * Experimental env['async.callback'] support

* 4 minor features:

  * Listen to unix socket with provided backlog if any
  * Improves the clustered stats to report worker stats
  * Pass the env to the lowlevel_error handler. Fixes #854
  * Treat path-like hosts as unix sockets. Fixes #824

* 5 bug fixes:

  * Clean thread locals when using keepalive. Fixes #823
  * Cleanup compiler warnings. Fixes #815
  * Expose closed? for use by the reactor. Fixes #835
  * Move signal handlers to separate method to prevent space leak. Fixes #798
  * Signal not full on worker exit #876

* 5 doc fixes:

  * Update README.md with various grammar fixes
  * Use newest version of Minitest
  * Add directory configuration docs, fix typo [ci skip]
  * Remove old COPYING notice. Fixes #849

* 10 merged PRs:

  * Merge pull request #871 from deepj/travis
  * Merge pull request #874 from wallclockbuilder/master
  * Merge pull request #883 from dadah89/igor/trim_only_worker
  * Merge pull request #884 from uistudio/async-callback
  * Merge pull request #888 from mlarraz/tick_minitest
  * Merge pull request #890 from todd/directory_docs
  * Merge pull request #891 from ctaintor/improve_clustered_status
  * Merge pull request #893 from spastorino/add_missing_require
  * Merge pull request #897 from zendesk/master
  * Merge pull request #899 from kch/kch-readme-fixes

## 2.16.0 / 2016-01-27

* 7 minor features:

  * Add 'set_remote_address' config option
  * Allow to run puma in silent mode
  * Expose cli options in DSL
  * Support passing JRuby keystore info in ssl_bind DSL
  * Allow umask for unix:/// style control urls
  * Expose `old_worker_count` in stats url
  * Support TLS client auth (verify_mode) in jruby

* 7 bug fixes:

  * Don't persist before_fork hook in state file
  * Reload bundler before pulling in rack. Fixes #859
  * Remove NEWRELIC_DISPATCHER env variable
  * Cleanup C code
  * Use Timeout.timeout instead of Object.timeout
  * Make phased restarts faster
  * Ignore the case of certain headers, because HTTP

* 1 doc changes:

  * Test against the latest Ruby 2.1, 2.2, 2.3, head and JRuby 9.0.4.0 on Travis

* 12 merged PRs
  * Merge pull request #822 from kwugirl/remove_NEWRELIC_DISPATCHER
  * Merge pull request #833 from joemiller/jruby-client-tls-auth
  * Merge pull request #837 from YuriSolovyov/ssl-keystore-jruby
  * Merge pull request #839 from mezuka/master
  * Merge pull request #845 from deepj/timeout-deprecation
  * Merge pull request #846 from sriedel/strip_before_fork
  * Merge pull request #850 from deepj/travis
  * Merge pull request #853 from Jeffrey6052/patch-1
  * Merge pull request #857 from zendesk/faster_phased_restarts
  * Merge pull request #858 from mlarraz/fix_some_warnings
  * Merge pull request #860 from zendesk/expose_old_worker_count
  * Merge pull request #861 from zendesk/allow_control_url_umask

## 2.15.3 / 2015-11-07

* 1 bug fix:

  * Fix JRuby parser

## 2.15.2 / 2015-11-06

* 2 bug fixes:
  * ext/puma_http11: handle duplicate headers as per RFC
  * Only set ctx.ca iff there is a params['ca'] to set with.

* 2 PRs merged:
  * Merge pull request #818 from unleashed/support-duplicate-headers
  * Merge pull request #819 from VictorLowther/fix-ca-and-verify_null-exception

## 2.15.1 / 2015-11-06

* 1 bug fix:

  * Allow older openssl versions

## 2.15.0 / 2015-11-06

* 6 minor features:
  * Allow setting ca without setting a verify mode
  * Make jungle for init.d support rbenv
  * Use SSL_CTX_use_certificate_chain_file for full chain
  * cluster: add worker_boot_timeout option
  * configuration: allow empty tags to mean no tag desired
  * puma/cli: support specifying STD{OUT,ERR} redirections and append mode

* 5 bug fixes:
  * Disable SSL Compression
  * Fix bug setting worker_directory when using a symlink directory
  * Fix error message in DSL that was slightly inaccurate
  * Pumactl: set correct process name. Fixes #563
  * thread_pool: fix race condition when shutting down workers

* 10 doc fixes:
  * Add before_fork explanation in Readme.md
  * Correct spelling in DEPLOYMENT.md
  * Correct spelling in docs/nginx.md
  * Fix spelling errors.
  * Fix typo in deployment description
  * Fix typos (it's -> its) in events.rb and server.rb
  * fixing for typo mentioned in #803
  * Spelling correction for README
  * thread_pool: fix typos in comment
  * More explicit docs for worker_timeout

* 18 PRs merged:
  * Merge pull request #768 from nathansamson/patch-1
  * Merge pull request #773 from rossta/spelling_corrections
  * Merge pull request #774 from snow/master
  * Merge pull request #781 from sunsations/fix-typo
  * Merge pull request #791 from unleashed/allow_empty_tags
  * Merge pull request #793 from robdimarco/fix-working-directory-symlink-bug
  * Merge pull request #794 from peterkeen/patch-1
  * Merge pull request #795 from unleashed/redirects-from-cmdline
  * Merge pull request #796 from cschneid/fix_dsl_message
  * Merge pull request #799 from annafw/master
  * Merge pull request #800 from liamseanbrady/fix_typo
  * Merge pull request #801 from scottjg/ssl-chain-file
  * Merge pull request #802 from scottjg/ssl-crimes
  * Merge pull request #804 from burningTyger/patch-2
  * Merge pull request #809 from unleashed/threadpool-fix-race-in-shutdown
  * Merge pull request #810 from vlmonk/fix-pumactl-restart-bug
  * Merge pull request #814 from schneems/schneems/worker_timeout-docs
  * Merge pull request #817 from unleashed/worker-boot-timeout

## 2.14.0 / 2015-09-18

* 1 minor feature:
  * Make building with SSL support optional

* 1 bug fix:
  * Use Rack::Builder if available. Fixes #735

## 2.13.4 / 2015-08-16

* 1 bug fix:
  * Use the environment possible set by the config early and from
    the config file later (if set).

## 2.13.3 / 2015-08-15

Seriously, I need to revamp config with tests.

* 1 bug fix:
  * Fix preserving options before cleaning for state. Fixes #769

## 2.13.2 / 2015-08-15

The "clearly I don't have enough tests for the config" release.

* 1 bug fix:
  * Fix another place binds wasn't initialized. Fixes #767

## 2.13.1 / 2015-08-15

* 2 bug fixes:
  * Fix binds being masked in config files. Fixes #765
  * Use options from the config file properly in pumactl. Fixes #764

## 2.13.0 / 2015-08-14

* 1 minor feature:
  * Add before_fork hooks option.

* 3 bug fixes:
  * Check for OPENSSL_NO_ECDH before using ECDH
  * Eliminate logging overhead from JRuby SSL
  * Prefer cli options over config file ones. Fixes #669

* 1 deprecation:
  * Add deprecation warning to capistrano.rb. Fixes #673

* 4 PRs merged:
  * Merge pull request #668 from kcollignon/patch-1
  * Merge pull request #754 from nathansamson/before_boot
  * Merge pull request #759 from BenV/fix-centos6-build
  * Merge pull request #761 from looker/no-log

## 2.12.3 / 2015-08-03

* 8 minor bugs fixed:
  * Fix Capistrano 'uninitialized constant Puma' error.
  * Fix some ancient and incorrect error handling code
  * Fix uninitialized constant error
  * Remove toplevel rack interspection, require rack on load instead
  * Skip empty parts when chunking
  * Switch from inject to each in config_ru_binds iteration
  * Wrap SSLv3 spec in version guard.
  * ruby 1.8.7 compatibility patches

* 4 PRs merged:
  * Merge pull request #742 from deivid-rodriguez/fix_missing_require
  * Merge pull request #743 from matthewd/skip-empty-chunks
  * Merge pull request #749 from huacnlee/fix-cap-uninitialized-puma-error
  * Merge pull request #751 from costi/compat_1_8_7

* 1 test fix:
  * Add 1.8.7, rbx-1 (allow failures) to Travis.

## 2.12.2 / 2015-07-17

* 2 bug fix:
  * Pull over and use Rack::URLMap. Fixes #741
  * Stub out peercert on JRuby for now. Fixes #739

## 2.12.1 / 2015-07-16

* 2 bug fixes:
  * Use a constant format. Fixes #737
  * Use strerror for Windows sake. Fixes #733

* 1 doc change:
  * typo fix: occured -> occurred

* 1 PR merged:
  * Merge pull request #736 from paulanunda/paulanunda/typo-fix

## 2.12.0 / 2015-07-14

* 13 bug fixes:
  * Add thread reaping to thread pool
  * Do not automatically use chunked responses when hijacked
  * Do not suppress Content-Length on partial hijack
  * Don't allow any exceptions to terminate a thread
  * Handle ENOTCONN client disconnects when setting REMOTE_ADDR
  * Handle very early exit of cluster mode. Fixes #722
  * Install rack when running tests on travis to use rack/lint
  * Make puma -v and -h return success exit code
  * Make pumactl load config/puma.rb by default
  * Pass options from pumactl properly when pruning. Fixes #694
  * Remove rack dependency. Fixes #705
  * Remove the default Content-Type: text/plain
  * Add Client Side Certificate Auth

* 8 doc/test changes:
  * Added example sourcing of environment vars
  * Added tests for bind configuration on rackup file
  * Fix example config text
  * Update DEPLOYMENT.md
  * Update Readme with example of custom error handler
  * ci: Improve Travis settings
  * ci: Start running tests against JRuby 9k on Travis
  * ci: Convert to container infrastructure for travisci

* 2 ops changes:
  * Check for system-wide rbenv
  * capistrano: Add additional env when start rails

* 16 PRs merged:
  * Merge pull request #686 from jjb/patch-2
  * Merge pull request #693 from rob-murray/update-example-config
  * Merge pull request #697 from spk/tests-bind-on-rackup-file
  * Merge pull request #699 from deees/fix/require_rack_builder
  * Merge pull request #701 from deepj/master
  * Merge pull request #702 from Jimdo/thread-reaping
  * Merge pull request #703 from deepj/travis
  * Merge pull request #704 from grega/master
  * Merge pull request #709 from lian/master
  * Merge pull request #711 from julik/master
  * Merge pull request #712 from yakara-ltd/pumactl-default-config
  * Merge pull request #715 from RobotJiang/master
  * Merge pull request #725 from rwz/master
  * Merge pull request #726 from strenuus/handle-client-disconnect
  * Merge pull request #729 from allaire/patch-1
  * Merge pull request #730 from iamjarvo/container-infrastructure

## 2.11.3 / 2015-05-18

* 5 bug fixes:
  * Be sure to unlink tempfiles after a request. Fixes #690
  * Coerce the key to a string before checking. (thar be symbols). Fixes #684
  * Fix hang on bad SSL handshake
  * Remove `enable_SSLv3` support from JRuby

* 1 PR merged:
  * Merge pull request #698 from looker/hang-handshake

## 2.11.2 / 2015-04-11

* 2 minor features:
  * Add `on_worker_fork` hook, which allows to mimic Unicorn's behavior
  * Add shutdown_debug config option

* 4 bug fixes:
  * Fix the Config constants not being available in the DSL. Fixes #683
  * Ignore multiple port declarations
  * Proper 'Connection' header handling compatible with HTTP 1.[01] protocols
  * Use "Puma" instead of "puma" to reporting to New Relic

* 1 doc fixes:
  * Add Gitter badge.

* 6 PRs merged:
  * Merge pull request #657 from schneems/schneems/puma-once-port
  * Merge pull request #658 from Tomohiro/newrelic-dispatcher-default-update
  * Merge pull request #662 from basecrm/connection-compatibility
  * Merge pull request #664 from fxposter/on-worker-fork
  * Merge pull request #667 from JuanitoFatas/doc/gemspec
  * Merge pull request #672 from chulkilee/refactor

## 2.11.1 / 2015-02-11

* 2 bug fixes:
  * Avoid crash in strange restart conditions
  * Inject the GEM_HOME that bundler into puma-wild's env. Fixes #653

* 2 PRs merged:
  * Merge pull request #644 from bpaquet/master
  * Merge pull request #646 from mkonecny/master

## 2.11.0 / 2015-01-20

* 9 bug fixes:
  * Add mode as an additional bind option to unix sockets. Fixes #630
  * Advertise HTTPS properly after a hot restart
  * Don't write lowlevel_error_handler to state
  * Fix phased restart with stuck requests
  * Handle spaces in the path properly. Fixes #622
  * Set a default REMOTE_ADDR to avoid using peeraddr on unix sockets. Fixes #583
  * Skip device number checking on jruby. Fixes #586
  * Update extconf.rb to compile correctly on OS X
  * redirect io right after daemonizing so startup errors are shown. Fixes #359

* 6 minor features:
  * Add a configuration option that prevents puma from queueing requests.
  * Add reload_worker_directory
  * Add the ability to pass environment variables to the init script (for Jungle).
  * Add the proctitle tag to the worker. Fixes #633
  * Infer a proctitle tag based on the directory
  * Update lowlevel error message to be more meaningful.

* 10 PRs merged:
  * Merge pull request #478 from rubencaro/master
  * Merge pull request #610 from kwilczynski/master
  * Merge pull request #611 from jasonl/better-lowlevel-message
  * Merge pull request #616 from jc00ke/master
  * Merge pull request #623 from raldred/patch-1
  * Merge pull request #628 from rdpoor/master
  * Merge pull request #634 from deepj/master
  * Merge pull request #637 from raskhadafi/patch-1
  * Merge pull request #639 from ebeigarts/fix-phased-restarts
  * Merge pull request #640 from codehotter/issue-612-dependent-requests-deadlock

## 2.10.2 / 2014-11-26

* 1 bug fix:
  * Conditionalize thread local cleaning, fixes perf degradation fix
    The code to clean out all Thread locals adds pretty significant
    overhead to a each request, so it has to be turned on explicitly
    if a user needs it.

## 2.10.1 / 2014-11-24

* 1 bug fix:
  * Load the app after daemonizing because the app might start threads.

  This change means errors loading the app are now reported only in the redirected
  stdout/stderr.

  If you're app has problems starting up, start it without daemon mode initially
  to test.

## 2.10.0 / 2014-11-23

* 3 minor features:
  * Added on_worker_shutdown hook mechanism
  * Allow binding to ipv6 addresses for ssl URIs
  * Warn about any threads started during app preload

* 5 bug fixes:
  * Clean out a threads local data before doing work
  * Disable SSLv3. Fixes #591
  * First change the directory to use the correct Gemfile.
  * Only use config.ru binds if specified. Fixes #606
  * Strongish cipher suite with FS support for some browsers

* 2 doc changes:
  * Change umask examples to more permissive values
  * fix typo in README.md

* 9 Merged PRs:
  * Merge pull request #560 from raskhadafi/prune_bundler-bug
  * Merge pull request #566 from sheltond/master
  * Merge pull request #593 from andruby/patch-1
  * Merge pull request #594 from hassox/thread-cleanliness
  * Merge pull request #596 from burningTyger/patch-1
  * Merge pull request #601 from sorentwo/friendly-umask
  * Merge pull request #602 from 1334/patch-1
  * Merge pull request #608 from Gu1/master
  * Merge remote-tracking branch 'origin/pr/538'

## 2.9.2 / 2014-10-25

* 8 bug fixes:
  * Fix puma-wild handling a restart properly. Fixes #550
  * JRuby SSL POODLE update
  * Keep deprecated features warnings
  * Log the current time when Puma shuts down.
  * Fix cross-platform extension library detection
  * Use the correct Windows names for OpenSSL.
  * Better error logging during startup
  * Fixing sexist error messages

* 6 PRs merged:
  * Merge pull request #549 from bsnape/log-shutdown-time
  * Merge pull request #553 from lowjoel/master
  * Merge pull request #568 from mariuz/patch-1
  * Merge pull request #578 from danielbuechele/patch-1
  * Merge pull request #581 from alexch/slightly-better-logging
  * Merge pull request #590 from looker/jruby_disable_sslv3

## 2.9.1 / 2014-09-05

* 4 bug fixes:
  * Cleanup the SSL related structures properly, fixes memory leak
  * Fix thread spawning edge case.
  * Force a worker check after a worker boots, don't wait 5sec. Fixes #574
  * Implement SIGHUP for logs reopening

* 2 PRs merged:
  * Merge pull request #561 from theoldreader/sighup
  * Merge pull request #570 from havenwood/spawn-thread-edge-case

## 2.9.0 / 2014-07-12

* 1 minor feature:
  * Add SSL support for JRuby

* 3 bug fixes:
  * Typo BUNDLER_GEMFILE -> BUNDLE_GEMFILE
  * Use fast_write because we can't trust syswrite
  * pumactl - do not modify original ARGV

* 4 doc fixes:
  * BSD-3-Clause over BSD to avoid confusion
  * Deploy doc: clarification of the GIL
  * Fix typo in DEPLOYMENT.md
  * Update README.md

* 6 PRs merged:
  * Merge pull request #520 from misfo/patch-2
  * Merge pull request #530 from looker/jruby-ssl
  * Merge pull request #537 from vlmonk/patch-1
  * Merge pull request #540 from allaire/patch-1
  * Merge pull request #544 from chulkilee/bsd-3-clause
  * Merge pull request #551 from jcxplorer/patch-1

## 2.8.2 / 2014-04-12

* 4 bug fixes:
  * During upgrade, change directory in main process instead of workers.
  * Close the client properly on error
  * Capistrano: fallback from phased restart to start when not started
  * Allow tag option in conf file

* 4 doc fixes:
  * Fix Puma daemon service README typo
  * `preload_app!` instead of `preload_app`
  * add preload_app and prune_bundler to example config
  * allow changing of worker_timeout in config file

* 11 PRs merged:
  * Merge pull request #487 from ckuttruff/master
  * Merge pull request #492 from ckuttruff/master
  * Merge pull request #493 from alepore/config_tag
  * Merge pull request #503 from mariuz/patch-1
  * Merge pull request #505 from sammcj/patch-1
  * Merge pull request #506 from FlavourSys/config_worker_timeout
  * Merge pull request #510 from momer/rescue-block-handle-servers-fix
  * Merge pull request #511 from macool/patch-1
  * Merge pull request #514 from edogawaconan/refactor_env
  * Merge pull request #517 from misfo/patch-1
  * Merge pull request #518 from LongMan/master

## 2.8.1 / 2014-03-06

* 1 bug fixes:
  * Run puma-wild with proper deps for prune_bundler

* 2 doc changes:
  * Described the configuration file finding behavior added in 2.8.0 and how to disable it.
  * Start the deployment doc

* 6 PRs merged:
  * Merge pull request #471 from arthurnn/fix_test
  * Merge pull request #485 from joneslee85/patch-9
  * Merge pull request #486 from joshwlewis/patch-1
  * Merge pull request #490 from tobinibot/patch-1
  * Merge pull request #491 from brianknight10/clarify-no-config

## 2.8.0 / 2014-02-28

* 8 minor features:
  * Add ability to autoload a config file. Fixes #438
  * Add ability to detect and terminate hung workers. Fixes #333
  * Add booted_workers to stats response
  * Add config to customize the default error message
  * Add prune_bundler option
  * Add worker indexes, expose them via on_worker_boot. Fixes #440
  * Add pretty process name
  * Show the ruby version in use

* 7 bug fixes:
  * Added 408 status on timeout.
  * Be more hostile with sockets that write block. Fixes #449
  * Expect at_exit to exclusively remove the pidfile. Fixes #444
  * Expose latency and listen backlog via bind query. Fixes #370
  * JRuby raises IOError if the socket is there. Fixes #377
  * Process requests fairly. Fixes #406
  * Rescue SystemCallError as well. Fixes #425

* 4 doc changes:
  * Add 2.1.0 to the matrix
  * Add Code Climate badge to README
  * Create signals.md
  * Set the license to BSD. Fixes #432

* 14 PRs merged:
  * Merge pull request #428 from alexeyfrank/capistrano_default_hooks
  * Merge pull request #429 from namusyaka/revert-const_defined
  * Merge pull request #431 from mrb/master
  * Merge pull request #433 from alepore/process-name
  * Merge pull request #437 from ibrahima/master
  * Merge pull request #446 from sudara/master
  * Merge pull request #451 from pwiebe/status_408
  * Merge pull request #453 from joevandyk/patch-1
  * Merge pull request #470 from arthurnn/fix_458
  * Merge pull request #472 from rubencaro/master
  * Merge pull request #480 from jjb/docs-on-running-test-suite
  * Merge pull request #481 from schneems/master
  * Merge pull request #482 from prathamesh-sonpatki/signals-doc-cleanup
  * Merge pull request #483 from YotpoLtd/master

## 2.7.1 / 2013-12-05

* 1 bug fix:

  * Keep STDOUT/STDERR the right mode. Fixes #422

## 2.7.0 / 2013-12-03

* 1 minor feature:
  * Adding TTIN and TTOU to increment/decrement workers

* N bug fixes:
  * Always use our Process.daemon because it's not busted
  * Add capistrano restart failback to start.
  * Change position of `cd` so that rvm gemset is loaded
  * Clarify some platform specifics
  * Do not close the pipe sockets when retrying
  * Fix String#byteslice for Ruby 1.9.1, 1.9.2
  * Fix compatibility with 1.8.7.
  * Handle IOError closed stream in IO.select
  * Increase the max URI path length to 2048 chars from 1024 chars
  * Upstart jungle use config/puma.rb instead

## 2.6.0 / 2013-09-13

* 2 minor features:
  * Add support for event hooks
  ** Add a hook for state transitions
  * Add phased restart to capistrano recipe.

* 4 bug fixes:
  * Convince workers to stop by SIGKILL after timeout
  * Define RSTRING_NOT_MODIFIED for Rubinius performance
  * Handle BrokenPipe, StandardError and IOError in fat_wrote and break out
  * Return success status to the invoking environment

## 2.5.1 / 2013-08-13

* 2 bug fixes:

  * Keep jruby daemon mode from retrying on a hot restart
  * Extract version from const.rb in gemspec

## 2.5.0 / 2013-08-08

* 2 minor features:
  * Allow configuring pumactl with config.rb
  * make `pumactl restart` start puma if not running

* 6 bug fixes:
  * Autodetect ruby managers and home directory in upstart script
  * Convert header values to string before sending.
  * Correctly report phased-restart availability
  * Fix pidfile creation/deletion race on jruby daemonization
  * Use integers when comparing thread counts
  * Fix typo in using lopez express (raw tcp) mode

* 6 misc changes:
  * Fix typo in phased-restart response
  * Uncomment setuid/setgid by default in upstart
  * Use Puma::Const::PUMA_VERSION in gemspec
  * Update upstart comments to reflect new commandline
  * Remove obsolete pumactl instructions; refer to pumactl for details
  * Make Bundler used puma.gemspec version agnostic

## 2.4.1 / 2013-08-07

* 1 experimental feature:
  * Support raw tcp servers (aka Lopez Express mode)

## 2.4.0 / 2013-07-22

* 5 minor features:
  * Add PUMA_JRUBY_DAEMON_OPTS to get around agent starting twice
  * Add ability to drain accept socket on shutdown
  * Add port to DSL
  * Adds support for using puma config file in capistrano deploys.
  * Make phased_restart fallback to restart if not available

* 10 bug fixes:

  * Be sure to only delete the pid in the master. Fixes #334
  * Call out -C/--config flags
  * Change parser symbol names to avoid clash. Fixes #179
  * Convert thread pool sizes to integers
  * Detect when the jruby daemon child doesn't start properly
  * Fix typo in CLI help
  * Improve the logging output when hijack is used. Fixes #332
  * Remove unnecessary thread pool size conversions
  * Setup :worker_boot as an Array. Fixes #317
  * Use 127.0.0.1 as REMOTE_ADDR of unix client. Fixes #309


## 2.3.2 / 2013-07-08

* 1 bug fix:

  * Move starting control server to after daemonization.

## 2.3.1 / 2013-07-06

* 2 bug fixes:

  * Include the right files in the Manifest.
  * Disable inheriting connections on restart on windows. Fixes #166

* 1 doc change:
  * Better document some platform constraints

## 2.3.0 / 2013-07-05

* 1 major bug fix:

  * Stabilize control server, add support in cluster mode

* 5 minor bug fixes:

  * Add ability to cleanup stale unix sockets
  * Check status data better. Fixes #292
  * Convert raw IO errors to ConnectionError. Fixes #274
  * Fix sending Content-Type and Content-Length for no body status. Fixes #304
  * Pass state path through to `pumactl start`. Fixes #287

* 2 internal changes:

  * Refactored modes into seperate classes that CLI uses
  * Changed CLI to take an Events object instead of stdout/stderr (API change)

## 2.2.2 / 2013-07-02

* 1 bug fix:

  * Fix restart_command in the config

## 2.2.1 / 2013-07-02

* 1 minor feature:

  * Introduce preload flag

* 1 bug fix:

  * Pass custom restart command in JRuby

## 2.2.0 / 2013-07-01

* 1 major feature:

  * Add ability to preload rack app

* 2 minor bugfixes:

  * Don't leak info when not in development. Fixes #256
  * Load the app, then bind the ports

## 2.1.1 / 2013-06-20

* 2 minor bug fixes:

  * Fix daemonization on jruby
  * Load the application before daemonizing. Fixes #285

## 2.1.0 / 2013-06-18

* 3 minor features:
  * Allow listening socket to be configured via Capistrano variable
  * Output results from 'stat's command when using pumactl
  * Support systemd socket activation

* 15 bug fixes:
  * Deal with pipes closing while stopping. Fixes #270
  * Error out early if there is no app configured
  * Handle ConnectionError rather than the lowlevel exceptions
  * tune with `-C` config file and `on_worker_boot`
  * use `-w`
  * Fixed some typos in upstart scripts
  * Make sure to use bytesize instead of size (MiniSSL write)
  * Fix an error in puma-manager.conf
  * fix: stop leaking sockets on restart (affects ruby 1.9.3 or before)
  * Ignore errors on the cross-thread pipe. Fixes #246
  * Ignore errors while uncorking the socket (it might already be closed)
  * Ignore the body on a HEAD request. Fixes #278
  * Handle all engine data when possible. Fixes #251.
  * Handle all read exceptions properly. Fixes #252
  * Handle errors from the server better

* 3 doc changes:
  * Add note about on_worker_boot hook
  * Add some documentation for Clustered mode
  * Added quotes to /etc/puma.conf

## 2.0.1 / 2013-04-30

* 1 bug fix:

  * Fix not starting on JRuby properly

## 2.0.0 / 2013-04-29

RailsConf 2013 edition!

* 2 doc changes:
  * Start with rackup -s Puma, NOT rackup -s puma.
  * Minor doc fixes in the README.md, Capistrano section

* 2 bug fixes:
  * Fix reading RACK_ENV properly. Fixes #234
  * Make cap recipe handle tmp/sockets; fixes #228

* 3 minor changes:
  * Fix capistrano recipe
  * Fix stdout/stderr logs to sync outputs
  * allow binding to IPv6 addresses

## 2.0.0.b7 / 2013-03-18

* 5 minor enhancements:

  * Add -q option for :start
  * Add -V, --version
  * Add default Rack handler helper
  * Upstart support
  * Set worker directory from configuration file

* 12 bug fixes:

  * Close the binder in the right place. Fixes #192
  * Handle early term in workers. Fixes #206
  * Make sure that the default port is 80 when the request doesn't include HTTP_X_FORWARDED_PROTO.
  * Prevent Errno::EBADF errors on restart when running ruby 2.0
  * Record the proper @master_pid
  * Respect the header HTTP_X_FORWARDED_PROTO when the host doesn't include a port number.
  * Retry EAGAIN/EWOULDBLOCK during syswrite
  * Run exec properly to restart. Fixes #154
  * Set Rack run_once to false
  * Syncronize all access to @timeouts. Fixes #208
  * Write out the state post-daemonize. Fixes #189
  * Prevent crash when all workers are gone

## 2.0.0.b6 / 2013-02-06

* 2 minor enhancements:

  * Add hook for running when a worker boots
  * Advertise the Configuration object for apps to use.

* 1 bug fix:

  * Change directory in working during upgrade. Fixes #185

## 2.0.0.b5 / 2013-02-05

* 2 major features:
  * Add phased worker upgrade
  * Add support for the rack hijack protocol

* 2 minor features:
  * Add -R to specify the restart command
  * Add config file option to specify the restart command

* 5 bug fixes:
  * Cleanup pipes properly. Fixes #182
  * Daemonize earlier so that we don't lose app threads. Fixes #183
  * Drain the notification pipe. Fixes #176, thanks @cryo28
  * Move write_pid to after we daemonize. Fixes #180
  * Redirect IO properly and emit message for checkpointing

## 2.0.0.b4 / 2012-12-12

* 4 bug fixes:
  * Properly check #syswrite's value for variable sized buffers. Fixes #170
  * Shutdown status server properly
  * Handle char vs byte and mixing syswrite with write properly
  * made MiniSSL validate key/cert file existence

## 2.0.0.b3 / 2012-11-22

* 1 bug fix:
  * Package right files in gem

## 2.0.0.b2 / 2012-11-18
* 5 minor feature:
  * Now Puma is bundled with an capistrano recipe. Just require
     'puma/capistrano' in you deploy.rb
  * Only inject CommonLogger in development mode
  * Add -p option to pumactl
  * Add ability to use pumactl to start a server
  * Add options to daemonize puma

* 7 bug fixes:
  * Reset the IOBuffer properly. Fixes #148
  * Shutdown gracefully on JRuby with Ctrl-C
  * Various methods to get newrelic to start. Fixes #128
  * fixing syntax error at capistrano recipe
  * Force ECONNRESET when read returns nil
  * Be sure to empty the drain the todo before shutting down. Fixes #155
  * allow for alternate locations for status app

## 2.0.0.b1 / 2012-09-11

* 1 major feature:
  * Optional worker process mode (-w) to allow for process scaling in
    addition to thread scaling

* 1 bug fix:
  * Introduce Puma::MiniSSL to be able to properly control doing
    nonblocking SSL

NOTE: SSL support in JRuby is not supported at present. Support will
be added back in a future date when a java Puma::MiniSSL is added.

## 1.6.3 / 2012-09-04

* 1 bug fix:
  * Close sockets waiting in the reactor when a hot restart is performed
    so that browsers reconnect on the next request

## 1.6.2 / 2012-08-27

* 1 bug fix:
  * Rescue StandardError instead of IOError to handle SystemCallErrors
    as well as other application exceptions inside the reactor.

## 1.6.1 / 2012-07-23

* 1 packaging bug fixed:
  * Include missing files

## 1.6.0 / 2012-07-23

* 1 major bug fix:
  * Prevent slow clients from starving the server by introducing a
    dedicated IO reactor thread. Credit for reporting goes to @meh.

## 1.5.0 / 2012-07-19

* 7 contributors to this release:
  * Christian Mayer
  * Darío Javier Cravero
  * Dirkjan Bussink
  * Gianluca Padovani
  * Santiago Pastorino
  * Thibault Jouan
  * tomykaira

* 6 bug fixes:
  * Define RSTRING_NOT_MODIFIED for Rubinius
  * Convert status to integer. Fixes #123
  * Delete pidfile when stopping the server
  * Allow compilation with -Werror=format-security option
  * Fix wrong HTTP version for a HTTP/1.0 request
  * Use String#bytesize instead of String#length

* 3 minor features:
  * Added support for setting RACK_ENV via the CLI, config file, and rack app
  * Allow Server#run to run sync. Fixes #111
  * Puma can now run on windows

## 1.4.0 / 2012-06-04

* 1 bug fix:
  * SCRIPT_NAME should be passed from env to allow mounting apps

* 1 experimental feature:
  * Add puma.socket key for direct socket access

## 1.3.1 / 2012-05-15

* 2 bug fixes:
  * use #bytesize instead of #length for Content-Length header
  * Use StringIO properly. Fixes #98

## 1.3.0 / 2012-05-08

* 2 minor features:
  * Return valid Rack responses (passes Lint) from status server
  * Add -I option to specify $LOAD_PATH directories

* 4 bug fixes:
  * Don't join the server thread inside the signal handle. Fixes #94
  * Make NullIO#read mimic IO#read
  * Only stop the status server if it's started. Fixes #84
  * Set RACK_ENV early in cli also. Fixes #78

* 1 new contributor:
  * Jesse Cooke

## 1.2.2 / 2012-04-28

* 4 bug fixes:

  * Report a lowlevel error to stderr
  * Set a fallback SERVER_NAME and SERVER_PORT
  * Keep the encoding of the body correct. Fixes #79
  * show error.to_s along with backtrace for low-level error

## 1.2.1 / 2012-04-11

 1 bug fix:

   * Fix rack.url_scheme for SSL servers. Fixes #65

## 1.2.0 / 2012-04-11

 1 major feature:

   * When possible, the internal restart does a "hot restart" meaning
     the server sockets remains open, so no connections are lost.

 1 minor feature:

    * More helpful fallback error message

 6 bug fixes:

    * Pass the proper args to unknown_error. Fixes #54, #58
    * Stop the control server before restarting. Fixes #61
    * Fix reporting https only on a true SSL connection
    * Set the default content type to 'text/plain'. Fixes #63
    * Use REUSEADDR. Fixes #60
    * Shutdown gracefully on SIGTERM. Fixes #53

 2 new contributors:

   * Seamus Abshere
   * Steve Richert

## 1.1.1 / 2012-03-30

 1 bugfix:

   * Include puma/compat.rb in the gem (oops!)

## 1.1.0 / 2012-03-30

 1 bugfix:

   * Make sure that the unix socket has the perms 0777 by default

 1 minor feature:

   * Add umask param to the unix:// bind to set the umask

## 1.0.0 / 2012-03-29

* Released!

## Ignore - this is for maintainers to copy-paste during release
## Master

* Features
  * Your feature goes here (#Github Number)

* Bugfixes
  * Your bugfix goes here (#Github Number)<|MERGE_RESOLUTION|>--- conflicted
+++ resolved
@@ -13,19 +13,14 @@
 * Deprecations, Removals and Breaking API Changes
   * `Puma.stats` now returns a Hash instead of a JSON string (#2086)
   * `--control` has been removed. Use `--control-url` (#1487)
-<<<<<<< HEAD
   * `worker_directory` has been removed. Use `directory`
   * min_threads now set by environment variables PUMA_MIN_THREADS and MIN_THREADS
   * max_threads now set by environment variables PUMA_MAX_THREADS and MAX_THREADS
   * max_threads default to 5 in MRI or 16 for all other interpretters
   * preload by default if workers > 1 and interpretter supports workers
-
-=======
-  * `worker_directory` has been removed. Use `directory`.
   * `tcp_mode` has been removed without replacement. (#2169)
   * Daemonization has been removed without replacement. (#2170)
   * Changed #connected_port to #connected_ports (#2076)
->>>>>>> 19b2a213
 
 * Bugfixes
   * Windows update extconf.rb for use with ssp and varied Ruby/MSYS2 combinations (#2069)
