## Master

* Features
  * Your feature goes here <Most recent on the top, like GitHub> (#Github Number)
  *  Adds max_fast_inline as a configuration option for the Server object (#2406)

* Bugfixes
  * Cleanup daemonization in rc.d script (#2409)
<<<<<<< HEAD
  * Fix `Bundler::GemNotFound` errors for `nio4r` gem during phased restarts (#2427)
=======
  * Fire `on_booted` after server starts
>>>>>>> fdb936d2

* Refactor
  * Extract req/resp methods to new request.rb from server.rb (#2419)
  * Refactor Reactor and Client request buffering (#2279)
  * client.rb - remove JRuby specific 'finish' code (#2412)
  * Consolidate fast_write calls in Server, extract early_hints assembly (#2405)
  * Remove upstart from docs (#2408)
  * Consolidate option handling in Server, Server small refactors, doc changes (#2389)

## 5.0.2 / 2020-09-28

* Bugfixes 
  * Reverted API changes to Server.

## 5.0.1 / 2020-09-28

* Bugfixes
  * Fix LoadError in CentOS 8 ([#2381])
  * Better error handling during force shutdown ([#2271])
  * Prevent connections from entering Reactor after shutdown begins ([#2377])
  * Fix error backtrace debug logging && Do not log request dump if it is not parsed ([#2376])
  * Split TCP_CORK and TCP_INFO ([#2372])
  * Do not log EOFError when a client connection is closed without write ([#2384])

* Refactor
  * Change Events#ssl_error signature from (error, peeraddr, peercert) to (error, ssl_socket) ([#2375])
  * Consolidate option handling in Server, Server small refactors, doc chang ([#2373])

## 5.0.0 / 2020-09-17

* Features
  * Allow compiling without OpenSSL and dynamically load files needed for SSL, add 'no ssl' CI ([#2305])
  * EXPERIMENTAL: Add `fork_worker` option and `refork` command for reduced memory usage by forking from a worker process instead of the master process. ([#2099])
  * EXPERIMENTAL: Added `wait_for_less_busy_worker` config. This may reduce latency on MRI through inserting a small delay before re-listening on the socket if worker is busy ([#2079]).
  * EXPERIMENTAL: Added `nakayoshi_fork` option. Reduce memory usage in preloaded cluster-mode apps by GCing before fork and compacting, where available. ([#2093], [#2256])
  * Added pumactl `thread-backtraces` command to print thread backtraces ([#2054])
  * Added incrementing `requests_count` to `Puma.stats`. ([#2106])
  * Increased maximum URI path length from 2048 to 8192 bytes ([#2167], [#2344])
  * `lowlevel_error_handler` is now called during a forced threadpool shutdown, and if a callable with 3 arguments is set, we now also pass the status code ([#2203])
  * Faster phased restart and worker timeout ([#2220])
  * Added `state_permission` to config DSL to set state file permissions ([#2238])
  * Added `Puma.stats_hash`, which returns a stats in Hash instead of a JSON string ([#2086], [#2253])
  * `rack.multithread` and `rack.multiprocess` now dynamically resolved by `max_thread` and `workers` respectively ([#2288])

* Deprecations, Removals and Breaking API Changes
  * `--control` has been removed. Use `--control-url` ([#1487])
  * `worker_directory` has been removed. Use `directory`.
  * min_threads now set by environment variables PUMA_MIN_THREADS and MIN_THREADS. ([#2143])
  * max_threads now set by environment variables PUMA_MAX_THREADS and MAX_THREADS. ([#2143])
  * max_threads default to 5 in MRI or 16 for all other interpreters. ([#2143])
  * preload by default if workers > 1 ([#2143])
  * Puma::Plugin.workers_supported? has been removed. Use Puma.forkable? instead. ([#2143])
  * `tcp_mode` has been removed without replacement. ([#2169])
  * Daemonization has been removed without replacement. ([#2170])
  * Changed #connected_port to #connected_ports ([#2076])
  * Configuration: `environment` is read from `RAILS_ENV`, if `RACK_ENV` can't be found ([#2022])
  * Log binding on http:// for TCP bindings to make it clickable

* Bugfixes
  * Fix JSON loading issues on phased-restarts ([#2269])
  * Improve shutdown reliability ([#2312], [#2338])
  * Close client http connections made to an ssl server with TLSv1.3 ([#2116])
  * Do not set user_config to quiet by default to allow for file config ([#2074])
  * Always close SSL connection in Puma::ControlCLI ([#2211])
  * Windows update extconf.rb for use with ssp and varied Ruby/MSYS2 combinations ([#2069])
  * Ensure control server Unix socket is closed on shutdown ([#2112])
  * Preserve `BUNDLE_GEMFILE` env var when using `prune_bundler` ([#1893])
  * Send 408 request timeout even when queue requests is disabled ([#2119])
  * Rescue IO::WaitReadable instead of EAGAIN for blocking read ([#2121])
  * Ensure `BUNDLE_GEMFILE` is unspecified in workers if unspecified in master when using `prune_bundler` ([#2154])
  * Rescue and log exceptions in hooks defined by users (on_worker_boot, after_worker_fork etc) ([#1551])
  * Read directly from the socket in #read_and_drop to avoid raising further SSL errors ([#2198])
  * Set `Connection: closed` header when queue requests is disabled ([#2216])
  * Pass queued requests to thread pool on server shutdown ([#2122])
  * Fixed a few minor concurrency bugs in ThreadPool that may have affected non-GVL Rubies ([#2220])
  * Fix `out_of_band` hook never executed if the number of worker threads is > 1 ([#2177])
  * Fix ThreadPool#shutdown timeout accuracy ([#2221])
  * Fix `UserFileDefaultOptions#fetch` to properly use `default` ([#2233])
  * Improvements to `out_of_band` hook ([#2234])
  * Prefer the rackup file specified by the CLI ([#2225])
  * Fix for spawning subprocesses with fork_worker option ([#2267])
  * Set `CONTENT_LENGTH` for chunked requests ([#2287])
  * JRuby - Add Puma::MiniSSL::Engine#init? and #teardown methods, run all SSL tests ([#2317])
  * Improve shutdown reliability ([#2312])
  * Resolve issue with threadpool waiting counter decrement when thread is killed
  * Constrain rake-compiler version to 0.9.4 to fix `ClassNotFound` exception when using MiniSSL with Java8.
  * Fix recursive `prune_bundler` ([#2319]).
  * Ensure that TCP_CORK is usable
  * Fix corner case when request body is chunked ([#2326])
  * Fix filehandle leak in MiniSSL ([#2299])

* Refactor
  * Remove unused loader argument from Plugin initializer ([#2095])
  * Simplify `Configuration.random_token` and remove insecure fallback ([#2102])
  * Simplify `Runner#start_control` URL parsing ([#2111])
  * Removed the IOBuffer extension and replaced with Ruby ([#1980])
  * Update `Rack::Handler::Puma.run` to use `**options` ([#2189])
  * ThreadPool concurrency refactoring ([#2220])
  * JSON parse cluster worker stats instead of regex ([#2124])
  * Support parallel tests in verbose progress reporting ([#2223])
  * Refactor error handling in server accept loop ([#2239])

## 4.3.6 / 2020-09-05

* Bugfixes
  * Explicitly include ctype.h to fix compilation warning and build error on macOS with Xcode 12 ([#2304])
  * Don't require json at boot ([#2269])

## 4.3.4/4.3.5 and 3.12.5/3.12.6 / 2020-05-22

Each patchlevel release contains a separate security fix. We recommend simply upgrading to 4.3.5/3.12.6.

* Security
  * Fix: Fixed two separate HTTP smuggling vulnerabilities that used the Transfer-Encoding header. CVE-2020-11076 and CVE-2020-11077.

## 4.3.3 and 3.12.4 / 2020-02-28

* Bugfixes
  * Fix: Fixes a problem where we weren't splitting headers correctly on newlines ([#2132])
* Security
  * Fix: Prevent HTTP Response splitting via CR in early hints. CVE-2020-5249.

## 4.3.2 and 3.12.3 / 2020-02-27 (YANKED)

* Security
  * Fix: Prevent HTTP Response splitting via CR/LF in header values. CVE-2020-5247.

## 4.3.1 and 3.12.2 / 2019-12-05

* Security
  * Fix: a poorly-behaved client could use keepalive requests to monopolize Puma's reactor and create a denial of service attack. CVE-2019-16770.

## 4.3.0 / 2019-11-07

* Features
  * Strip whitespace at end of HTTP headers ([#2010])
  * Optimize HTTP parser for JRuby ([#2012])
  * Add SSL support for the control app and cli ([#2046], [#2052])

* Bugfixes
  * Fix Errno::EINVAL when SSL is enabled and browser rejects cert ([#1564])
  * Fix pumactl defaulting puma to development if an environment was not specified ([#2035])
  * Fix closing file stream when reading pid from pidfile ([#2048])
  * Fix a typo in configuration option `--extra_runtime_dependencies` ([#2050])

## 4.2.1 / 2019-10-07

* 3 bugfixes
  * Fix socket activation of systemd (pre-existing) unix binder files ([#1842], [#1988])
  * Deal with multiple calls to bind correctly ([#1986], [#1994], [#2006])
  * Accepts symbols for `verify_mode` ([#1222])

## 4.2.0 / 2019-09-23

* 6 features
  * Pumactl has a new -e environment option and reads `config/puma/<environment>.rb` config files ([#1885])
  * Semicolons are now allowed in URL paths (MRI only), useful for Angular or Redmine ([#1934])
  * Allow extra dependencies to be defined when using prune_bundler ([#1105])
  * Puma now reports the correct port when binding to port 0, also reports other listeners when binding to localhost ([#1786])
  * Sending SIGINFO to any Puma worker now prints currently active threads and their backtraces ([#1320])
  * Puma threads all now have their name set on Ruby 2.3+ ([#1968])
* 4 bugfixes
  * Fix some misbehavior with phased restart and externally SIGTERMed workers ([#1908], [#1952])
  * Fix socket closing on error ([#1941])
  * Removed unnecessary SIGINT trap for JRuby that caused some race conditions ([#1961])
  * Fix socket files being left around after process stopped ([#1970])
* Absolutely thousands of lines of test improvements and fixes thanks to @MSP-Greg

## 4.1.1 / 2019-09-05

* 3 bugfixes
  * Revert our attempt to not dup STDOUT/STDERR ([#1946])
  * Fix socket close on error ([#1941])
  * Fix workers not shutting down correctly ([#1908])

## 4.1.0 / 2019-08-08

* 4 features
  * Add REQUEST_PATH on parse error message ([#1831])
  * You can now easily add custom log formatters with the `log_formatter` config option ([#1816])
  * Puma.stats now provides process start times ([#1844])
  * Add support for disabling TLSv1.1 ([#1836])

* 7 bugfixes
  * Fix issue where Puma was creating zombie process entries ([#1887])
  * Fix bugs with line-endings and chunked encoding ([#1812])
  * RACK_URL_SCHEME is now set correctly in all conditions ([#1491])
  * We no longer mutate global STDOUT/STDERR, particularly the sync setting ([#1837])
  * SSL read_nonblock no longer blocks ([#1857])
  * Swallow connection errors when sending early hints ([#1822])
  * Backtrace no longer dumped when invalid pumactl commands are run ([#1863])

* 5 other
  * Avoid casting worker_timeout twice ([#1838])
  * Removed a call to private that wasn't doing anything ([#1882])
  * README, Rakefile, docs and test cleanups ([#1848], [#1847], [#1846], [#1853], #1859, [#1850], [#1866], [#1870], [#1872], [#1833], [#1888])
  * Puma.io has proper documentation now (https://puma.io/puma/)
  * Added the Contributor Covenant CoC

* 1 known issue
  * Some users are still experiencing issues surrounding socket activation and Unix sockets ([#1842])

## 4.0.1 / 2019-07-11

* 2 bugfixes
  * Fix socket removed after reload - should fix problems with systemd socket activation. ([#1829])
  * Add extconf tests for DTLS_method & TLS_server_method, use in minissl.rb. Should fix "undefined symbol: DTLS_method" when compiling against old OpenSSL versions. ([#1832])
* 1 other
  * Removed unnecessary RUBY_VERSION checks. ([#1827])

## 4.0.0 / 2019-06-25

* 9 features
  * Add support for disabling TLSv1.0 ([#1562])
  * Request body read time metric ([#1569])
  * Add out_of_band hook ([#1648])
  * Re-implement (native) IOBuffer for JRuby ([#1691])
  * Min worker timeout ([#1716])
  * Add option to suppress SignalException on SIGTERM ([#1690])
  * Allow mutual TLS CA to be set using `ssl_bind` DSL ([#1689])
  * Reactor now uses nio4r instead of `select` ([#1728])
  * Add status to pumactl with pidfile ([#1824])

* 10 bugfixes
  * Do not accept new requests on shutdown ([#1685], [#1808])
  * Fix 3 corner cases when request body is chunked ([#1508])
  * Change pid existence check's condition branches ([#1650])
  * Don't call .stop on a server that doesn't exist ([#1655])
  * Implemented NID_X9_62_prime256v1 (P-256) curve over P-521 ([#1671])
  * Fix @notify.close can't modify frozen IOError (RuntimeError) ([#1583])
  * Fix Java 8 support ([#1773])
  * Fix error `uninitialized constant Puma::Cluster` ([#1731])
  * Fix `not_token` being able to be set to true ([#1803])
  * Fix "Hang on SIGTERM with ruby 2.6 in clustered mode" (PR [#1741], [#1674], [#1720], [#1730], [#1755])

## 3.12.1 / 2019-03-19

* 1 features
  * Internal strings are frozen ([#1649])
* 3 bugfixes
  * Fix chunked ending check ([#1607])
  * Rack handler should use provided default host ([#1700])
  * Better support for detecting runtimes that support `fork` ([#1630])

## 3.12.0 / 2018-07-13

* 5 features:
  * You can now specify which SSL ciphers the server should support, default is unchanged ([#1478])
  * The setting for Puma's `max_threads` is now in `Puma.stats` ([#1604])
  * Pool capacity is now in `Puma.stats` ([#1579])
  * Installs restricted to Ruby 2.2+ ([#1506])
  * `--control` is now deprecated in favor of `--control-url` ([#1487])

* 2 bugfixes:
  * Workers will no longer accept more web requests than they have capacity to process. This prevents an issue where one worker would accept lots of requests while starving other workers ([#1563])
  * In a test env puma now emits the stack on an exception ([#1557])

## 3.11.4 / 2018-04-12

* 2 features:
  * Manage puma as a service using rc.d ([#1529])
  * Server stats are now available from a top level method ([#1532])
* 5 bugfixes:
  * Fix parsing CLI options ([#1482])
  * Order of stderr and stdout is made before redirecting to a log file ([#1511])
  * Init.d fix of `ps -p` to check if pid exists ([#1545])
  * Early hints bugfix ([#1550])
  * Purge interrupt queue when closing socket fails ([#1553])

## 3.11.3 / 2018-03-05

* 3 bugfixes:
  * Add closed? to MiniSSL::Socket for use in reactor ([#1510])
  * Handle EOFError at the toplevel of the server threads ([#1524]) ([#1507])
  * Deal with zero sized bodies when using SSL ([#1483])

## 3.11.2 / 2018-01-19

* 1 bugfix:
  * Deal with read\_nonblock returning nil early

## 3.11.1 / 2018-01-18

* 1 bugfix:
  * Handle read\_nonblock returning nil when the socket close ([#1502])

## 3.11.0 / 2017-11-20

* 2 features:
  * HTTP 103 Early Hints ([#1403])
  * 421/451 status codes now have correct status messages attached ([#1435])

* 9 bugfixes:
  * Environment config files (/config/puma/<ENV>.rb) load correctly ([#1340])
  * Specify windows dependencies correctly ([#1434], [#1436])
  * puma/events required in test helper ([#1418])
  * Correct control CLI's option help text ([#1416])
  * Remove a warning for unused variable in mini_ssl ([#1409])
  * Correct pumactl docs argument ordering ([#1427])
  * Fix an uninitialized variable warning in server.rb ([#1430])
  * Fix docs typo/error in Launcher init ([#1429])
  * Deal with leading spaces in RUBYOPT ([#1455])

* 2 other:
  * Add docs about internals ([#1425], [#1452])
  * Tons of test fixes from @MSP-Greg ([#1439], [#1442], [#1464])

## 3.10.0 / 2017-08-17

* 3 features:
  * The status server has a new /gc and /gc-status command. ([#1384])
  * The persistent and first data timeouts are now configurable ([#1111])
  * Implemented RFC 2324 ([#1392])

* 12 bugfixes:
  * Not really a Puma bug, but @NickolasVashchenko created a gem to workaround a Ruby bug that some users of Puma may be experiencing. See README for more. ([#1347])
  * Fix hangups with SSL and persistent connections. ([#1334])
  * Fix Rails double-binding to a port ([#1383])
  * Fix incorrect thread names ([#1368])
  * Fix issues with /etc/hosts and JRuby where localhost addresses were not correct. ([#1318])
  * Fix compatibility with RUBYOPT="--enable-frozen-string-literal" ([#1376])
  * Fixed some compiler warnings ([#1388])
  * We actually run the integration tests in CI now ([#1390])
  * No longer shipping unnecessary directories in the gemfile ([#1391])
  * If RUBYOPT is nil, we no longer blow up on restart. ([#1385])
  * Correct response to SIGINT ([#1377])
  * Proper exit code returned when we receive a TERM signal ([#1337])

* 3 refactors:
  * Various test improvements from @grosser
  * Rubocop ([#1325])
  * Hoe has been removed ([#1395])

* 1 known issue:
  * Socket activation doesn't work in JRuby. Their fault, not ours. ([#1367])

## 3.9.1 / 2017-06-03

* 2 bugfixes:
  * Fixed compatibility with older Bundler versions ([#1314])
  * Some internal test/development cleanup ([#1311], [#1313])

## 3.9.0 / 2017-06-01

* 2 features:
  * The ENV is now reset to its original values when Puma restarts via USR1/USR2 ([#1260]) (MRI only, no JRuby support)
  * Puma will no longer accept more clients than the maximum number of threads. ([#1278])

* 9 bugfixes:
  * Reduce information leakage by preventing HTTP parse errors from writing environment hashes to STDERR ([#1306])
  * Fix SSL/WebSocket compatibility ([#1274])
  * HTTP headers with empty values are no longer omitted from responses. ([#1261])
  * Fix a Rack env key which was set to nil. ([#1259])
  * peercert has been implemented for JRuby ([#1248])
  * Fix port settings when using rails s ([#1277], [#1290])
  * Fix compat w/LibreSSL ([#1285])
  * Fix restarting Puma w/symlinks and a new Gemfile ([#1282])
  * Replace Dir.exists? with Dir.exist? ([#1294])

* 1 known issue:
  * A bug in MRI 2.2+ can result in IOError: stream closed. See [#1206]. This issue has existed since at least Puma 3.6, and probably further back.

* 1 refactor:
  * Lots of test fixups from @grosser.

## 3.8.2 / 2017-03-14

* 1 bugfix:
  * Deal with getsockopt with TCP\_INFO failing for sockets that say they're TCP but aren't really. ([#1241])

## 3.8.1 / 2017-03-10

* 1 bugfix:
  * Remove method call to method that no longer exists ([#1239])

## 3.8.0 / 2017-03-09

* 2 bugfixes:
  * Port from rack handler does not take precedence over config file in Rails 5.1.0.beta2+ and 5.0.1.rc3+ ([#1234])
  * The `tmp/restart.txt` plugin no longer restricts the user from running more than one server from the same folder at a time ([#1226])

* 1 feature:
  * Closed clients are aborted to save capacity ([#1227])

* 1 refactor:
  * Bundler is no longer a dependency from tests ([#1213])

## 3.7.1 / 2017-02-20

* 2 bugfixes:
  * Fix typo which blew up MiniSSL ([#1182])
  * Stop overriding command-line options with the config file ([#1203])

## 3.7.0 / 2017-01-04

* 6 minor features:
  * Allow rack handler to accept ssl host. ([#1129])
  * Refactor TTOU processing. TTOU now handles multiple signals at once. ([#1165])
  * Pickup any remaining chunk data as the next request.
  * Prevent short term thread churn - increased auto trim default to 30 seconds.
  * Raise error when `stdout` or `stderr` is not writable. ([#1175])
  * Add Rack 2.0 support to gemspec. ([#1068])

* 5 refactors:
  * Compare host and server name only once per call. ([#1091])
  * Minor refactor on Thread pool ([#1088])
  * Removed a ton of unused constants, variables and files.
  * Use MRI macros when allocating heap memory
  * Use hooks for on\_booted event. ([#1160])

* 14 bugfixes:
  * Add eof? method to NullIO? ([#1169])
  * Fix Puma startup in provided init.d script ([#1061])
  * Fix default SSL mode back to none. ([#1036])
  * Fixed the issue of @listeners getting nil io ([#1120])
  * Make `get_dh1024` compatible with OpenSSL v1.1.0 ([#1178])
  * More gracefully deal with SSL sessions. Fixes [#1002]
  * Move puma.rb to just autoloads. Fixes [#1063]
  * MiniSSL: Provide write as <<. Fixes [#1089]
  * Prune bundler should inherit fds ([#1114])
  * Replace use of Process.getpgid which does not behave as intended on all platforms ([#1110])
  * Transfer encoding header should be downcased before comparison ([#1135])
  * Use same write log logic for hijacked requests. ([#1081])
  * Fix `uninitialized constant Puma::StateFile` ([#1138])
  * Fix access priorities of each level in LeveledOptions ([#1118])

* 3 others:

  * Lots of tests added/fixed/improved. Switched to Minitest from Test::Unit. Big thanks to @frodsan.
  * Lots of documentation added/improved.
  * Add license indicators to the HTTP extension. ([#1075])

## 3.6.2 / 2016-11-22

* 1 bug fix:

  * Revert [#1118]/Fix access priorities of each level in LeveledOptions. This
    had an unintentional side effect of changing the importance of command line
    options, such as -p.

## 3.6.1 / 2016-11-21

* 8 bug fixes:

  * Fix Puma start in init.d script.
  * Fix default SSL mode back to none. Fixes [#1036]
  * Fixed the issue of @listeners getting nil io, fix rails restart ([#1120])
  * More gracefully deal with SSL sessions. Fixes [#1002]
  * Prevent short term thread churn.
  * Provide write as <<. Fixes [#1089]
  * Fix access priorities of each level in LeveledOptions - fixes TTIN.
  * Stub description files updated for init.d.

* 2 new project committers:

  * Nate Berkopec (@nateberkopec)
  * Richard Schneeman (@schneems)

## 3.6.0 / 2016-07-24

* 12 bug fixes:
  * Add ability to detect a shutting down server. Fixes [#932]
  * Add support for Expect: 100-continue. Fixes [#519]
  * Check SSLContext better. Fixes [#828]
  * Clarify behavior of '-t num'. Fixes [#984]
  * Don't default to VERIFY_PEER. Fixes [#1028]
  * Don't use ENV['PWD'] on windows. Fixes [#1023]
  * Enlarge the scope of catching app exceptions. Fixes [#1027]
  * Execute background hooks after daemonizing. Fixes [#925]
  * Handle HUP as a stop unless there is IO redirection. Fixes [#911]
  * Implement chunked request handling. Fixes [#620]
  * Just rescue exception to return a 500. Fixes [#1027]
  * Redirect IO in the jruby daemon mode. Fixes [#778]

## 3.5.2 / 2016-07-20

* 1 bug fix:
  * Don't let persistent_timeout be nil

* 1 PR merged:
  * Merge pull request [#1021] from benzrf/patch-1

## 3.5.1 / 2016-07-20

* 1 bug fix:
  * Be sure to only listen on host:port combos once. Fixes [#1022]

## 3.5.0 / 2016-07-18

* 1 minor features:
  * Allow persistent_timeout to be configured via the dsl.

* 9 bug fixes:
  * Allow a bare % in a query string. Fixes [#958]
  * Explicitly listen on all localhost addresses. Fixes [#782]
  * Fix `TCPLogger` log error in tcp cluster mode.
  * Fix puma/puma[#968] Cannot bind SSL port due to missing verify_mode option
  * Fix puma/puma[#968] Default verify_mode to peer
  * Log any exceptions in ThreadPool. Fixes [#1010]
  * Silence connection errors in the reactor. Fixes [#959]
  * Tiny fixes in hook documentation for [#840]
  * It should not log requests if we want it to be quiet

* 5 doc fixes:
  * Add How to stop Puma on Heroku using plugins to the example directory
  * Provide both hot and phased restart in jungle script
  * Update reference to the instances management script
  * Update default number of threads
  * Fix typo in example config

* 14 PRs merged:
  * Merge pull request [#1007] from willnet/patch-1
  * Merge pull request [#1014] from jeznet/patch-1
  * Merge pull request [#1015] from bf4/patch-1
  * Merge pull request [#1017] from jorihardman/configurable_persistent_timeout
  * Merge pull request [#954] from jf/master
  * Merge pull request [#955] from jf/add-request-info-to-standard-error-rescue
  * Merge pull request [#956] from maxkwallace/master
  * Merge pull request [#960] from kmayer/kmayer-plugins-heroku-restart
  * Merge pull request [#969] from frankwong15/master
  * Merge pull request [#970] from willnet/delete-blank-document
  * Merge pull request [#974] from rocketjob/feature/name_threads
  * Merge pull request [#977] from snow/master
  * Merge pull request [#981] from zach-chai/patch-1
  * Merge pull request [#993] from scorix/master

## 3.4.0 / 2016-04-07

* 2 minor features:
  * Add ability to force threads to stop on shutdown. Fixes [#938]
  * Detect and commit seppuku when fork(2) fails. Fixes [#529]

* 3 unknowns:
  * Ignore errors trying to update the backport tables. Fixes [#788]
  * Invoke the lowlevel_error in more places to allow for exception tracking. Fixes [#894]
  * Update the query string when an absolute URI is used. Fixes [#937]

* 5 doc fixes:
  * Add Process Monitors section to top-level README
  * Better document the hooks. Fixes [#840]
  * docs/system.md sample config refinements and elaborations
  * Fix typos at couple of places.
  * Cleanup warnings

* 3 PRs merged:
  * Merge pull request [#945] from dekellum/systemd-docs-refined
  * Merge pull request [#946] from vipulnsward/rm-pid
  * Merge pull request [#947] from vipulnsward/housekeeping-typos

## 3.3.0 / 2016-04-05

* 2 minor features:
  * Allow overriding options of Configuration object
  * Rename to inherit_ssl_listener like inherit_tcp|unix

* 2 doc fixes:
  * Add docs/systemd.md (with socket activation sub-section)
  * Document UNIX signals with cluster on README.md

* 3 PRs merged:
  * Merge pull request [#936] from prathamesh-sonpatki/allow-overriding-config-options
  * Merge pull request [#940] from kyledrake/signalsdoc
  * Merge pull request [#942] from dekellum/socket-activate-improve

## 3.2.0 / 2016-03-20

* 1 deprecation removal:
  * Delete capistrano.rb

* 3 bug fixes:
  * Detect gems.rb as well as Gemfile
  * Simplify and fix logic for directory to use when restarting for all phases
  * Speed up phased-restart start

* 2 PRs merged:
  * Merge pull request [#927] from jlecour/gemfile_variants
  * Merge pull request [#931] from joneslee85/patch-10

## 3.1.1 / 2016-03-17

* 4 bug fixes:
  * Disable USR1 usage on JRuby
  * Fixes [#922] - Correctly define file encoding as UTF-8
  * Set a more explicit SERVER_SOFTWARE Rack variable
  * Show RUBY_ENGINE_VERSION if available. Fixes [#923]

* 3 PRs merged:
  * Merge pull request [#912] from tricknotes/fix-allow-failures-in-travis-yml
  * Merge pull request [#921] from swrobel/patch-1
  * Merge pull request [#924] from tbrisker/patch-1

## 3.1.0 / 2016-03-05

* 1 minor feature:
  * Add 'import' directive to config file. Fixes [#916]

* 5 bug fixes:
  * Add 'fetch' to options. Fixes [#913]
  * Fix jruby daemonization. Fixes [#918]
  * Recreate the proper args manually. Fixes [#910]
  * Require 'time' to get iso8601. Fixes [#914]

## 3.0.2 / 2016-02-26

* 5 bug fixes:

  * Fix 'undefined local variable or method `pid` for #<Puma::ControlCLI:0x007f185fcef968>' when execute pumactl with `--pid` option.
  * Fix 'undefined method `windows?` for Puma:Module' when execute pumactl.
  * Harden tmp_restart against errors related to the restart file
  * Make `plugin :tmp_restart` behavior correct in Windows.
  * fix uninitialized constant Puma::ControlCLI::StateFile

* 3 PRs merged:

  * Merge pull request [#901] from mitto/fix-pumactl-uninitialized-constant-statefile
  * Merge pull request [#902] from corrupt952/fix_undefined_method_and_variable_when_execute_pumactl
  * Merge pull request [#905] from Eric-Guo/master

## 3.0.1 / 2016-02-25

* 1 bug fix:

  * Removed the experimental support for async.callback as it broke
    websockets entirely. Seems no server has both hijack and async.callback
    and thus faye is totally confused what to do and doesn't work.

## 3.0.0 / 2016-02-25

* 2 major changes:

  * Ruby pre-2.0 is no longer supported. We'll do our best to not add
    features that break those rubies but will no longer be testing
    with them.
  * Don't log requests by default. Fixes [#852]

* 2 major features:

  * Plugin support! Plugins can interact with configuration as well
    as provide augment server functionality!
  * Experimental env['async.callback'] support

* 4 minor features:

  * Listen to unix socket with provided backlog if any
  * Improves the clustered stats to report worker stats
  * Pass the env to the lowlevel_error handler. Fixes [#854]
  * Treat path-like hosts as unix sockets. Fixes [#824]

* 5 bug fixes:

  * Clean thread locals when using keepalive. Fixes [#823]
  * Cleanup compiler warnings. Fixes [#815]
  * Expose closed? for use by the reactor. Fixes [#835]
  * Move signal handlers to separate method to prevent space leak. Fixes [#798]
  * Signal not full on worker exit [#876]

* 5 doc fixes:

  * Update README.md with various grammar fixes
  * Use newest version of Minitest
  * Add directory configuration docs, fix typo [ci skip]
  * Remove old COPYING notice. Fixes [#849]

* 10 merged PRs:

  * Merge pull request [#871] from deepj/travis
  * Merge pull request [#874] from wallclockbuilder/master
  * Merge pull request [#883] from dadah89/igor/trim_only_worker
  * Merge pull request [#884] from uistudio/async-callback
  * Merge pull request [#888] from mlarraz/tick_minitest
  * Merge pull request [#890] from todd/directory_docs
  * Merge pull request [#891] from ctaintor/improve_clustered_status
  * Merge pull request [#893] from spastorino/add_missing_require
  * Merge pull request [#897] from zendesk/master
  * Merge pull request [#899] from kch/kch-readme-fixes

## 2.16.0 / 2016-01-27

* 7 minor features:

  * Add 'set_remote_address' config option
  * Allow to run puma in silent mode
  * Expose cli options in DSL
  * Support passing JRuby keystore info in ssl_bind DSL
  * Allow umask for unix:/// style control urls
  * Expose `old_worker_count` in stats url
  * Support TLS client auth (verify_mode) in jruby

* 7 bug fixes:

  * Don't persist before_fork hook in state file
  * Reload bundler before pulling in rack. Fixes [#859]
  * Remove NEWRELIC_DISPATCHER env variable
  * Cleanup C code
  * Use Timeout.timeout instead of Object.timeout
  * Make phased restarts faster
  * Ignore the case of certain headers, because HTTP

* 1 doc changes:

  * Test against the latest Ruby 2.1, 2.2, 2.3, head and JRuby 9.0.4.0 on Travis

* 12 merged PRs
  * Merge pull request [#822] from kwugirl/remove_NEWRELIC_DISPATCHER
  * Merge pull request [#833] from joemiller/jruby-client-tls-auth
  * Merge pull request [#837] from YuriSolovyov/ssl-keystore-jruby
  * Merge pull request [#839] from mezuka/master
  * Merge pull request [#845] from deepj/timeout-deprecation
  * Merge pull request [#846] from sriedel/strip_before_fork
  * Merge pull request [#850] from deepj/travis
  * Merge pull request [#853] from Jeffrey6052/patch-1
  * Merge pull request [#857] from zendesk/faster_phased_restarts
  * Merge pull request [#858] from mlarraz/fix_some_warnings
  * Merge pull request [#860] from zendesk/expose_old_worker_count
  * Merge pull request [#861] from zendesk/allow_control_url_umask

## 2.15.3 / 2015-11-07

* 1 bug fix:

  * Fix JRuby parser

## 2.15.2 / 2015-11-06

* 2 bug fixes:
  * ext/puma_http11: handle duplicate headers as per RFC
  * Only set ctx.ca iff there is a params['ca'] to set with.

* 2 PRs merged:
  * Merge pull request [#818] from unleashed/support-duplicate-headers
  * Merge pull request [#819] from VictorLowther/fix-ca-and-verify_null-exception

## 2.15.1 / 2015-11-06

* 1 bug fix:

  * Allow older openssl versions

## 2.15.0 / 2015-11-06

* 6 minor features:
  * Allow setting ca without setting a verify mode
  * Make jungle for init.d support rbenv
  * Use SSL_CTX_use_certificate_chain_file for full chain
  * cluster: add worker_boot_timeout option
  * configuration: allow empty tags to mean no tag desired
  * puma/cli: support specifying STD{OUT,ERR} redirections and append mode

* 5 bug fixes:
  * Disable SSL Compression
  * Fix bug setting worker_directory when using a symlink directory
  * Fix error message in DSL that was slightly inaccurate
  * Pumactl: set correct process name. Fixes [#563]
  * thread_pool: fix race condition when shutting down workers

* 10 doc fixes:
  * Add before_fork explanation in Readme.md
  * Correct spelling in DEPLOYMENT.md
  * Correct spelling in docs/nginx.md
  * Fix spelling errors.
  * Fix typo in deployment description
  * Fix typos (it's -> its) in events.rb and server.rb
  * fixing for typo mentioned in [#803]
  * Spelling correction for README
  * thread_pool: fix typos in comment
  * More explicit docs for worker_timeout

* 18 PRs merged:
  * Merge pull request [#768] from nathansamson/patch-1
  * Merge pull request [#773] from rossta/spelling_corrections
  * Merge pull request [#774] from snow/master
  * Merge pull request [#781] from sunsations/fix-typo
  * Merge pull request [#791] from unleashed/allow_empty_tags
  * Merge pull request [#793] from robdimarco/fix-working-directory-symlink-bug
  * Merge pull request [#794] from peterkeen/patch-1
  * Merge pull request [#795] from unleashed/redirects-from-cmdline
  * Merge pull request [#796] from cschneid/fix_dsl_message
  * Merge pull request [#799] from annafw/master
  * Merge pull request [#800] from liamseanbrady/fix_typo
  * Merge pull request [#801] from scottjg/ssl-chain-file
  * Merge pull request [#802] from scottjg/ssl-crimes
  * Merge pull request [#804] from burningTyger/patch-2
  * Merge pull request [#809] from unleashed/threadpool-fix-race-in-shutdown
  * Merge pull request [#810] from vlmonk/fix-pumactl-restart-bug
  * Merge pull request [#814] from schneems/schneems/worker_timeout-docs
  * Merge pull request [#817] from unleashed/worker-boot-timeout

## 2.14.0 / 2015-09-18

* 1 minor feature:
  * Make building with SSL support optional

* 1 bug fix:
  * Use Rack::Builder if available. Fixes [#735]

## 2.13.4 / 2015-08-16

* 1 bug fix:
  * Use the environment possible set by the config early and from
    the config file later (if set).

## 2.13.3 / 2015-08-15

Seriously, I need to revamp config with tests.

* 1 bug fix:
  * Fix preserving options before cleaning for state. Fixes [#769]

## 2.13.2 / 2015-08-15

The "clearly I don't have enough tests for the config" release.

* 1 bug fix:
  * Fix another place binds wasn't initialized. Fixes [#767]

## 2.13.1 / 2015-08-15

* 2 bug fixes:
  * Fix binds being masked in config files. Fixes [#765]
  * Use options from the config file properly in pumactl. Fixes [#764]

## 2.13.0 / 2015-08-14

* 1 minor feature:
  * Add before_fork hooks option.

* 3 bug fixes:
  * Check for OPENSSL_NO_ECDH before using ECDH
  * Eliminate logging overhead from JRuby SSL
  * Prefer cli options over config file ones. Fixes [#669]

* 1 deprecation:
  * Add deprecation warning to capistrano.rb. Fixes [#673]

* 4 PRs merged:
  * Merge pull request [#668] from kcollignon/patch-1
  * Merge pull request [#754] from nathansamson/before_boot
  * Merge pull request [#759] from BenV/fix-centos6-build
  * Merge pull request [#761] from looker/no-log

## 2.12.3 / 2015-08-03

* 8 minor bugs fixed:
  * Fix Capistrano 'uninitialized constant Puma' error.
  * Fix some ancient and incorrect error handling code
  * Fix uninitialized constant error
  * Remove toplevel rack interspection, require rack on load instead
  * Skip empty parts when chunking
  * Switch from inject to each in config_ru_binds iteration
  * Wrap SSLv3 spec in version guard.
  * ruby 1.8.7 compatibility patches

* 4 PRs merged:
  * Merge pull request [#742] from deivid-rodriguez/fix_missing_require
  * Merge pull request [#743] from matthewd/skip-empty-chunks
  * Merge pull request [#749] from huacnlee/fix-cap-uninitialized-puma-error
  * Merge pull request [#751] from costi/compat_1_8_7

* 1 test fix:
  * Add 1.8.7, rbx-1 (allow failures) to Travis.

## 2.12.2 / 2015-07-17

* 2 bug fix:
  * Pull over and use Rack::URLMap. Fixes [#741]
  * Stub out peercert on JRuby for now. Fixes [#739]

## 2.12.1 / 2015-07-16

* 2 bug fixes:
  * Use a constant format. Fixes [#737]
  * Use strerror for Windows sake. Fixes [#733]

* 1 doc change:
  * typo fix: occured -> occurred

* 1 PR merged:
  * Merge pull request [#736] from paulanunda/paulanunda/typo-fix

## 2.12.0 / 2015-07-14

* 13 bug fixes:
  * Add thread reaping to thread pool
  * Do not automatically use chunked responses when hijacked
  * Do not suppress Content-Length on partial hijack
  * Don't allow any exceptions to terminate a thread
  * Handle ENOTCONN client disconnects when setting REMOTE_ADDR
  * Handle very early exit of cluster mode. Fixes [#722]
  * Install rack when running tests on travis to use rack/lint
  * Make puma -v and -h return success exit code
  * Make pumactl load config/puma.rb by default
  * Pass options from pumactl properly when pruning. Fixes [#694]
  * Remove rack dependency. Fixes [#705]
  * Remove the default Content-Type: text/plain
  * Add Client Side Certificate Auth

* 8 doc/test changes:
  * Added example sourcing of environment vars
  * Added tests for bind configuration on rackup file
  * Fix example config text
  * Update DEPLOYMENT.md
  * Update Readme with example of custom error handler
  * ci: Improve Travis settings
  * ci: Start running tests against JRuby 9k on Travis
  * ci: Convert to container infrastructure for travisci

* 2 ops changes:
  * Check for system-wide rbenv
  * capistrano: Add additional env when start rails

* 16 PRs merged:
  * Merge pull request [#686] from jjb/patch-2
  * Merge pull request [#693] from rob-murray/update-example-config
  * Merge pull request [#697] from spk/tests-bind-on-rackup-file
  * Merge pull request [#699] from deees/fix/require_rack_builder
  * Merge pull request [#701] from deepj/master
  * Merge pull request [#702] from Jimdo/thread-reaping
  * Merge pull request [#703] from deepj/travis
  * Merge pull request [#704] from grega/master
  * Merge pull request [#709] from lian/master
  * Merge pull request [#711] from julik/master
  * Merge pull request [#712] from yakara-ltd/pumactl-default-config
  * Merge pull request [#715] from RobotJiang/master
  * Merge pull request [#725] from rwz/master
  * Merge pull request [#726] from strenuus/handle-client-disconnect
  * Merge pull request [#729] from allaire/patch-1
  * Merge pull request [#730] from iamjarvo/container-infrastructure

## 2.11.3 / 2015-05-18

* 5 bug fixes:
  * Be sure to unlink tempfiles after a request. Fixes [#690]
  * Coerce the key to a string before checking. (thar be symbols). Fixes [#684]
  * Fix hang on bad SSL handshake
  * Remove `enable_SSLv3` support from JRuby

* 1 PR merged:
  * Merge pull request [#698] from looker/hang-handshake

## 2.11.2 / 2015-04-11

* 2 minor features:
  * Add `on_worker_fork` hook, which allows to mimic Unicorn's behavior
  * Add shutdown_debug config option

* 4 bug fixes:
  * Fix the Config constants not being available in the DSL. Fixes [#683]
  * Ignore multiple port declarations
  * Proper 'Connection' header handling compatible with HTTP 1.[01] protocols
  * Use "Puma" instead of "puma" to reporting to New Relic

* 1 doc fixes:
  * Add Gitter badge.

* 6 PRs merged:
  * Merge pull request [#657] from schneems/schneems/puma-once-port
  * Merge pull request [#658] from Tomohiro/newrelic-dispatcher-default-update
  * Merge pull request [#662] from basecrm/connection-compatibility
  * Merge pull request [#664] from fxposter/on-worker-fork
  * Merge pull request [#667] from JuanitoFatas/doc/gemspec
  * Merge pull request [#672] from chulkilee/refactor

## 2.11.1 / 2015-02-11

* 2 bug fixes:
  * Avoid crash in strange restart conditions
  * Inject the GEM_HOME that bundler into puma-wild's env. Fixes [#653]

* 2 PRs merged:
  * Merge pull request [#644] from bpaquet/master
  * Merge pull request [#646] from mkonecny/master

## 2.11.0 / 2015-01-20

* 9 bug fixes:
  * Add mode as an additional bind option to unix sockets. Fixes [#630]
  * Advertise HTTPS properly after a hot restart
  * Don't write lowlevel_error_handler to state
  * Fix phased restart with stuck requests
  * Handle spaces in the path properly. Fixes [#622]
  * Set a default REMOTE_ADDR to avoid using peeraddr on unix sockets. Fixes [#583]
  * Skip device number checking on jruby. Fixes [#586]
  * Update extconf.rb to compile correctly on OS X
  * redirect io right after daemonizing so startup errors are shown. Fixes [#359]

* 6 minor features:
  * Add a configuration option that prevents puma from queueing requests.
  * Add reload_worker_directory
  * Add the ability to pass environment variables to the init script (for Jungle).
  * Add the proctitle tag to the worker. Fixes [#633]
  * Infer a proctitle tag based on the directory
  * Update lowlevel error message to be more meaningful.

* 10 PRs merged:
  * Merge pull request [#478] from rubencaro/master
  * Merge pull request [#610] from kwilczynski/master
  * Merge pull request [#611] from jasonl/better-lowlevel-message
  * Merge pull request [#616] from jc00ke/master
  * Merge pull request [#623] from raldred/patch-1
  * Merge pull request [#628] from rdpoor/master
  * Merge pull request [#634] from deepj/master
  * Merge pull request [#637] from raskhadafi/patch-1
  * Merge pull request [#639] from ebeigarts/fix-phased-restarts
  * Merge pull request [#640] from codehotter/issue-612-dependent-requests-deadlock

## 2.10.2 / 2014-11-26

* 1 bug fix:
  * Conditionalize thread local cleaning, fixes perf degradation fix
    The code to clean out all Thread locals adds pretty significant
    overhead to a each request, so it has to be turned on explicitly
    if a user needs it.

## 2.10.1 / 2014-11-24

* 1 bug fix:
  * Load the app after daemonizing because the app might start threads.

  This change means errors loading the app are now reported only in the redirected
  stdout/stderr.

  If you're app has problems starting up, start it without daemon mode initially
  to test.

## 2.10.0 / 2014-11-23

* 3 minor features:
  * Added on_worker_shutdown hook mechanism
  * Allow binding to ipv6 addresses for ssl URIs
  * Warn about any threads started during app preload

* 5 bug fixes:
  * Clean out a threads local data before doing work
  * Disable SSLv3. Fixes [#591]
  * First change the directory to use the correct Gemfile.
  * Only use config.ru binds if specified. Fixes [#606]
  * Strongish cipher suite with FS support for some browsers

* 2 doc changes:
  * Change umask examples to more permissive values
  * fix typo in README.md

* 9 Merged PRs:
  * Merge pull request [#560] from raskhadafi/prune_bundler-bug
  * Merge pull request [#566] from sheltond/master
  * Merge pull request [#593] from andruby/patch-1
  * Merge pull request [#594] from hassox/thread-cleanliness
  * Merge pull request [#596] from burningTyger/patch-1
  * Merge pull request [#601] from sorentwo/friendly-umask
  * Merge pull request [#602] from 1334/patch-1
  * Merge pull request [#608] from Gu1/master
  * Merge pull request [#538] from memiux/?

## 2.9.2 / 2014-10-25

* 8 bug fixes:
  * Fix puma-wild handling a restart properly. Fixes [#550]
  * JRuby SSL POODLE update
  * Keep deprecated features warnings
  * Log the current time when Puma shuts down.
  * Fix cross-platform extension library detection
  * Use the correct Windows names for OpenSSL.
  * Better error logging during startup
  * Fixing sexist error messages

* 6 PRs merged:
  * Merge pull request [#549] from bsnape/log-shutdown-time
  * Merge pull request [#553] from lowjoel/master
  * Merge pull request [#568] from mariuz/patch-1
  * Merge pull request [#578] from danielbuechele/patch-1
  * Merge pull request [#581] from alexch/slightly-better-logging
  * Merge pull request [#590] from looker/jruby_disable_sslv3

## 2.9.1 / 2014-09-05

* 4 bug fixes:
  * Cleanup the SSL related structures properly, fixes memory leak
  * Fix thread spawning edge case.
  * Force a worker check after a worker boots, don't wait 5sec. Fixes [#574]
  * Implement SIGHUP for logs reopening

* 2 PRs merged:
  * Merge pull request [#561] from theoldreader/sighup
  * Merge pull request [#570] from havenwood/spawn-thread-edge-case

## 2.9.0 / 2014-07-12

* 1 minor feature:
  * Add SSL support for JRuby

* 3 bug fixes:
  * Typo BUNDLER_GEMFILE -> BUNDLE_GEMFILE
  * Use fast_write because we can't trust syswrite
  * pumactl - do not modify original ARGV

* 4 doc fixes:
  * BSD-3-Clause over BSD to avoid confusion
  * Deploy doc: clarification of the GIL
  * Fix typo in DEPLOYMENT.md
  * Update README.md

* 6 PRs merged:
  * Merge pull request [#520] from misfo/patch-2
  * Merge pull request [#530] from looker/jruby-ssl
  * Merge pull request [#537] from vlmonk/patch-1
  * Merge pull request [#540] from allaire/patch-1
  * Merge pull request [#544] from chulkilee/bsd-3-clause
  * Merge pull request [#551] from jcxplorer/patch-1

## 2.8.2 / 2014-04-12

* 4 bug fixes:
  * During upgrade, change directory in main process instead of workers.
  * Close the client properly on error
  * Capistrano: fallback from phased restart to start when not started
  * Allow tag option in conf file

* 4 doc fixes:
  * Fix Puma daemon service README typo
  * `preload_app!` instead of `preload_app`
  * add preload_app and prune_bundler to example config
  * allow changing of worker_timeout in config file

* 11 PRs merged:
  * Merge pull request [#487] from ckuttruff/master
  * Merge pull request [#492] from ckuttruff/master
  * Merge pull request [#493] from alepore/config_tag
  * Merge pull request [#503] from mariuz/patch-1
  * Merge pull request [#505] from sammcj/patch-1
  * Merge pull request [#506] from FlavourSys/config_worker_timeout
  * Merge pull request [#510] from momer/rescue-block-handle-servers-fix
  * Merge pull request [#511] from macool/patch-1
  * Merge pull request [#514] from edogawaconan/refactor_env
  * Merge pull request [#517] from misfo/patch-1
  * Merge pull request [#518] from LongMan/master

## 2.8.1 / 2014-03-06

* 1 bug fixes:
  * Run puma-wild with proper deps for prune_bundler

* 2 doc changes:
  * Described the configuration file finding behavior added in 2.8.0 and how to disable it.
  * Start the deployment doc

* 6 PRs merged:
  * Merge pull request [#471] from arthurnn/fix_test
  * Merge pull request [#485] from joneslee85/patch-9
  * Merge pull request [#486] from joshwlewis/patch-1
  * Merge pull request [#490] from tobinibot/patch-1
  * Merge pull request [#491] from brianknight10/clarify-no-config

## 2.8.0 / 2014-02-28

* 8 minor features:
  * Add ability to autoload a config file. Fixes [#438]
  * Add ability to detect and terminate hung workers. Fixes [#333]
  * Add booted_workers to stats response
  * Add config to customize the default error message
  * Add prune_bundler option
  * Add worker indexes, expose them via on_worker_boot. Fixes [#440]
  * Add pretty process name
  * Show the ruby version in use

* 7 bug fixes:
  * Added 408 status on timeout.
  * Be more hostile with sockets that write block. Fixes [#449]
  * Expect at_exit to exclusively remove the pidfile. Fixes [#444]
  * Expose latency and listen backlog via bind query. Fixes [#370]
  * JRuby raises IOError if the socket is there. Fixes [#377]
  * Process requests fairly. Fixes [#406]
  * Rescue SystemCallError as well. Fixes [#425]

* 4 doc changes:
  * Add 2.1.0 to the matrix
  * Add Code Climate badge to README
  * Create signals.md
  * Set the license to BSD. Fixes [#432]

* 14 PRs merged:
  * Merge pull request [#428] from alexeyfrank/capistrano_default_hooks
  * Merge pull request [#429] from namusyaka/revert-const_defined
  * Merge pull request [#431] from mrb/master
  * Merge pull request [#433] from alepore/process-name
  * Merge pull request [#437] from ibrahima/master
  * Merge pull request [#446] from sudara/master
  * Merge pull request [#451] from pwiebe/status_408
  * Merge pull request [#453] from joevandyk/patch-1
  * Merge pull request [#470] from arthurnn/fix_458
  * Merge pull request [#472] from rubencaro/master
  * Merge pull request [#480] from jjb/docs-on-running-test-suite
  * Merge pull request [#481] from schneems/master
  * Merge pull request [#482] from prathamesh-sonpatki/signals-doc-cleanup
  * Merge pull request [#483] from YotpoLtd/master

## 2.7.1 / 2013-12-05

* 1 bug fix:
  * Keep STDOUT/STDERR the right mode. Fixes [#422]

## 2.7.0 / 2013-12-03

* 1 minor feature:
  * Adding TTIN and TTOU to increment/decrement workers

* N bug fixes:
  * Always use our Process.daemon because it's not busted
  * Add capistrano restart failback to start.
  * Change position of `cd` so that rvm gemset is loaded
  * Clarify some platform specifics
  * Do not close the pipe sockets when retrying
  * Fix String#byteslice for Ruby 1.9.1, 1.9.2
  * Fix compatibility with 1.8.7.
  * Handle IOError closed stream in IO.select
  * Increase the max URI path length to 2048 chars from 1024 chars
  * Upstart jungle use config/puma.rb instead

## 2.6.0 / 2013-09-13

* 2 minor features:
  * Add support for event hooks
  ** Add a hook for state transitions
  * Add phased restart to capistrano recipe.

* 4 bug fixes:
  * Convince workers to stop by SIGKILL after timeout
  * Define RSTRING_NOT_MODIFIED for Rubinius performance
  * Handle BrokenPipe, StandardError and IOError in fat_wrote and break out
  * Return success status to the invoking environment

## 2.5.1 / 2013-08-13

* 2 bug fixes:
  * Keep jruby daemon mode from retrying on a hot restart
  * Extract version from const.rb in gemspec

## 2.5.0 / 2013-08-08

* 2 minor features:
  * Allow configuring pumactl with config.rb
  * make `pumactl restart` start puma if not running

* 6 bug fixes:
  * Autodetect ruby managers and home directory in upstart script
  * Convert header values to string before sending.
  * Correctly report phased-restart availability
  * Fix pidfile creation/deletion race on jruby daemonization
  * Use integers when comparing thread counts
  * Fix typo in using lopez express (raw tcp) mode

* 6 misc changes:
  * Fix typo in phased-restart response
  * Uncomment setuid/setgid by default in upstart
  * Use Puma::Const::PUMA_VERSION in gemspec
  * Update upstart comments to reflect new commandline
  * Remove obsolete pumactl instructions; refer to pumactl for details
  * Make Bundler used puma.gemspec version agnostic

## 2.4.1 / 2013-08-07

* 1 experimental feature:
  * Support raw tcp servers (aka Lopez Express mode)

## 2.4.0 / 2013-07-22

* 5 minor features:
  * Add PUMA_JRUBY_DAEMON_OPTS to get around agent starting twice
  * Add ability to drain accept socket on shutdown
  * Add port to DSL
  * Adds support for using puma config file in capistrano deploys.
  * Make phased_restart fallback to restart if not available

* 10 bug fixes:

  * Be sure to only delete the pid in the master. Fixes [#334]
  * Call out -C/--config flags
  * Change parser symbol names to avoid clash. Fixes [#179]
  * Convert thread pool sizes to integers
  * Detect when the jruby daemon child doesn't start properly
  * Fix typo in CLI help
  * Improve the logging output when hijack is used. Fixes [#332]
  * Remove unnecessary thread pool size conversions
  * Setup :worker_boot as an Array. Fixes [#317]
  * Use 127.0.0.1 as REMOTE_ADDR of unix client. Fixes [#309]


## 2.3.2 / 2013-07-08

* 1 bug fix:
  * Move starting control server to after daemonization.

## 2.3.1 / 2013-07-06

* 2 bug fixes:
  * Include the right files in the Manifest.
  * Disable inheriting connections on restart on windows. Fixes [#166]

* 1 doc change:
  * Better document some platform constraints

## 2.3.0 / 2013-07-05

* 1 major bug fix:
  * Stabilize control server, add support in cluster mode

* 5 minor bug fixes:
  * Add ability to cleanup stale unix sockets
  * Check status data better. Fixes [#292]
  * Convert raw IO errors to ConnectionError. Fixes [#274]
  * Fix sending Content-Type and Content-Length for no body status. Fixes [#304]
  * Pass state path through to `pumactl start`. Fixes [#287]

* 2 internal changes:
  * Refactored modes into seperate classes that CLI uses
  * Changed CLI to take an Events object instead of stdout/stderr (API change)

## 2.2.2 / 2013-07-02

* 1 bug fix:
  * Fix restart_command in the config

## 2.2.1 / 2013-07-02

* 1 minor feature:
  * Introduce preload flag

* 1 bug fix:
  * Pass custom restart command in JRuby

## 2.2.0 / 2013-07-01

* 1 major feature:
  * Add ability to preload rack app

* 2 minor bugfixes:
  * Don't leak info when not in development. Fixes [#256]
  * Load the app, then bind the ports

## 2.1.1 / 2013-06-20

* 2 minor bug fixes:

  * Fix daemonization on jruby
  * Load the application before daemonizing. Fixes [#285]

## 2.1.0 / 2013-06-18

* 3 minor features:
  * Allow listening socket to be configured via Capistrano variable
  * Output results from 'stat's command when using pumactl
  * Support systemd socket activation

* 15 bug fixes:
  * Deal with pipes closing while stopping. Fixes [#270]
  * Error out early if there is no app configured
  * Handle ConnectionError rather than the lowlevel exceptions
  * tune with `-C` config file and `on_worker_boot`
  * use `-w`
  * Fixed some typos in upstart scripts
  * Make sure to use bytesize instead of size (MiniSSL write)
  * Fix an error in puma-manager.conf
  * fix: stop leaking sockets on restart (affects ruby 1.9.3 or before)
  * Ignore errors on the cross-thread pipe. Fixes [#246]
  * Ignore errors while uncorking the socket (it might already be closed)
  * Ignore the body on a HEAD request. Fixes [#278]
  * Handle all engine data when possible. Fixes [#251].
  * Handle all read exceptions properly. Fixes [#252]
  * Handle errors from the server better

* 3 doc changes:
  * Add note about on_worker_boot hook
  * Add some documentation for Clustered mode
  * Added quotes to /etc/puma.conf

## 2.0.1 / 2013-04-30

* 1 bug fix:
  * Fix not starting on JRuby properly

## 2.0.0 / 2013-04-29

RailsConf 2013 edition!

* 2 doc changes:
  * Start with rackup -s Puma, NOT rackup -s puma.
  * Minor doc fixes in the README.md, Capistrano section

* 2 bug fixes:
  * Fix reading RACK_ENV properly. Fixes [#234]
  * Make cap recipe handle tmp/sockets; fixes [#228]

* 3 minor changes:
  * Fix capistrano recipe
  * Fix stdout/stderr logs to sync outputs
  * allow binding to IPv6 addresses

## 2.0.0.b7 / 2013-03-18

* 5 minor enhancements:
  * Add -q option for :start
  * Add -V, --version
  * Add default Rack handler helper
  * Upstart support
  * Set worker directory from configuration file

* 12 bug fixes:
  * Close the binder in the right place. Fixes [#192]
  * Handle early term in workers. Fixes [#206]
  * Make sure that the default port is 80 when the request doesn't include HTTP_X_FORWARDED_PROTO.
  * Prevent Errno::EBADF errors on restart when running ruby 2.0
  * Record the proper @master_pid
  * Respect the header HTTP_X_FORWARDED_PROTO when the host doesn't include a port number.
  * Retry EAGAIN/EWOULDBLOCK during syswrite
  * Run exec properly to restart. Fixes [#154]
  * Set Rack run_once to false
  * Syncronize all access to @timeouts. Fixes [#208]
  * Write out the state post-daemonize. Fixes [#189]
  * Prevent crash when all workers are gone

## 2.0.0.b6 / 2013-02-06

* 2 minor enhancements:
  * Add hook for running when a worker boots
  * Advertise the Configuration object for apps to use.

* 1 bug fix:
  * Change directory in working during upgrade. Fixes [#185]

## 2.0.0.b5 / 2013-02-05

* 2 major features:
  * Add phased worker upgrade
  * Add support for the rack hijack protocol

* 2 minor features:
  * Add -R to specify the restart command
  * Add config file option to specify the restart command

* 5 bug fixes:
  * Cleanup pipes properly. Fixes [#182]
  * Daemonize earlier so that we don't lose app threads. Fixes [#183]
  * Drain the notification pipe. Fixes [#176], thanks @cryo28
  * Move write_pid to after we daemonize. Fixes [#180]
  * Redirect IO properly and emit message for checkpointing

## 2.0.0.b4 / 2012-12-12

* 4 bug fixes:
  * Properly check #syswrite's value for variable sized buffers. Fixes [#170]
  * Shutdown status server properly
  * Handle char vs byte and mixing syswrite with write properly
  * made MiniSSL validate key/cert file existence

## 2.0.0.b3 / 2012-11-22

* 1 bug fix:
  * Package right files in gem

## 2.0.0.b2 / 2012-11-18
* 5 minor feature:
  * Now Puma is bundled with an capistrano recipe. Just require
     'puma/capistrano' in you deploy.rb
  * Only inject CommonLogger in development mode
  * Add -p option to pumactl
  * Add ability to use pumactl to start a server
  * Add options to daemonize puma

* 7 bug fixes:
  * Reset the IOBuffer properly. Fixes [#148]
  * Shutdown gracefully on JRuby with Ctrl-C
  * Various methods to get newrelic to start. Fixes [#128]
  * fixing syntax error at capistrano recipe
  * Force ECONNRESET when read returns nil
  * Be sure to empty the drain the todo before shutting down. Fixes [#155]
  * allow for alternate locations for status app

## 2.0.0.b1 / 2012-09-11

* 1 major feature:
  * Optional worker process mode (-w) to allow for process scaling in
    addition to thread scaling

* 1 bug fix:
  * Introduce Puma::MiniSSL to be able to properly control doing
    nonblocking SSL

NOTE: SSL support in JRuby is not supported at present. Support will
be added back in a future date when a java Puma::MiniSSL is added.

## 1.6.3 / 2012-09-04

* 1 bug fix:
  * Close sockets waiting in the reactor when a hot restart is performed
    so that browsers reconnect on the next request

## 1.6.2 / 2012-08-27

* 1 bug fix:
  * Rescue StandardError instead of IOError to handle SystemCallErrors
    as well as other application exceptions inside the reactor.

## 1.6.1 / 2012-07-23

* 1 packaging bug fixed:
  * Include missing files

## 1.6.0 / 2012-07-23

* 1 major bug fix:
  * Prevent slow clients from starving the server by introducing a
    dedicated IO reactor thread. Credit for reporting goes to @meh.

## 1.5.0 / 2012-07-19

* 7 contributors to this release:
  * Christian Mayer
  * Darío Javier Cravero
  * Dirkjan Bussink
  * Gianluca Padovani
  * Santiago Pastorino
  * Thibault Jouan
  * tomykaira

* 6 bug fixes:
  * Define RSTRING_NOT_MODIFIED for Rubinius
  * Convert status to integer. Fixes [#123]
  * Delete pidfile when stopping the server
  * Allow compilation with -Werror=format-security option
  * Fix wrong HTTP version for a HTTP/1.0 request
  * Use String#bytesize instead of String#length

* 3 minor features:
  * Added support for setting RACK_ENV via the CLI, config file, and rack app
  * Allow Server#run to run sync. Fixes [#111]
  * Puma can now run on windows

## 1.4.0 / 2012-06-04

* 1 bug fix:
  * SCRIPT_NAME should be passed from env to allow mounting apps

* 1 experimental feature:
  * Add puma.socket key for direct socket access

## 1.3.1 / 2012-05-15

* 2 bug fixes:
  * use #bytesize instead of #length for Content-Length header
  * Use StringIO properly. Fixes [#98]

## 1.3.0 / 2012-05-08

* 2 minor features:
  * Return valid Rack responses (passes Lint) from status server
  * Add -I option to specify $LOAD_PATH directories

* 4 bug fixes:
  * Don't join the server thread inside the signal handle. Fixes [#94]
  * Make NullIO#read mimic IO#read
  * Only stop the status server if it's started. Fixes [#84]
  * Set RACK_ENV early in cli also. Fixes [#78]

* 1 new contributor:
  * Jesse Cooke

## 1.2.2 / 2012-04-28

* 4 bug fixes:
  * Report a lowlevel error to stderr
  * Set a fallback SERVER_NAME and SERVER_PORT
  * Keep the encoding of the body correct. Fixes [#79]
  * show error.to_s along with backtrace for low-level error

## 1.2.1 / 2012-04-11

* 1 bug fix:
  * Fix rack.url_scheme for SSL servers. Fixes [#65]

## 1.2.0 / 2012-04-11

* 1 major feature:
 * When possible, the internal restart does a "hot restart" meaning
   the server sockets remains open, so no connections are lost.

* 1 minor feature:
  * More helpful fallback error message

* 6 bug fixes:
  * Pass the proper args to unknown_error. Fixes [#54], [#58]
  * Stop the control server before restarting. Fixes [#61]
  * Fix reporting https only on a true SSL connection
  * Set the default content type to 'text/plain'. Fixes [#63]
  * Use REUSEADDR. Fixes [#60]
  * Shutdown gracefully on SIGTERM. Fixes [#53]

* 2 new contributors:
  * Seamus Abshere
  * Steve Richert

## 1.1.1 / 2012-03-30

* 1 bugfix:
  * Include puma/compat.rb in the gem (oops!)

## 1.1.0 / 2012-03-30

* 1 bugfix:
  * Make sure that the unix socket has the perms 0777 by default

* 1 minor feature:
  * Add umask param to the unix:// bind to set the umask

## 1.0.0 / 2012-03-29

* Released!

## Ignore - this is for maintainers to copy-paste during release
## Master

* Features
  * Your feature goes here <Most recent on the top, like GitHub> (#Github Number)

* Bugfixes
  * Your bugfix goes here <Most recent on the top, like GitHub> (#Github Number)

[#2384]:https://github.com/puma/puma/pull/2384 "2020-09-24 @schneems"
[#2381]:https://github.com/puma/puma/pull/2381 "2020-09-24 @joergschray"
[#2271]:https://github.com/puma/puma/pull/2271 "2020-05-17 @wjordan"
[#2377]:https://github.com/puma/puma/pull/2377 "2020-09-22 @cjlarose"
[#2376]:https://github.com/puma/puma/pull/2376 "2020-09-22 @alexeevit"
[#2372]:https://github.com/puma/puma/pull/2372 "2020-09-18 @ahorek"
[#2375]:https://github.com/puma/puma/pull/2375 "2020-09-20 @MSP-Greg"
[#2373]:https://github.com/puma/puma/pull/2373 "2020-09-19 @MSP-Greg"
[#2305]:https://github.com/puma/puma/pull/2305 "2020-07-06 @MSP-Greg"
[#2099]:https://github.com/puma/puma/pull/2099 "2020-01-04 @wjordan"
[#2079]:https://github.com/puma/puma/pull/2079 "2019-11-21 @ayufan"
[#2093]:https://github.com/puma/puma/pull/2093 "2019-12-18 @schneems"
[#2256]:https://github.com/puma/puma/pull/2256 "2020-05-11 @nateberkopec"
[#2054]:https://github.com/puma/puma/pull/2054 "2019-10-25 @composerinteralia"
[#2106]:https://github.com/puma/puma/pull/2106 "2020-01-25 @ylecuyer"
[#2167]:https://github.com/puma/puma/pull/2167 "2020-03-09 @ChrisBr"
[#2344]:https://github.com/puma/puma/pull/2344 "2020-08-23 @dentarg"
[#2203]:https://github.com/puma/puma/pull/2203 "2020-03-26 @zanker-stripe"
[#2220]:https://github.com/puma/puma/pull/2220 "2020-04-10 @wjordan"
[#2238]:https://github.com/puma/puma/pull/2238 "2020-04-27 @sthirugn"
[#2086]:https://github.com/puma/puma/pull/2086 "2019-12-09 @bdewater"
[#2253]:https://github.com/puma/puma/pull/2253 "2020-05-08 @schneems"
[#2288]:https://github.com/puma/puma/pull/2288 "2020-05-31 @FTLam11"
[#1487]:https://github.com/puma/puma/pull/1487 "2017-12-15 @jxa"
[#2143]:https://github.com/puma/puma/pull/2143 "2020-03-02 @jalevin"
[#2143]:https://github.com/puma/puma/pull/2143 "2020-03-02 @jalevin"
[#2143]:https://github.com/puma/puma/pull/2143 "2020-03-02 @jalevin"
[#2143]:https://github.com/puma/puma/pull/2143 "2020-03-02 @jalevin"
[#2143]:https://github.com/puma/puma/pull/2143 "2020-03-02 @jalevin"
[#2169]:https://github.com/puma/puma/pull/2169 "2020-03-10 @nateberkopec"
[#2170]:https://github.com/puma/puma/pull/2170 "2020-03-10 @nateberkopec"
[#2076]:https://github.com/puma/puma/pull/2076 "2019-11-19 @drews256"
[#2022]:https://github.com/puma/puma/pull/2022 "2019-10-10 @olleolleolle"
[#2269]:https://github.com/puma/puma/pull/2269 "2020-05-17 @MSP-Greg"
[#2312]:https://github.com/puma/puma/pull/2312 "2020-07-20 @MSP-Greg"
[#2338]:https://github.com/puma/puma/issues/2338 "2020-08-17 @micahhainlinestitchfix"
[#2116]:https://github.com/puma/puma/pull/2116 "2020-02-18 @MSP-Greg"
[#2074]:https://github.com/puma/puma/issues/2074 "2019-11-13 @jchristie55332"
[#2211]:https://github.com/puma/puma/pull/2211 "2020-03-29 @MSP-Greg"
[#2069]:https://github.com/puma/puma/pull/2069 "2019-11-08 @MSP-Greg"
[#2112]:https://github.com/puma/puma/pull/2112 "2020-02-08 @wjordan"
[#1893]:https://github.com/puma/puma/pull/1893 "2019-08-08 @seven1m"
[#2119]:https://github.com/puma/puma/pull/2119 "2020-02-20 @wjordan"
[#2121]:https://github.com/puma/puma/pull/2121 "2020-02-20 @wjordan"
[#2154]:https://github.com/puma/puma/pull/2154 "2020-03-07 @cjlarose"
[#1551]:https://github.com/puma/puma/issues/1551 "2018-03-29 @austinthecoder"
[#2198]:https://github.com/puma/puma/pull/2198 "2020-03-23 @eregon"
[#2216]:https://github.com/puma/puma/pull/2216 "2020-04-03 @praboud-stripe"
[#2122]:https://github.com/puma/puma/pull/2122 "2020-02-20 @wjordan"
[#2220]:https://github.com/puma/puma/pull/2220 "2020-04-10 @wjordan"
[#2177]:https://github.com/puma/puma/issues/2177 "2020-03-12 @GuiTeK"
[#2221]:https://github.com/puma/puma/pull/2221 "2020-04-10 @wjordan"
[#2233]:https://github.com/puma/puma/pull/2233 "2020-04-24 @ayufan"
[#2234]:https://github.com/puma/puma/pull/2234 "2020-04-24 @wjordan"
[#2225]:https://github.com/puma/puma/issues/2225 "2020-04-16 @nateberkopec"
[#2267]:https://github.com/puma/puma/pull/2267 "2020-05-15 @wjordan"
[#2287]:https://github.com/puma/puma/pull/2287 "2020-05-29 @eugeneius"
[#2317]:https://github.com/puma/puma/pull/2317 "2020-07-22 @MSP-Greg"
[#2312]:https://github.com/puma/puma/pull/2312 "2020-07-20 @MSP-Greg"
[#2319]:https://github.com/puma/puma/issues/2319 "2020-07-23 @AlexWayfer"
[#2326]:https://github.com/puma/puma/pull/2326 "2020-07-30 @rkistner"
[#2299]:https://github.com/puma/puma/issues/2299 "2020-06-26 @JohnPhillips31416"
[#2095]:https://github.com/puma/puma/pull/2095 "2019-12-24 @bdewater"
[#2102]:https://github.com/puma/puma/pull/2102 "2020-01-06 @bdewater"
[#2111]:https://github.com/puma/puma/pull/2111 "2020-02-07 @wjordan"
[#1980]:https://github.com/puma/puma/pull/1980 "2019-09-20 @nateberkopec"
[#2189]:https://github.com/puma/puma/pull/2189 "2020-03-18 @jkowens"
[#2220]:https://github.com/puma/puma/pull/2220 "2020-04-10 @wjordan"
[#2124]:https://github.com/puma/puma/pull/2124 "2020-02-21 @wjordan"
[#2223]:https://github.com/puma/puma/pull/2223 "2020-04-14 @wjordan"
[#2239]:https://github.com/puma/puma/pull/2239 "2020-04-27 @wjordan"
[#2304]:https://github.com/puma/puma/issues/2304 "2020-07-03 @mpeltomaa"
[#2269]:https://github.com/puma/puma/pull/2269 "2020-05-17 @MSP-Greg"
[#2132]:https://github.com/puma/puma/issues/2132 "2020-02-27 @bmclean"
[#2010]:https://github.com/puma/puma/pull/2010 "2019-10-04 @nateberkopec"
[#2012]:https://github.com/puma/puma/pull/2012 "2019-10-05 @headius"
[#2046]:https://github.com/puma/puma/pull/2046 "2019-10-20 @composerinteralia"
[#2052]:https://github.com/puma/puma/pull/2052 "2019-10-24 @composerinteralia"
[#1564]:https://github.com/puma/puma/issues/1564 "2018-04-18 @perlun"
[#2035]:https://github.com/puma/puma/pull/2035 "2019-10-15 @AndrewSpeed"
[#2048]:https://github.com/puma/puma/pull/2048 "2019-10-21 @hahmed"
[#2050]:https://github.com/puma/puma/pull/2050 "2019-10-23 @olleolleolle"
[#1842]:https://github.com/puma/puma/issues/1842 "2019-07-11 @nateberkopec"
[#1988]:https://github.com/puma/puma/issues/1988 "2019-09-24 @mcg"
[#1986]:https://github.com/puma/puma/issues/1986 "2019-09-24 @flaminestone"
[#1994]:https://github.com/puma/puma/issues/1994 "2019-09-26 @LimeBlast"
[#2006]:https://github.com/puma/puma/pull/2006 "2019-10-01 @nateberkopec"
[#1222]:https://github.com/puma/puma/issues/1222 "2017-02-20 @seanmckinley"
[#1885]:https://github.com/puma/puma/pull/1885 "2019-08-05 @spk"
[#1934]:https://github.com/puma/puma/pull/1934 "2019-08-27 @zarelit"
[#1105]:https://github.com/puma/puma/pull/1105 "2016-09-27 @daveallie"
[#1786]:https://github.com/puma/puma/pull/1786 "2019-04-25 @evanphx"
[#1320]:https://github.com/puma/puma/pull/1320 "2017-06-03 @nateberkopec"
[#1968]:https://github.com/puma/puma/pull/1968 "2019-09-15 @nateberkopec"
[#1908]:https://github.com/puma/puma/pull/1908 "2019-08-13 @MSP-Greg"
[#1952]:https://github.com/puma/puma/pull/1952 "2019-09-06 @MSP-Greg"
[#1941]:https://github.com/puma/puma/pull/1941 "2019-09-01 @MSP-Greg"
[#1961]:https://github.com/puma/puma/pull/1961 "2019-09-11 @nateberkopec"
[#1970]:https://github.com/puma/puma/pull/1970 "2019-09-15 @MSP-Greg"
[#1946]:https://github.com/puma/puma/pull/1946 "2019-09-02 @nateberkopec"
[#1941]:https://github.com/puma/puma/pull/1941 "2019-09-01 @MSP-Greg"
[#1908]:https://github.com/puma/puma/pull/1908 "2019-08-13 @MSP-Greg"
[#1831]:https://github.com/puma/puma/pull/1831 "2019-07-01 @spk"
[#1816]:https://github.com/puma/puma/pull/1816 "2019-06-10 @ylecuyer"
[#1844]:https://github.com/puma/puma/pull/1844 "2019-07-14 @ylecuyer"
[#1836]:https://github.com/puma/puma/pull/1836 "2019-07-09 @MSP-Greg"
[#1887]:https://github.com/puma/puma/pull/1887 "2019-08-06 @MSP-Greg"
[#1812]:https://github.com/puma/puma/pull/1812 "2019-06-08 @kou"
[#1491]:https://github.com/puma/puma/pull/1491 "2017-12-21 @olleolleolle"
[#1837]:https://github.com/puma/puma/pull/1837 "2019-07-10 @montanalow"
[#1857]:https://github.com/puma/puma/pull/1857 "2019-07-19 @Jesus"
[#1822]:https://github.com/puma/puma/pull/1822 "2019-06-18 @Jesus"
[#1863]:https://github.com/puma/puma/pull/1863 "2019-07-28 @dzunk"
[#1838]:https://github.com/puma/puma/pull/1838 "2019-07-10 @bogn83"
[#1882]:https://github.com/puma/puma/pull/1882 "2019-08-05 @okuramasafumi"
[#1848]:https://github.com/puma/puma/pull/1848 "2019-07-16 @nateberkopec"
[#1847]:https://github.com/puma/puma/pull/1847 "2019-07-16 @nateberkopec"
[#1846]:https://github.com/puma/puma/pull/1846 "2019-07-16 @nateberkopec"
[#1853]:https://github.com/puma/puma/pull/1853 "2019-07-18 @Jesus"
[#1850]:https://github.com/puma/puma/pull/1850 "2019-07-18 @nateberkopec"
[#1866]:https://github.com/puma/puma/pull/1866 "2019-07-28 @josacar"
[#1870]:https://github.com/puma/puma/pull/1870 "2019-07-29 @MSP-Greg"
[#1872]:https://github.com/puma/puma/pull/1872 "2019-07-29 @MSP-Greg"
[#1833]:https://github.com/puma/puma/issues/1833 "2019-07-02 @julik"
[#1888]:https://github.com/puma/puma/pull/1888 "2019-08-06 @ClikeX"
[#1842]:https://github.com/puma/puma/issues/1842 "2019-07-11 @nateberkopec"
[#1829]:https://github.com/puma/puma/pull/1829 "2019-07-01 @Fudoshiki"
[#1832]:https://github.com/puma/puma/pull/1832 "2019-07-01 @MSP-Greg"
[#1827]:https://github.com/puma/puma/pull/1827 "2019-06-27 @amrrbakry"
[#1562]:https://github.com/puma/puma/pull/1562 "2018-04-17 @skrobul"
[#1569]:https://github.com/puma/puma/pull/1569 "2018-04-24 @rianmcguire"
[#1648]:https://github.com/puma/puma/pull/1648 "2018-09-13 @wjordan"
[#1691]:https://github.com/puma/puma/pull/1691 "2018-12-20 @kares"
[#1716]:https://github.com/puma/puma/pull/1716 "2019-01-25 @mdkent"
[#1690]:https://github.com/puma/puma/pull/1690 "2018-12-19 @mic-kul"
[#1689]:https://github.com/puma/puma/pull/1689 "2018-12-19 @michaelherold"
[#1728]:https://github.com/puma/puma/pull/1728 "2019-02-20 @evanphx"
[#1824]:https://github.com/puma/puma/pull/1824 "2019-06-23 @spk"
[#1685]:https://github.com/puma/puma/pull/1685 "2018-12-08 @mainameiz"
[#1808]:https://github.com/puma/puma/pull/1808 "2019-05-30 @schneems"
[#1508]:https://github.com/puma/puma/pull/1508 "2018-01-24 @florin555"
[#1650]:https://github.com/puma/puma/pull/1650 "2018-09-18 @adam101"
[#1655]:https://github.com/puma/puma/pull/1655 "2018-09-24 @mipearson"
[#1671]:https://github.com/puma/puma/pull/1671 "2018-11-02 @eric-norcross"
[#1583]:https://github.com/puma/puma/pull/1583 "2018-05-23 @chwevans"
[#1773]:https://github.com/puma/puma/pull/1773 "2019-04-14 @enebo"
[#1731]:https://github.com/puma/puma/issues/1731 "2019-02-22 @Fudoshiki"
[#1803]:https://github.com/puma/puma/pull/1803 "2019-05-21 @Jesus"
[#1741]:https://github.com/puma/puma/pull/1741 "2019-03-12 @MSP-Greg"
[#1674]:https://github.com/puma/puma/issues/1674 "2018-11-08 @atitan"
[#1720]:https://github.com/puma/puma/issues/1720 "2019-01-31 @voxik"
[#1730]:https://github.com/puma/puma/issues/1730 "2019-02-20 @nearapogee"
[#1755]:https://github.com/puma/puma/issues/1755 "2019-03-27 @vbalazs"
[#1649]:https://github.com/puma/puma/pull/1649 "2018-09-17 @schneems"
[#1607]:https://github.com/puma/puma/pull/1607 "2018-07-05 @harmdewit"
[#1700]:https://github.com/puma/puma/pull/1700 "2019-01-04 @schneems"
[#1630]:https://github.com/puma/puma/pull/1630 "2018-08-09 @eregon"
[#1478]:https://github.com/puma/puma/pull/1478 "2017-12-01 @eallison91"
[#1604]:https://github.com/puma/puma/pull/1604 "2018-06-29 @schneems"
[#1579]:https://github.com/puma/puma/pull/1579 "2018-05-04 @schneems"
[#1506]:https://github.com/puma/puma/pull/1506 "2018-01-19 @dekellum"
[#1487]:https://github.com/puma/puma/pull/1487 "2017-12-15 @jxa"
[#1563]:https://github.com/puma/puma/pull/1563 "2018-04-17 @dannyfallon"
[#1557]:https://github.com/puma/puma/pull/1557 "2018-04-07 @swrobel"
[#1529]:https://github.com/puma/puma/pull/1529 "2018-03-11 @desnudopenguino"
[#1532]:https://github.com/puma/puma/pull/1532 "2018-03-12 @schneems"
[#1482]:https://github.com/puma/puma/pull/1482 "2017-12-07 @shayonj"
[#1511]:https://github.com/puma/puma/pull/1511 "2018-01-28 @jemiam"
[#1545]:https://github.com/puma/puma/pull/1545 "2018-03-21 @hoshinotsuyoshi"
[#1550]:https://github.com/puma/puma/pull/1550 "2018-03-28 @eileencodes"
[#1553]:https://github.com/puma/puma/pull/1553 "2018-03-31 @eugeneius"
[#1510]:https://github.com/puma/puma/issues/1510 "2018-01-26 @vincentwoo"
[#1524]:https://github.com/puma/puma/pull/1524 "2018-03-05 @tuwukee"
[#1507]:https://github.com/puma/puma/issues/1507 "2018-01-19 @vincentwoo"
[#1483]:https://github.com/puma/puma/issues/1483 "2017-12-07 @igravious"
[#1502]:https://github.com/puma/puma/issues/1502 "2018-01-10 @vincentwoo"
[#1403]:https://github.com/puma/puma/pull/1403 "2017-08-29 @eileencodes"
[#1435]:https://github.com/puma/puma/pull/1435 "2017-10-10 @juliancheal"
[#1340]:https://github.com/puma/puma/pull/1340 "2017-06-19 @ViliusLuneckas"
[#1434]:https://github.com/puma/puma/pull/1434 "2017-10-10 @jumbosushi"
[#1436]:https://github.com/puma/puma/pull/1436 "2017-10-10 @luislavena"
[#1418]:https://github.com/puma/puma/pull/1418 "2017-09-20 @eileencodes"
[#1416]:https://github.com/puma/puma/pull/1416 "2017-09-20 @hiimtaylorjones"
[#1409]:https://github.com/puma/puma/pull/1409 "2017-09-12 @olleolleolle"
[#1427]:https://github.com/puma/puma/issues/1427 "2017-10-04 @garybernhardt"
[#1430]:https://github.com/puma/puma/pull/1430 "2017-10-05 @MSP-Greg"
[#1429]:https://github.com/puma/puma/pull/1429 "2017-10-05 @perlun"
[#1455]:https://github.com/puma/puma/pull/1455 "2017-11-13 @perlun"
[#1425]:https://github.com/puma/puma/pull/1425 "2017-09-30 @vizcay"
[#1452]:https://github.com/puma/puma/pull/1452 "2017-11-10 @eprothro"
[#1439]:https://github.com/puma/puma/pull/1439 "2017-10-16 @MSP-Greg"
[#1442]:https://github.com/puma/puma/pull/1442 "2017-10-19 @MSP-Greg"
[#1464]:https://github.com/puma/puma/pull/1464 "2017-11-19 @MSP-Greg"
[#1384]:https://github.com/puma/puma/pull/1384 "2017-08-03 @noahgibbs"
[#1111]:https://github.com/puma/puma/pull/1111 "2016-10-12 @alexlance"
[#1392]:https://github.com/puma/puma/pull/1392 "2017-08-11 @hoffm"
[#1347]:https://github.com/puma/puma/pull/1347 "2017-06-27 @NikolayRys"
[#1334]:https://github.com/puma/puma/pull/1334 "2017-06-13 @respire"
[#1383]:https://github.com/puma/puma/pull/1383 "2017-08-02 @schneems"
[#1368]:https://github.com/puma/puma/pull/1368 "2017-07-14 @bongole"
[#1318]:https://github.com/puma/puma/pull/1318 "2017-06-03 @nateberkopec"
[#1376]:https://github.com/puma/puma/pull/1376 "2017-07-22 @pat"
[#1388]:https://github.com/puma/puma/pull/1388 "2017-08-08 @nateberkopec"
[#1390]:https://github.com/puma/puma/pull/1390 "2017-08-09 @junaruga"
[#1391]:https://github.com/puma/puma/pull/1391 "2017-08-09 @junaruga"
[#1385]:https://github.com/puma/puma/pull/1385 "2017-08-05 @grosser"
[#1377]:https://github.com/puma/puma/pull/1377 "2017-07-27 @shayonj"
[#1337]:https://github.com/puma/puma/pull/1337 "2017-06-19 @shayonj"
[#1325]:https://github.com/puma/puma/pull/1325 "2017-06-04 @palkan"
[#1395]:https://github.com/puma/puma/pull/1395 "2017-08-16 @junaruga"
[#1367]:https://github.com/puma/puma/issues/1367 "2017-07-12 @dekellum"
[#1314]:https://github.com/puma/puma/pull/1314 "2017-06-02 @grosser"
[#1311]:https://github.com/puma/puma/pull/1311 "2017-06-01 @grosser"
[#1313]:https://github.com/puma/puma/pull/1313 "2017-06-01 @grosser"
[#1260]:https://github.com/puma/puma/pull/1260 "2017-04-01 @grosser"
[#1278]:https://github.com/puma/puma/pull/1278 "2017-04-27 @evanphx"
[#1306]:https://github.com/puma/puma/pull/1306 "2017-05-30 @jules2689"
[#1274]:https://github.com/puma/puma/pull/1274 "2017-04-14 @evanphx"
[#1261]:https://github.com/puma/puma/pull/1261 "2017-04-01 @jacksonrayhamilton"
[#1259]:https://github.com/puma/puma/pull/1259 "2017-04-01 @jacksonrayhamilton"
[#1248]:https://github.com/puma/puma/pull/1248 "2017-03-20 @davidarnold"
[#1277]:https://github.com/puma/puma/pull/1277 "2017-04-27 @schneems"
[#1290]:https://github.com/puma/puma/pull/1290 "2017-05-12 @schneems"
[#1285]:https://github.com/puma/puma/pull/1285 "2017-05-05 @fmauNeko"
[#1282]:https://github.com/puma/puma/pull/1282 "2017-05-03 @grosser"
[#1294]:https://github.com/puma/puma/pull/1294 "2017-05-15 @masry707"
[#1206]:https://github.com/puma/puma/pull/1206 "2017-02-02 @NikolayRys"
[#1241]:https://github.com/puma/puma/issues/1241 "2017-03-12 @renchap"
[#1239]:https://github.com/puma/puma/pull/1239 "2017-03-10 @schneems"
[#1234]:https://github.com/puma/puma/pull/1234 "2017-03-06 @schneems"
[#1226]:https://github.com/puma/puma/pull/1226 "2017-02-23 @eileencodes"
[#1227]:https://github.com/puma/puma/pull/1227 "2017-02-25 @sirupsen"
[#1213]:https://github.com/puma/puma/pull/1213 "2017-02-16 @junaruga"
[#1182]:https://github.com/puma/puma/issues/1182 "2016-12-28 @brunowego"
[#1203]:https://github.com/puma/puma/pull/1203 "2017-01-31 @twalpole"
[#1129]:https://github.com/puma/puma/pull/1129 "2016-11-10 @chtitux"
[#1165]:https://github.com/puma/puma/pull/1165 "2016-11-28 @sriedel"
[#1175]:https://github.com/puma/puma/pull/1175 "2016-12-14 @jemiam"
[#1068]:https://github.com/puma/puma/pull/1068 "2016-09-01 @junaruga"
[#1091]:https://github.com/puma/puma/pull/1091 "2016-09-13 @frodsan"
[#1088]:https://github.com/puma/puma/pull/1088 "2016-09-10 @frodsan"
[#1160]:https://github.com/puma/puma/pull/1160 "2016-11-23 @frodsan"
[#1169]:https://github.com/puma/puma/pull/1169 "2016-12-04 @scbrubaker02"
[#1061]:https://github.com/puma/puma/pull/1061 "2016-08-29 @michaelsauter"
[#1036]:https://github.com/puma/puma/issues/1036 "2016-07-28 @matobinder"
[#1120]:https://github.com/puma/puma/pull/1120 "2016-10-23 @prathamesh-sonpatki"
[#1178]:https://github.com/puma/puma/pull/1178 "2016-12-16 @Koronen"
[#1002]:https://github.com/puma/puma/issues/1002 "2016-06-16 @mattyb"
[#1063]:https://github.com/puma/puma/issues/1063 "2016-08-31 @mperham"
[#1089]:https://github.com/puma/puma/issues/1089 "2016-09-13 @AdamBialas"
[#1114]:https://github.com/puma/puma/pull/1114 "2016-10-19 @sj26"
[#1110]:https://github.com/puma/puma/pull/1110 "2016-10-12 @montdidier"
[#1135]:https://github.com/puma/puma/pull/1135 "2016-11-18 @jkraemer"
[#1081]:https://github.com/puma/puma/pull/1081 "2016-09-07 @frodsan"
[#1138]:https://github.com/puma/puma/pull/1138 "2016-11-20 @steakknife"
[#1118]:https://github.com/puma/puma/pull/1118 "2016-10-21 @hiroara"
[#1075]:https://github.com/puma/puma/issues/1075 "2016-09-06 @pvalena"
[#1118]:https://github.com/puma/puma/pull/1118 "2016-10-21 @hiroara"
[#1036]:https://github.com/puma/puma/issues/1036 "2016-07-28 @matobinder"
[#1120]:https://github.com/puma/puma/pull/1120 "2016-10-23 @prathamesh-sonpatki"
[#1002]:https://github.com/puma/puma/issues/1002 "2016-06-16 @mattyb"
[#1089]:https://github.com/puma/puma/issues/1089 "2016-09-13 @AdamBialas"
[#932]:https://github.com/puma/puma/issues/932 "2016-03-20 @everplays"
[#519]:https://github.com/puma/puma/issues/519 "2014-04-14 @tmornini"
[#828]:https://github.com/puma/puma/issues/828 "2015-11-20 @Zapotek"
[#984]:https://github.com/puma/puma/issues/984 "2016-05-20 @erichmenge"
[#1028]:https://github.com/puma/puma/issues/1028 "2016-07-23 @matobinder"
[#1023]:https://github.com/puma/puma/issues/1023 "2016-07-20 @fera2k"
[#1027]:https://github.com/puma/puma/issues/1027 "2016-07-22 @rosenfeld"
[#925]:https://github.com/puma/puma/issues/925 "2016-03-07 @lokenmakwana"
[#911]:https://github.com/puma/puma/issues/911 "2016-02-28 @veganstraightedge"
[#620]:https://github.com/puma/puma/issues/620 "2014-12-11 @javanthropus"
[#1027]:https://github.com/puma/puma/issues/1027 "2016-07-22 @rosenfeld"
[#778]:https://github.com/puma/puma/issues/778 "2015-09-07 @niedhui"
[#1021]:https://github.com/puma/puma/pull/1021 "2016-07-19 @sarahzrf"
[#1022]:https://github.com/puma/puma/issues/1022 "2016-07-20 @AKovtunov"
[#958]:https://github.com/puma/puma/issues/958 "2016-04-13 @lalitlogical"
[#782]:https://github.com/puma/puma/issues/782 "2015-09-11 @Tonkpils"
[#968]:https://github.com/puma/puma/issues/968 "2016-04-23 @frankwong15"
[#968]:https://github.com/puma/puma/issues/968 "2016-04-23 @frankwong15"
[#1010]:https://github.com/puma/puma/issues/1010 "2016-06-30 @mneumark"
[#959]:https://github.com/puma/puma/issues/959 "2016-04-13 @mwpastore"
[#840]:https://github.com/puma/puma/issues/840 "2015-12-03 @maxkwallace"
[#1007]:https://github.com/puma/puma/pull/1007 "2016-06-24 @willnet"
[#1014]:https://github.com/puma/puma/pull/1014 "2016-07-11 @szymon-jez"
[#1015]:https://github.com/puma/puma/pull/1015 "2016-07-14 @bf4"
[#1017]:https://github.com/puma/puma/pull/1017 "2016-07-15 @jorihardman"
[#954]:https://github.com/puma/puma/pull/954 "2016-04-11 @jf"
[#955]:https://github.com/puma/puma/pull/955 "2016-04-11 @jf"
[#956]:https://github.com/puma/puma/pull/956 "2016-04-11 @maxkwallace"
[#960]:https://github.com/puma/puma/pull/960 "2016-04-13 @kmayer"
[#969]:https://github.com/puma/puma/pull/969 "2016-04-23 @frankwong15"
[#970]:https://github.com/puma/puma/pull/970 "2016-04-26 @willnet"
[#974]:https://github.com/puma/puma/pull/974 "2016-04-28 @reidmorrison"
[#977]:https://github.com/puma/puma/pull/977 "2016-05-03 @snow"
[#981]:https://github.com/puma/puma/pull/981 "2016-05-17 @zach-chai"
[#993]:https://github.com/puma/puma/pull/993 "2016-06-06 @scorix"
[#938]:https://github.com/puma/puma/issues/938 "2016-03-30 @vandrijevik"
[#529]:https://github.com/puma/puma/issues/529 "2014-05-04 @mperham"
[#788]:https://github.com/puma/puma/issues/788 "2015-09-21 @herregroen"
[#894]:https://github.com/puma/puma/issues/894 "2016-02-21 @rafbm"
[#937]:https://github.com/puma/puma/issues/937 "2016-03-29 @huangxiangdan"
[#840]:https://github.com/puma/puma/issues/840 "2015-12-03 @maxkwallace"
[#945]:https://github.com/puma/puma/pull/945 "2016-04-07 @dekellum"
[#946]:https://github.com/puma/puma/pull/946 "2016-04-07 @vipulnsward"
[#947]:https://github.com/puma/puma/pull/947 "2016-04-07 @vipulnsward"
[#936]:https://github.com/puma/puma/pull/936 "2016-03-26 @prathamesh-sonpatki"
[#940]:https://github.com/puma/puma/pull/940 "2016-03-30 @kyledrake"
[#942]:https://github.com/puma/puma/pull/942 "2016-04-01 @dekellum"
[#927]:https://github.com/puma/puma/pull/927 "2016-03-08 @jlecour"
[#931]:https://github.com/puma/puma/pull/931 "2016-03-17 @runlevel5"
[#922]:https://github.com/puma/puma/issues/922 "2016-03-05 @LavirtheWhiolet"
[#923]:https://github.com/puma/puma/issues/923 "2016-03-06 @donv"
[#912]:https://github.com/puma/puma/pull/912 "2016-02-29 @tricknotes"
[#921]:https://github.com/puma/puma/pull/921 "2016-03-04 @swrobel"
[#924]:https://github.com/puma/puma/pull/924 "2016-03-06 @tbrisker"
[#916]:https://github.com/puma/puma/issues/916 "2016-03-02 @ma11hew28"
[#913]:https://github.com/puma/puma/issues/913 "2016-03-01 @Casara"
[#918]:https://github.com/puma/puma/issues/918 "2016-03-02 @rodrigdav"
[#910]:https://github.com/puma/puma/issues/910 "2016-02-27 @ball-hayden"
[#914]:https://github.com/puma/puma/issues/914 "2016-03-01 @osheroff"
[#901]:https://github.com/puma/puma/pull/901 "2016-02-26 @mitto"
[#902]:https://github.com/puma/puma/pull/902 "2016-02-26 @corrupt952"
[#905]:https://github.com/puma/puma/pull/905 "2016-02-26 @Eric-Guo"
[#852]:https://github.com/puma/puma/issues/852 "2015-12-19 @asia653"
[#854]:https://github.com/puma/puma/issues/854 "2016-01-06 @ollym"
[#824]:https://github.com/puma/puma/issues/824 "2015-11-14 @MattWalston"
[#823]:https://github.com/puma/puma/issues/823 "2015-11-13 @pneuman"
[#815]:https://github.com/puma/puma/issues/815 "2015-11-04 @nate-dipiazza"
[#835]:https://github.com/puma/puma/issues/835 "2015-11-29 @mwpastore"
[#798]:https://github.com/puma/puma/issues/798 "2015-10-16 @schneems"
[#876]:https://github.com/puma/puma/issues/876 "2016-02-04 @osheroff"
[#849]:https://github.com/puma/puma/issues/849 "2015-12-15 @apotheon"
[#871]:https://github.com/puma/puma/pull/871 "2016-01-30 @deepj"
[#874]:https://github.com/puma/puma/pull/874 "2016-02-03 @wallclockbuilder"
[#883]:https://github.com/puma/puma/pull/883 "2016-02-08 @dadah89"
[#884]:https://github.com/puma/puma/pull/884 "2016-02-10 @furkanmustafa"
[#888]:https://github.com/puma/puma/pull/888 "2016-02-16 @mlarraz"
[#890]:https://github.com/puma/puma/pull/890 "2016-02-17 @todd"
[#891]:https://github.com/puma/puma/pull/891 "2016-02-18 @ctaintor"
[#893]:https://github.com/puma/puma/pull/893 "2016-02-21 @spastorino"
[#897]:https://github.com/puma/puma/pull/897 "2016-02-22 @vanchi-zendesk"
[#899]:https://github.com/puma/puma/pull/899 "2016-02-23 @kch"
[#859]:https://github.com/puma/puma/issues/859 "2016-01-15 @boxofrad"
[#822]:https://github.com/puma/puma/pull/822 "2015-11-10 @kwugirl"
[#833]:https://github.com/puma/puma/pull/833 "2015-11-29 @joemiller"
[#837]:https://github.com/puma/puma/pull/837 "2015-12-01 @YurySolovyov"
[#839]:https://github.com/puma/puma/pull/839 "2015-12-03 @ka8725"
[#845]:https://github.com/puma/puma/pull/845 "2015-12-09 @deepj"
[#846]:https://github.com/puma/puma/pull/846 "2015-12-10 @sriedel"
[#850]:https://github.com/puma/puma/pull/850 "2015-12-16 @deepj"
[#853]:https://github.com/puma/puma/pull/853 "2015-12-25 @Jeffrey6052"
[#857]:https://github.com/puma/puma/pull/857 "2016-01-15 @osheroff"
[#858]:https://github.com/puma/puma/pull/858 "2016-01-15 @mlarraz"
[#860]:https://github.com/puma/puma/pull/860 "2016-01-15 @osheroff"
[#861]:https://github.com/puma/puma/pull/861 "2016-01-15 @osheroff"
[#818]:https://github.com/puma/puma/pull/818 "2015-11-06 @unleashed"
[#819]:https://github.com/puma/puma/pull/819 "2015-11-06 @VictorLowther"
[#563]:https://github.com/puma/puma/issues/563 "2014-07-28 @deathbob"
[#803]:https://github.com/puma/puma/issues/803 "2015-10-20 @burningTyger"
[#768]:https://github.com/puma/puma/pull/768 "2015-08-15 @nathansamson"
[#773]:https://github.com/puma/puma/pull/773 "2015-08-25 @rossta"
[#774]:https://github.com/puma/puma/pull/774 "2015-08-29 @snow"
[#781]:https://github.com/puma/puma/pull/781 "2015-09-11 @sunsations"
[#791]:https://github.com/puma/puma/pull/791 "2015-10-01 @unleashed"
[#793]:https://github.com/puma/puma/pull/793 "2015-10-06 @robdimarco"
[#794]:https://github.com/puma/puma/pull/794 "2015-10-07 @peterkeen"
[#795]:https://github.com/puma/puma/pull/795 "2015-10-13 @unleashed"
[#796]:https://github.com/puma/puma/pull/796 "2015-10-13 @cschneid"
[#799]:https://github.com/puma/puma/pull/799 "2015-10-17 @annawinkler"
[#800]:https://github.com/puma/puma/pull/800 "2015-10-17 @liamseanbrady"
[#801]:https://github.com/puma/puma/pull/801 "2015-10-20 @scottjg"
[#802]:https://github.com/puma/puma/pull/802 "2015-10-20 @scottjg"
[#804]:https://github.com/puma/puma/pull/804 "2015-10-20 @burningTyger"
[#809]:https://github.com/puma/puma/pull/809 "2015-10-27 @unleashed"
[#810]:https://github.com/puma/puma/pull/810 "2015-10-28 @vlmonk"
[#814]:https://github.com/puma/puma/pull/814 "2015-11-03 @schneems"
[#817]:https://github.com/puma/puma/pull/817 "2015-11-06 @unleashed"
[#735]:https://github.com/puma/puma/issues/735 "2015-07-15 @trekr5"
[#769]:https://github.com/puma/puma/issues/769 "2015-08-16 @dovestyle"
[#767]:https://github.com/puma/puma/issues/767 "2015-08-15 @kapso"
[#765]:https://github.com/puma/puma/issues/765 "2015-08-15 @monfresh"
[#764]:https://github.com/puma/puma/issues/764 "2015-08-15 @keithpitt"
[#669]:https://github.com/puma/puma/pull/669 "2015-03-13 @chulkilee"
[#673]:https://github.com/puma/puma/pull/673 "2015-03-15 @chulkilee"
[#668]:https://github.com/puma/puma/pull/668 "2015-03-12 @kcollignon"
[#754]:https://github.com/puma/puma/pull/754 "2015-08-06 @nathansamson"
[#759]:https://github.com/puma/puma/pull/759 "2015-08-12 @BenV"
[#761]:https://github.com/puma/puma/pull/761 "2015-08-12 @dmarcotte"
[#742]:https://github.com/puma/puma/pull/742 "2015-07-17 @deivid-rodriguez"
[#743]:https://github.com/puma/puma/pull/743 "2015-07-17 @matthewd"
[#749]:https://github.com/puma/puma/pull/749 "2015-07-27 @huacnlee"
[#751]:https://github.com/puma/puma/pull/751 "2015-07-31 @costi"
[#741]:https://github.com/puma/puma/issues/741 "2015-07-17 @GUI"
[#739]:https://github.com/puma/puma/issues/739 "2015-07-16 @hab278"
[#737]:https://github.com/puma/puma/issues/737 "2015-07-15 @dmill"
[#733]:https://github.com/puma/puma/issues/733 "2015-07-15 @Eric-Guo"
[#736]:https://github.com/puma/puma/pull/736 "2015-07-15 @paulanunda"
[#722]:https://github.com/puma/puma/issues/722 "2015-06-28 @mikeki"
[#694]:https://github.com/puma/puma/issues/694 "2015-04-27 @yld"
[#705]:https://github.com/puma/puma/issues/705 "2015-05-28 @TheTeaNerd"
[#686]:https://github.com/puma/puma/pull/686 "2015-04-15 @jjb"
[#693]:https://github.com/puma/puma/pull/693 "2015-04-24 @rob-murray"
[#697]:https://github.com/puma/puma/pull/697 "2015-04-29 @spk"
[#699]:https://github.com/puma/puma/pull/699 "2015-05-05 @deees"
[#701]:https://github.com/puma/puma/pull/701 "2015-05-19 @deepj"
[#702]:https://github.com/puma/puma/pull/702 "2015-05-20 @OleMchls"
[#703]:https://github.com/puma/puma/pull/703 "2015-05-26 @deepj"
[#704]:https://github.com/puma/puma/pull/704 "2015-05-27 @grega"
[#709]:https://github.com/puma/puma/pull/709 "2015-06-06 @lian"
[#711]:https://github.com/puma/puma/pull/711 "2015-06-08 @julik"
[#712]:https://github.com/puma/puma/pull/712 "2015-06-11 @chewi"
[#715]:https://github.com/puma/puma/pull/715 "2015-06-20 @0RaymondJiang0"
[#725]:https://github.com/puma/puma/pull/725 "2015-07-01 @rwz"
[#726]:https://github.com/puma/puma/pull/726 "2015-07-02 @jshafton"
[#729]:https://github.com/puma/puma/pull/729 "2015-07-09 @allaire"
[#730]:https://github.com/puma/puma/pull/730 "2015-07-14 @iamjarvo"
[#690]:https://github.com/puma/puma/issues/690 "2015-04-20 @bachue"
[#684]:https://github.com/puma/puma/issues/684 "2015-04-12 @tomquas"
[#698]:https://github.com/puma/puma/pull/698 "2015-05-04 @dmarcotte"
[#683]:https://github.com/puma/puma/issues/683 "2015-04-11 @indirect"
[#657]:https://github.com/puma/puma/pull/657 "2015-02-16 @schneems"
[#658]:https://github.com/puma/puma/pull/658 "2015-02-23 @tomohiro"
[#662]:https://github.com/puma/puma/pull/662 "2015-03-06 @iaintshine"
[#664]:https://github.com/puma/puma/pull/664 "2015-03-07 @fxposter"
[#667]:https://github.com/puma/puma/pull/667 "2015-03-12 @JuanitoFatas"
[#672]:https://github.com/puma/puma/pull/672 "2015-03-15 @chulkilee"
[#653]:https://github.com/puma/puma/issues/653 "2015-02-10 @dvrensk"
[#644]:https://github.com/puma/puma/pull/644 "2015-01-29 @bpaquet"
[#646]:https://github.com/puma/puma/pull/646 "2015-02-01 @mkonecny"
[#630]:https://github.com/puma/puma/issues/630 "2014-12-26 @jelmd"
[#622]:https://github.com/puma/puma/issues/622 "2014-12-13 @sabamotto"
[#583]:https://github.com/puma/puma/issues/583 "2014-09-19 @emq"
[#586]:https://github.com/puma/puma/issues/586 "2014-09-27 @ponchik"
[#359]:https://github.com/puma/puma/issues/359 "2013-08-27 @natew"
[#633]:https://github.com/puma/puma/issues/633 "2014-12-31 @joevandyk"
[#478]:https://github.com/puma/puma/pull/478 "2014-02-25 @rubencaro"
[#610]:https://github.com/puma/puma/pull/610 "2014-11-27 @kwilczynski"
[#611]:https://github.com/puma/puma/pull/611 "2014-12-01 @jasonl"
[#616]:https://github.com/puma/puma/pull/616 "2014-12-10 @jc00ke"
[#623]:https://github.com/puma/puma/pull/623 "2014-12-14 @raldred"
[#628]:https://github.com/puma/puma/pull/628 "2014-12-20 @rdpoor"
[#634]:https://github.com/puma/puma/pull/634 "2015-01-06 @deepj"
[#637]:https://github.com/puma/puma/pull/637 "2015-01-13 @raskhadafi"
[#639]:https://github.com/puma/puma/pull/639 "2015-01-15 @ebeigarts"
[#640]:https://github.com/puma/puma/pull/640 "2015-01-20 @bailsman"
[#591]:https://github.com/puma/puma/issues/591 "2014-10-17 @renier"
[#606]:https://github.com/puma/puma/issues/606 "2014-11-21"
[#560]:https://github.com/puma/puma/pull/560 "2014-07-23 @raskhadafi"
[#566]:https://github.com/puma/puma/pull/566 "2014-08-01 @sheltond"
[#593]:https://github.com/puma/puma/pull/593 "2014-10-30 @andruby"
[#594]:https://github.com/puma/puma/pull/594 "2014-10-31 @hassox"
[#596]:https://github.com/puma/puma/pull/596 "2014-11-01 @burningTyger"
[#601]:https://github.com/puma/puma/pull/601 "2014-11-14 @sorentwo"
[#602]:https://github.com/puma/puma/pull/602 "2014-11-15 @1334"
[#608]:https://github.com/puma/puma/pull/608 "2014-11-24 @Gu1"
[#538]:https://github.com/puma/puma/pull/538 "2014-05-25 @memiux"
[#550]:https://github.com/puma/puma/issues/550 "2014-07-01"
[#549]:https://github.com/puma/puma/pull/549 "2014-07-01 @bsnape"
[#553]:https://github.com/puma/puma/pull/553 "2014-07-13 @lowjoel"
[#568]:https://github.com/puma/puma/pull/568 "2014-08-08 @mariuz"
[#578]:https://github.com/puma/puma/pull/578 "2014-09-11 @danielbuechele"
[#581]:https://github.com/puma/puma/pull/581 "2014-09-16 @alexch"
[#590]:https://github.com/puma/puma/pull/590 "2014-10-16 @dmarcotte"
[#574]:https://github.com/puma/puma/issues/574 "2014-09-03 @minasmart"
[#561]:https://github.com/puma/puma/pull/561 "2014-07-27 @krasnoukhov"
[#570]:https://github.com/puma/puma/pull/570 "2014-08-20 @havenwood"
[#520]:https://github.com/puma/puma/pull/520 "2014-04-14 @misfo"
[#530]:https://github.com/puma/puma/pull/530 "2014-05-05 @dmarcotte"
[#537]:https://github.com/puma/puma/pull/537 "2014-05-24 @vlmonk"
[#540]:https://github.com/puma/puma/pull/540 "2014-05-27 @allaire"
[#544]:https://github.com/puma/puma/pull/544 "2014-06-02 @chulkilee"
[#551]:https://github.com/puma/puma/pull/551 "2014-07-02 @jcxplorer"
[#487]:https://github.com/puma/puma/pull/487 "2014-03-01"
[#492]:https://github.com/puma/puma/pull/492 "2014-03-06"
[#493]:https://github.com/puma/puma/pull/493 "2014-03-07 @alepore"
[#503]:https://github.com/puma/puma/pull/503 "2014-03-17 @mariuz"
[#505]:https://github.com/puma/puma/pull/505 "2014-03-18 @sammcj"
[#506]:https://github.com/puma/puma/pull/506 "2014-03-26 @dsander"
[#510]:https://github.com/puma/puma/pull/510 "2014-03-28 @momer"
[#511]:https://github.com/puma/puma/pull/511 "2014-04-02 @macool"
[#514]:https://github.com/puma/puma/pull/514 "2014-04-08 @nanaya"
[#517]:https://github.com/puma/puma/pull/517 "2014-04-09 @misfo"
[#518]:https://github.com/puma/puma/pull/518 "2014-04-10 @alxgsv"
[#471]:https://github.com/puma/puma/pull/471 "2014-02-17 @arthurnn"
[#485]:https://github.com/puma/puma/pull/485 "2014-02-28 @runlevel5"
[#486]:https://github.com/puma/puma/pull/486 "2014-03-01 @joshwlewis"
[#490]:https://github.com/puma/puma/pull/490 "2014-03-05 @tobinibot"
[#491]:https://github.com/puma/puma/pull/491 "2014-03-05 @brianknight10"
[#438]:https://github.com/puma/puma/issues/438 "2014-01-17 @mperham"
[#333]:https://github.com/puma/puma/issues/333 "2013-07-18 @SamSaffron"
[#440]:https://github.com/puma/puma/issues/440 "2014-01-21 @sudara"
[#449]:https://github.com/puma/puma/issues/449 "2014-01-30 @cezarsa"
[#444]:https://github.com/puma/puma/issues/444 "2014-01-23 @le0pard"
[#370]:https://github.com/puma/puma/issues/370 "2013-09-12 @pelcasandra"
[#377]:https://github.com/puma/puma/issues/377 "2013-09-23 @mrbrdo"
[#406]:https://github.com/puma/puma/issues/406 "2013-11-06 @simonrussell"
[#425]:https://github.com/puma/puma/issues/425 "2013-12-06 @jhass"
[#432]:https://github.com/puma/puma/pull/432 "2013-12-21 @anatol"
[#428]:https://github.com/puma/puma/pull/428 "2013-12-10 @alexeyfrank"
[#429]:https://github.com/puma/puma/pull/429 "2013-12-14 @namusyaka"
[#431]:https://github.com/puma/puma/pull/431 "2013-12-20 @mrb"
[#433]:https://github.com/puma/puma/pull/433 "2013-12-22 @alepore"
[#437]:https://github.com/puma/puma/pull/437 "2014-01-06 @ibrahima"
[#446]:https://github.com/puma/puma/pull/446 "2014-01-27 @sudara"
[#451]:https://github.com/puma/puma/pull/451 "2014-01-30 @pwiebe"
[#453]:https://github.com/puma/puma/pull/453 "2014-02-04 @joevandyk"
[#470]:https://github.com/puma/puma/pull/470 "2014-02-17 @arthurnn"
[#472]:https://github.com/puma/puma/pull/472 "2014-02-21 @rubencaro"
[#480]:https://github.com/puma/puma/pull/480 "2014-02-25 @jjb"
[#481]:https://github.com/puma/puma/pull/481 "2014-02-25 @schneems"
[#482]:https://github.com/puma/puma/pull/482 "2014-02-25 @prathamesh-sonpatki"
[#483]:https://github.com/puma/puma/pull/483 "2014-02-26 @maxilev"
[#422]:https://github.com/puma/puma/issues/422 "2013-12-04 @alexandru-calinoiu"
[#334]:https://github.com/puma/puma/issues/334 "2013-07-18 @srgpqt"
[#179]:https://github.com/puma/puma/issues/179 "2012-12-30 @betelgeuse"
[#332]:https://github.com/puma/puma/issues/332 "2013-07-18 @SamSaffron"
[#317]:https://github.com/puma/puma/issues/317 "2013-07-11 @masterkain"
[#309]:https://github.com/puma/puma/issues/309 "2013-07-07 @masterkain"
[#166]:https://github.com/puma/puma/issues/166 "2012-11-21 @emassip"
[#292]:https://github.com/puma/puma/issues/292 "2013-06-26 @pulse00"
[#274]:https://github.com/puma/puma/issues/274 "2013-06-07 @mrbrdo"
[#304]:https://github.com/puma/puma/issues/304 "2013-07-05 @nandosola"
[#287]:https://github.com/puma/puma/issues/287 "2013-06-23 @runlevel5"
[#256]:https://github.com/puma/puma/issues/256 "2013-05-13 @rkh"
[#285]:https://github.com/puma/puma/issues/285 "2013-06-19 @mkwiatkowski"
[#270]:https://github.com/puma/puma/issues/270 "2013-06-01 @iamroody"
[#246]:https://github.com/puma/puma/issues/246 "2013-05-01 @amencarini"
[#278]:https://github.com/puma/puma/issues/278 "2013-06-13 @titanous"
[#251]:https://github.com/puma/puma/issues/251 "2013-05-06 @cure"
[#252]:https://github.com/puma/puma/issues/252 "2013-05-08 @vixns"
[#234]:https://github.com/puma/puma/issues/234 "2013-04-08 @jgarber"
[#228]:https://github.com/puma/puma/issues/228 "2013-03-28 @joelmats"
[#192]:https://github.com/puma/puma/issues/192 "2013-02-09 @steverandy"
[#206]:https://github.com/puma/puma/issues/206 "2013-03-01 @moll"
[#154]:https://github.com/puma/puma/issues/154 "2012-10-09 @trevor"
[#208]:https://github.com/puma/puma/issues/208 "2013-03-03 @ochronus"
[#189]:https://github.com/puma/puma/issues/189 "2013-02-08 @tolot27"
[#185]:https://github.com/puma/puma/issues/185 "2013-02-06 @nicolai86"
[#182]:https://github.com/puma/puma/issues/182 "2013-01-17 @sriedel"
[#183]:https://github.com/puma/puma/issues/183 "2013-01-21 @concept47"
[#176]:https://github.com/puma/puma/issues/176 "2012-12-18 @cryo28"
[#180]:https://github.com/puma/puma/issues/180 "2013-01-04 @tscolari"
[#170]:https://github.com/puma/puma/issues/170 "2012-11-28 @nixme"
[#148]:https://github.com/puma/puma/issues/148 "2012-09-12 @rafaelss"
[#128]:https://github.com/puma/puma/issues/128 "2012-07-31 @fbjork"
[#155]:https://github.com/puma/puma/issues/155 "2012-10-12 @ehlertij"
[#123]:https://github.com/puma/puma/pull/123 "2012-07-19 @jcoene"
[#111]:https://github.com/puma/puma/pull/111 "2012-06-28 @kenkeiter"
[#98]:https://github.com/puma/puma/pull/98 "2012-05-15 @Flink"
[#94]:https://github.com/puma/puma/issues/94 "2012-05-08 @ender672"
[#84]:https://github.com/puma/puma/issues/84 "2012-04-29 @sigursoft"
[#78]:https://github.com/puma/puma/issues/78 "2012-04-27 @dstrelau"
[#79]:https://github.com/puma/puma/issues/79 "2012-04-28 @jammi"
[#65]:https://github.com/puma/puma/issues/65 "2012-04-11 @bporterfield"
[#54]:https://github.com/puma/puma/issues/54 "2012-03-31 @masterkain"
[#58]:https://github.com/puma/puma/pull/58 "2012-04-07 @paneq"
[#61]:https://github.com/puma/puma/issues/61 "2012-04-09 @dustalov"
[#63]:https://github.com/puma/puma/issues/63 "2012-04-11 @seamusabshere"
[#60]:https://github.com/puma/puma/issues/60 "2012-04-08 @paneq"
[#53]:https://github.com/puma/puma/pull/53 "2012-03-31 @sxua"<|MERGE_RESOLUTION|>--- conflicted
+++ resolved
@@ -6,11 +6,8 @@
 
 * Bugfixes
   * Cleanup daemonization in rc.d script (#2409)
-<<<<<<< HEAD
   * Fix `Bundler::GemNotFound` errors for `nio4r` gem during phased restarts (#2427)
-=======
   * Fire `on_booted` after server starts
->>>>>>> fdb936d2
 
 * Refactor
   * Extract req/resp methods to new request.rb from server.rb (#2419)
