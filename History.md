## Master

* Features
  * Add pumactl `thread-backtraces` command to print thread backtraces (#2053)
  * Configuration: `environment` is read from `RAILS_ENV`, if `RACK_ENV` can't be found (#2022)
<<<<<<< HEAD
  * Do not set user_config to quiet by default to allow for file config (#2074)
=======
  * `Puma.stats` now returns a Hash instead of a JSON string (#2086)
  * `GC.compact` is called before fork if available (#2093)
>>>>>>> 6f59df8d

* Bugfixes
  * Your bugfix goes here (#Github Number)
  * Windows update extconf.rb for use with ssp and varied Ruby/MSYS2 combinations (#2069)

* Refactor
  * Remove unused loader argument from Plugin initializer (#2095)
  * Simplify `Configuration.random_token` and remove insecure fallback (#2102)

## 4.3.1 and 3.12.2 / 2019-12-05

* Security
  * Fix: a poorly-behaved client could use keepalive requests to monopolize Puma's reactor and create a denial of service attack. CVE-2019-16770.

## 4.3.0 / 2019-11-07

* Features
  * Strip whitespace at end of HTTP headers (#2010)
  * Optimize HTTP parser for JRuby (#2012)
  * Add SSL support for the control app and cli (#2046, #2052)

* Bugfixes
  * Fix Errno::EINVAL when SSL is enabled and browser rejects cert (#1564)
  * Fix pumactl defaulting puma to development if an environment was not specified (#2035)
  * Fix closing file stream when reading pid from pidfile (#2048)
  * Fix a typo in configuration option `--extra_runtime_dependencies` (#2050)

## 4.2.1 / 2019-10-07

* 3 bugfixes
  * Fix socket activation of systemd (pre-existing) unix binder files (#1842, #1988)
  * Deal with multiple calls to bind correctly (#1986, #1994, #2006)
  * Accepts symbols for `verify_mode` (#1222)

## 4.2.0 / 2019-09-23

* 6 features
  * Pumactl has a new -e environment option and reads `config/puma/<environment>.rb` config files (#1885)
  * Semicolons are now allowed in URL paths (MRI only), useful for Angular or Redmine (#1934)
  * Allow extra dependencies to be defined when using prune_bundler (#1105)
  * Puma now reports the correct port when binding to port 0, also reports other listeners when binding to localhost (#1786)
  * Sending SIGINFO to any Puma worker now prints currently active threads and their backtraces (#1320)
  * Puma threads all now have their name set on Ruby 2.3+ (#1968)
* 4 bugfixes
  * Fix some misbehavior with phased restart and externally SIGTERMed workers (#1908, #1952)
  * Fix socket closing on error (#1941)
  * Removed unnecessary SIGINT trap for JRuby that caused some race conditions (#1961)
  * Fix socket files being left around after process stopped (#1970)
* Absolutely thousands of lines of test improvements and fixes thanks to @MSP-Greg

## 4.1.1 / 2019-09-05

* 3 bugfixes
  * Revert our attempt to not dup STDOUT/STDERR (#1946)
  * Fix socket close on error (#1941)
  * Fix workers not shutting down correctly (#1908)

## 4.1.0 / 2019-08-08

* 4 features
  * Add REQUEST_PATH on parse error message (#1831)
  * You can now easily add custom log formatters with the `log_formatter` config option (#1816)
  * Puma.stats now provides process start times (#1844)
  * Add support for disabling TLSv1.1 (#1836)

* 7 bugfixes
  * Fix issue where Puma was creating zombie process entries (#1887)
  * Fix bugs with line-endings and chunked encoding (#1812)
  * RACK_URL_SCHEME is now set correctly in all conditions (#1491)
  * We no longer mutate global STDOUT/STDERR, particularly the sync setting (#1837)
  * SSL read_nonblock no longer blocks (#1857)
  * Swallow connection errors when sending early hints (#1822)
  * Backtrace no longer dumped when invalid pumactl commands are run (#1863)

* 5 other
  * Avoid casting worker_timeout twice (#1838)
  * Removed a call to private that wasn't doing anything (#1882)
  * README, Rakefile, docs and test cleanups (#1848, #1847, #1846, #1853, #1859, #1850, #1866, #1870, #1872, #1833, #1888)
  * Puma.io has proper documentation now (https://puma.io/puma/)
  * Added the Contributor Covenant CoC

* 1 known issue
  * Some users are still experiencing issues surrounding socket activation and Unix sockets (#1842)

## 4.0.1 / 2019-07-11

* 2 bugfixes
  * Fix socket removed after reload - should fix problems with systemd socket activation. (#1829)
  * Add extconf tests for DTLS_method & TLS_server_method, use in minissl.rb. Should fix "undefined symbol: DTLS_method" when compiling against old OpenSSL versions. (#1832)
* 1 other
  * Removed unnecessary RUBY_VERSION checks. (#1827)

## 4.0.0 / 2019-06-25

* 9 features
  * Add support for disabling TLSv1.0 (#1562)
  * Request body read time metric (#1569)
  * Add out_of_band hook (#1648)
  * Re-implement (native) IOBuffer for JRuby (#1691)
  * Min worker timeout (#1716)
  * Add option to suppress SignalException on SIGTERM (#1690)
  * Allow mutual TLS CA to be set using `ssl_bind` DSL (#1689)
  * Reactor now uses nio4r instead of `select` (#1728)
  * Add status to pumactl with pidfile (#1824)

* 10 bugfixes
  * Do not accept new requests on shutdown (#1685, #1808)
  * Fix 3 corner cases when request body is chunked (#1508)
  * Change pid existence check's condition branches (#1650)
  * Don't call .stop on a server that doesn't exist (#1655)
  * Implemented NID_X9_62_prime256v1 (P-256) curve over P-521 (#1671)
  * Fix @notify.close can't modify frozen IOError (RuntimeError) (#1583)
  * Fix Java 8 support (#1773)
  * Fix error `uninitialized constant Puma::Cluster` (#1731)
  * Fix `not_token` being able to be set to true (#1803)
  * Fix "Hang on SIGTERM with ruby 2.6 in clustered mode" ([PR #1741], [#1674], [#1720], [#1730], [#1755])

[PR #1741]: https://github.com/puma/puma/pull/1741
[#1674]: https://github.com/puma/puma/issues/1674
[#1720]: https://github.com/puma/puma/issues/1720
[#1730]: https://github.com/puma/puma/issues/1730
[#1755]: https://github.com/puma/puma/issues/1755

## 3.12.1 / 2019-03-19

* 1 features
  * Internal strings are frozen (#1649)
* 3 bugfixes
  * Fix chunked ending check (#1607)
  * Rack handler should use provided default host (#1700)
  * Better support for detecting runtimes that support `fork` (#1630)

## 3.12.0 / 2018-07-13

* 5 features:
  * You can now specify which SSL ciphers the server should support, default is unchanged (#1478)
  * The setting for Puma's `max_threads` is now in `Puma.stats` (#1604)
  * Pool capacity is now in `Puma.stats` (#1579)
  * Installs restricted to Ruby 2.2+ (#1506)
  * `--control` is now deprecated in favor of `--control-url` (#1487)

* 2 bugfixes:
  * Workers will no longer accept more web requests than they have capacity to process. This prevents an issue where one worker would accept lots of requests while starving other workers (#1563)
  * In a test env puma now emits the stack on an exception (#1557)

## 3.11.4 / 2018-04-12

* 2 features:
  * Manage puma as a service using rc.d (#1529)
  * Server stats are now available from a top level method (#1532)
* 5 bugfixes:
  * Fix parsing CLI options (#1482)
  * Order of stderr and stdout is made before redirecting to a log file (#1511)
  * Init.d fix of `ps -p` to check if pid exists (#1545)
  * Early hints bugfix (#1550)
  * Purge interrupt queue when closing socket fails (#1553)

## 3.11.3 / 2018-03-05

* 3 bugfixes:
  * Add closed? to MiniSSL::Socket for use in reactor (#1510)
  * Handle EOFError at the toplevel of the server threads (#1524) (#1507)
  * Deal with zero sized bodies when using SSL (#1483)

## 3.11.2 / 2018-01-19

* 1 bugfix:
  * Deal with read\_nonblock returning nil early

## 3.11.1 / 2018-01-18

* 1 bugfix:
  * Handle read\_nonblock returning nil when the socket close (#1502)

## 3.11.0 / 2017-11-20

* 2 features:
  * HTTP 103 Early Hints (#1403)
  * 421/451 status codes now have correct status messages attached (#1435)

* 9 bugfixes:
  * Environment config files (/config/puma/<ENV>.rb) load correctly (#1340)
  * Specify windows dependencies correctly (#1434, #1436)
  * puma/events required in test helper (#1418)
  * Correct control CLI's option help text (#1416)
  * Remove a warning for unused variable in mini_ssl (#1409)
  * Correct pumactl docs argument ordering (#1427)
  * Fix an uninitialized variable warning in server.rb (#1430)
  * Fix docs typo/error in Launcher init (#1429)
  * Deal with leading spaces in RUBYOPT (#1455)

* 2 other:
  * Add docs about internals (#1425, #1452)
  * Tons of test fixes from @MSP-Greg (#1439, #1442, #1464)

## 3.10.0 / 2017-08-17

* 3 features:
  * The status server has a new /gc and /gc-status command. (#1384)
  * The persistent and first data timeouts are now configurable (#1111)
  * Implemented RFC 2324 (#1392)

* 12 bugfixes:
  * Not really a Puma bug, but @NickolasVashchenko created a gem to workaround a Ruby bug that some users of Puma may be experiencing. See README for more. (#1347)
  * Fix hangups with SSL and persistent connections. (#1334)
  * Fix Rails double-binding to a port (#1383)
  * Fix incorrect thread names (#1368)
  * Fix issues with /etc/hosts and JRuby where localhost addresses were not correct. (#1318)
  * Fix compatibility with RUBYOPT="--enable-frozen-string-literal" (#1376)
  * Fixed some compiler warnings (#1388)
  * We actually run the integration tests in CI now (#1390)
  * No longer shipping unnecessary directories in the gemfile (#1391)
  * If RUBYOPT is nil, we no longer blow up on restart. (#1385)
  * Correct response to SIGINT (#1377)
  * Proper exit code returned when we receive a TERM signal (#1337)

* 3 refactors:
  * Various test improvements from @grosser
  * Rubocop (#1325)
  * Hoe has been removed (#1395)

* 1 known issue:
  * Socket activation doesn't work in JRuby. Their fault, not ours. (#1367)

## 3.9.1 / 2017-06-03

* 2 bugfixes:
  * Fixed compatibility with older Bundler versions (#1314)
  * Some internal test/development cleanup (#1311, #1313)

## 3.9.0 / 2017-06-01

* 2 features:
  * The ENV is now reset to its original values when Puma restarts via USR1/USR2 (#1260) (MRI only, no JRuby support)
  * Puma will no longer accept more clients than the maximum number of threads. (#1278)

* 9 bugfixes:
  * Reduce information leakage by preventing HTTP parse errors from writing environment hashes to STDERR (#1306)
  * Fix SSL/WebSocket compatibility (#1274)
  * HTTP headers with empty values are no longer omitted from responses. (#1261)
  * Fix a Rack env key which was set to nil. (#1259)
  * peercert has been implemented for JRuby (#1248)
  * Fix port settings when using rails s (#1277, #1290)
  * Fix compat w/LibreSSL (#1285)
  * Fix restarting Puma w/symlinks and a new Gemfile (#1282)
  * Replace Dir.exists? with Dir.exist? (#1294)

* 1 known issue:
  * A bug in MRI 2.2+ can result in IOError: stream closed. See #1206. This issue has existed since at least Puma 3.6, and probably further back.

* 1 refactor:
  * Lots of test fixups from @grosser.

## 3.8.2 / 2017-03-14

* 1 bugfix:
  * Deal with getsockopt with TCP\_INFO failing for sockets that say they're TCP but aren't really. (#1241)

## 3.8.1 / 2017-03-10

* 1 bugfix:
  * Remove method call to method that no longer exists (#1239)

## 3.8.0 / 2017-03-09

* 2 bugfixes:
  * Port from rack handler does not take precedence over config file in Rails 5.1.0.beta2+ and 5.0.1.rc3+ (#1234)
  * The `tmp/restart.txt` plugin no longer restricts the user from running more than one server from the same folder at a time (#1226)

* 1 feature:
  * Closed clients are aborted to save capacity (#1227)

* 1 refactor:
  * Bundler is no longer a dependency from tests (#1213)

## 3.7.1 / 2017-02-20

* 2 bugfixes:
  * Fix typo which blew up MiniSSL (#1182)
  * Stop overriding command-line options with the config file (#1203)

## 3.7.0 / 2017-01-04

* 6 minor features:
  * Allow rack handler to accept ssl host. (#1129)
  * Refactor TTOU processing. TTOU now handles multiple signals at once. (#1165)
  * Pickup any remaining chunk data as the next request.
  * Prevent short term thread churn - increased auto trim default to 30 seconds.
  * Raise error when `stdout` or `stderr` is not writable. (#1175)
  * Add Rack 2.0 support to gemspec. (#1068)

* 5 refactors:
  * Compare host and server name only once per call. (#1091)
  * Minor refactor on Thread pool (#1088)
  * Removed a ton of unused constants, variables and files.
  * Use MRI macros when allocating heap memory
  * Use hooks for on\_booted event. (#1160)

* 14 bugfixes:
  * Add eof? method to NullIO? (#1169)
  * Fix Puma startup in provided init.d script (#1061)
  * Fix default SSL mode back to none. (#1036)
  * Fixed the issue of @listeners getting nil io (#1120)
  * Make `get_dh1024` compatible with OpenSSL v1.1.0 (#1178)
  * More gracefully deal with SSL sessions. Fixes #1002
  * Move puma.rb to just autoloads. Fixes #1063
  * MiniSSL: Provide write as <<. Fixes #1089
  * Prune bundler should inherit fds (#1114)
  * Replace use of Process.getpgid which does not behave as intended on all platforms (#1110)
  * Transfer encoding header should be downcased before comparison (#1135)
  * Use same write log logic for hijacked requests. (#1081)
  * Fix `uninitialized constant Puma::StateFile` (#1138)
  * Fix access priorities of each level in LeveledOptions (#1118)

* 3 others:

  * Lots of tests added/fixed/improved. Switched to Minitest from Test::Unit. Big thanks to @frodsan.
  * Lots of documentation added/improved.
  * Add license indicators to the HTTP extension. (#1075)

## 3.6.2 / 2016-11-22

* 1 bug fix:

  * Revert #1118/Fix access priorities of each level in LeveledOptions. This
    had an unintentional side effect of changing the importance of command line
    options, such as -p.

## 3.6.1 / 2016-11-21

* 8 bug fixes:

  * Fix Puma start in init.d script.
  * Fix default SSL mode back to none. Fixes #1036
  * Fixed the issue of @listeners getting nil io, fix rails restart (#1120)
  * More gracefully deal with SSL sessions. Fixes #1002
  * Prevent short term thread churn.
  * Provide write as <<. Fixes #1089
  * Fix access priorities of each level in LeveledOptions - fixes TTIN.
  * Stub description files updated for init.d.

* 2 new project committers:

  * Nate Berkopec (@nateberkopec)
  * Richard Schneeman (@schneems)

## 3.6.0 / 2016-07-24

* 12 bug fixes:
  * Add ability to detect a shutting down server. Fixes #932
  * Add support for Expect: 100-continue. Fixes #519
  * Check SSLContext better. Fixes #828
  * Clarify behavior of '-t num'. Fixes #984
  * Don't default to VERIFY_PEER. Fixes #1028
  * Don't use ENV['PWD'] on windows. Fixes #1023
  * Enlarge the scope of catching app exceptions. Fixes #1027
  * Execute background hooks after daemonizing. Fixes #925
  * Handle HUP as a stop unless there is IO redirection. Fixes #911
  * Implement chunked request handling. Fixes #620
  * Just rescue exception to return a 500. Fixes #1027
  * Redirect IO in the jruby daemon mode. Fixes #778

## 3.5.2 / 2016-07-20

* 1 bug fix:
  * Don't let persistent_timeout be nil

* 1 PR merged:
  * Merge pull request #1021 from benzrf/patch-1

## 3.5.1 / 2016-07-20

* 1 bug fix:
  * Be sure to only listen on host:port combos once. Fixes #1022

## 3.5.0 / 2016-07-18

* 1 minor features:
  * Allow persistent_timeout to be configured via the dsl.

* 9 bug fixes:
  * Allow a bare % in a query string. Fixes #958
  * Explicitly listen on all localhost addresses. Fixes #782
  * Fix `TCPLogger` log error in tcp cluster mode.
  * Fix puma/puma#968 Cannot bind SSL port due to missing verify_mode option
  * Fix puma/puma#968 Default verify_mode to peer
  * Log any exceptions in ThreadPool. Fixes #1010
  * Silence connection errors in the reactor. Fixes #959
  * Tiny fixes in hook documentation for #840
  * It should not log requests if we want it to be quiet

* 5 doc fixes:
  * Add How to stop Puma on Heroku using plugins to the example directory
  * Provide both hot and phased restart in jungle script
  * Update reference to the instances management script
  * Update default number of threads
  * Fix typo in example config

* 14 PRs merged:
  * Merge pull request #1007 from willnet/patch-1
  * Merge pull request #1014 from jeznet/patch-1
  * Merge pull request #1015 from bf4/patch-1
  * Merge pull request #1017 from jorihardman/configurable_persistent_timeout
  * Merge pull request #954 from jf/master
  * Merge pull request #955 from jf/add-request-info-to-standard-error-rescue
  * Merge pull request #956 from maxkwallace/master
  * Merge pull request #960 from kmayer/kmayer-plugins-heroku-restart
  * Merge pull request #969 from frankwong15/master
  * Merge pull request #970 from willnet/delete-blank-document
  * Merge pull request #974 from rocketjob/feature/name_threads
  * Merge pull request #977 from snow/master
  * Merge pull request #981 from zach-chai/patch-1
  * Merge pull request #993 from scorix/master

## 3.4.0 / 2016-04-07

* 2 minor features:
  * Add ability to force threads to stop on shutdown. Fixes #938
  * Detect and commit seppuku when fork(2) fails. Fixes #529

* 3 unknowns:
  * Ignore errors trying to update the backport tables. Fixes #788
  * Invoke the lowlevel_error in more places to allow for exception tracking. Fixes #894
  * Update the query string when an absolute URI is used. Fixes #937

* 5 doc fixes:
  * Add Process Monitors section to top-level README
  * Better document the hooks. Fixes #840
  * docs/system.md sample config refinements and elaborations
  * Fix typos at couple of places.
  * Cleanup warnings

* 3 PRs merged:
  * Merge pull request #945 from dekellum/systemd-docs-refined
  * Merge pull request #946 from vipulnsward/rm-pid
  * Merge pull request #947 from vipulnsward/housekeeping-typos

## 3.3.0 / 2016-04-05

* 2 minor features:
  * Allow overriding options of Configuration object
  * Rename to inherit_ssl_listener like inherit_tcp|unix

* 2 doc fixes:
  * Add docs/systemd.md (with socket activation sub-section)
  * Document UNIX signals with cluster on README.md

* 3 PRs merged:
  * Merge pull request #936 from prathamesh-sonpatki/allow-overriding-config-options
  * Merge pull request #940 from kyledrake/signalsdoc
  * Merge pull request #942 from dekellum/socket-activate-improve

## 3.2.0 / 2016-03-20

* 1 deprecation removal:
  * Delete capistrano.rb

* 3 bug fixes:
  * Detect gems.rb as well as Gemfile
  * Simplify and fix logic for directory to use when restarting for all phases
  * Speed up phased-restart start

* 2 PRs merged:
  * Merge pull request #927 from jlecour/gemfile_variants
  * Merge pull request #931 from joneslee85/patch-10

## 3.1.1 / 2016-03-17

* 4 bug fixes:
  * Disable USR1 usage on JRuby
  * Fixes #922 - Correctly define file encoding as UTF-8
  * Set a more explicit SERVER_SOFTWARE Rack variable
  * Show RUBY_ENGINE_VERSION if available. Fixes #923

* 3 PRs merged:
  * Merge pull request #912 from tricknotes/fix-allow-failures-in-travis-yml
  * Merge pull request #921 from swrobel/patch-1
  * Merge pull request #924 from tbrisker/patch-1

## 3.1.0 / 2016-03-05

* 1 minor feature:
  * Add 'import' directive to config file. Fixes #916

* 5 bug fixes:
  * Add 'fetch' to options. Fixes #913
  * Fix jruby daemonization. Fixes #918
  * Recreate the proper args manually. Fixes #910
  * Require 'time' to get iso8601. Fixes #914

## 3.0.2 / 2016-02-26

* 5 bug fixes:

  * Fix 'undefined local variable or method `pid` for #<Puma::ControlCLI:0x007f185fcef968>' when execute pumactl with `--pid` option.
  * Fix 'undefined method `windows?` for Puma:Module' when execute pumactl.
  * Harden tmp_restart against errors related to the restart file
  * Make `plugin :tmp_restart` behavior correct in Windows.
  * fix uninitialized constant Puma::ControlCLI::StateFile

* 3 PRs merged:

  * Merge pull request #901 from mitto/fix-pumactl-uninitialized-constant-statefile
  * Merge pull request #902 from corrupt952/fix_undefined_method_and_variable_when_execute_pumactl
  * Merge pull request #905 from Eric-Guo/master

## 3.0.1 / 2016-02-25

* 1 bug fix:

  * Removed the experimental support for async.callback as it broke
    websockets entirely. Seems no server has both hijack and async.callback
    and thus faye is totally confused what to do and doesn't work.

## 3.0.0 / 2016-02-25

* 2 major changes:

  * Ruby pre-2.0 is no longer supported. We'll do our best to not add
    features that break those rubies but will no longer be testing
    with them.
  * Don't log requests by default. Fixes #852

* 2 major features:

  * Plugin support! Plugins can interact with configuration as well
    as provide augment server functionality!
  * Experimental env['async.callback'] support

* 4 minor features:

  * Listen to unix socket with provided backlog if any
  * Improves the clustered stats to report worker stats
  * Pass the env to the lowlevel_error handler. Fixes #854
  * Treat path-like hosts as unix sockets. Fixes #824

* 5 bug fixes:

  * Clean thread locals when using keepalive. Fixes #823
  * Cleanup compiler warnings. Fixes #815
  * Expose closed? for use by the reactor. Fixes #835
  * Move signal handlers to separate method to prevent space leak. Fixes #798
  * Signal not full on worker exit #876

* 5 doc fixes:

  * Update README.md with various grammar fixes
  * Use newest version of Minitest
  * Add directory configuration docs, fix typo [ci skip]
  * Remove old COPYING notice. Fixes #849

* 10 merged PRs:

  * Merge pull request #871 from deepj/travis
  * Merge pull request #874 from wallclockbuilder/master
  * Merge pull request #883 from dadah89/igor/trim_only_worker
  * Merge pull request #884 from uistudio/async-callback
  * Merge pull request #888 from mlarraz/tick_minitest
  * Merge pull request #890 from todd/directory_docs
  * Merge pull request #891 from ctaintor/improve_clustered_status
  * Merge pull request #893 from spastorino/add_missing_require
  * Merge pull request #897 from zendesk/master
  * Merge pull request #899 from kch/kch-readme-fixes

## 2.16.0 / 2016-01-27

* 7 minor features:

  * Add 'set_remote_address' config option
  * Allow to run puma in silent mode
  * Expose cli options in DSL
  * Support passing JRuby keystore info in ssl_bind DSL
  * Allow umask for unix:/// style control urls
  * Expose `old_worker_count` in stats url
  * Support TLS client auth (verify_mode) in jruby

* 7 bug fixes:

  * Don't persist before_fork hook in state file
  * Reload bundler before pulling in rack. Fixes #859
  * Remove NEWRELIC_DISPATCHER env variable
  * Cleanup C code
  * Use Timeout.timeout instead of Object.timeout
  * Make phased restarts faster
  * Ignore the case of certain headers, because HTTP

* 1 doc changes:

  * Test against the latest Ruby 2.1, 2.2, 2.3, head and JRuby 9.0.4.0 on Travis

* 12 merged PRs
  * Merge pull request #822 from kwugirl/remove_NEWRELIC_DISPATCHER
  * Merge pull request #833 from joemiller/jruby-client-tls-auth
  * Merge pull request #837 from YuriSolovyov/ssl-keystore-jruby
  * Merge pull request #839 from mezuka/master
  * Merge pull request #845 from deepj/timeout-deprecation
  * Merge pull request #846 from sriedel/strip_before_fork
  * Merge pull request #850 from deepj/travis
  * Merge pull request #853 from Jeffrey6052/patch-1
  * Merge pull request #857 from zendesk/faster_phased_restarts
  * Merge pull request #858 from mlarraz/fix_some_warnings
  * Merge pull request #860 from zendesk/expose_old_worker_count
  * Merge pull request #861 from zendesk/allow_control_url_umask

## 2.15.3 / 2015-11-07

* 1 bug fix:

  * Fix JRuby parser

## 2.15.2 / 2015-11-06

* 2 bug fixes:
  * ext/puma_http11: handle duplicate headers as per RFC
  * Only set ctx.ca iff there is a params['ca'] to set with.

* 2 PRs merged:
  * Merge pull request #818 from unleashed/support-duplicate-headers
  * Merge pull request #819 from VictorLowther/fix-ca-and-verify_null-exception

## 2.15.1 / 2015-11-06

* 1 bug fix:

  * Allow older openssl versions

## 2.15.0 / 2015-11-06

* 6 minor features:
  * Allow setting ca without setting a verify mode
  * Make jungle for init.d support rbenv
  * Use SSL_CTX_use_certificate_chain_file for full chain
  * cluster: add worker_boot_timeout option
  * configuration: allow empty tags to mean no tag desired
  * puma/cli: support specifying STD{OUT,ERR} redirections and append mode

* 5 bug fixes:
  * Disable SSL Compression
  * Fix bug setting worker_directory when using a symlink directory
  * Fix error message in DSL that was slightly inaccurate
  * Pumactl: set correct process name. Fixes #563
  * thread_pool: fix race condition when shutting down workers

* 10 doc fixes:
  * Add before_fork explanation in Readme.md
  * Correct spelling in DEPLOYMENT.md
  * Correct spelling in docs/nginx.md
  * Fix spelling errors.
  * Fix typo in deployment description
  * Fix typos (it's -> its) in events.rb and server.rb
  * fixing for typo mentioned in #803
  * Spelling correction for README
  * thread_pool: fix typos in comment
  * More explicit docs for worker_timeout

* 18 PRs merged:
  * Merge pull request #768 from nathansamson/patch-1
  * Merge pull request #773 from rossta/spelling_corrections
  * Merge pull request #774 from snow/master
  * Merge pull request #781 from sunsations/fix-typo
  * Merge pull request #791 from unleashed/allow_empty_tags
  * Merge pull request #793 from robdimarco/fix-working-directory-symlink-bug
  * Merge pull request #794 from peterkeen/patch-1
  * Merge pull request #795 from unleashed/redirects-from-cmdline
  * Merge pull request #796 from cschneid/fix_dsl_message
  * Merge pull request #799 from annafw/master
  * Merge pull request #800 from liamseanbrady/fix_typo
  * Merge pull request #801 from scottjg/ssl-chain-file
  * Merge pull request #802 from scottjg/ssl-crimes
  * Merge pull request #804 from burningTyger/patch-2
  * Merge pull request #809 from unleashed/threadpool-fix-race-in-shutdown
  * Merge pull request #810 from vlmonk/fix-pumactl-restart-bug
  * Merge pull request #814 from schneems/schneems/worker_timeout-docs
  * Merge pull request #817 from unleashed/worker-boot-timeout

## 2.14.0 / 2015-09-18

* 1 minor feature:
  * Make building with SSL support optional

* 1 bug fix:
  * Use Rack::Builder if available. Fixes #735

## 2.13.4 / 2015-08-16

* 1 bug fix:
  * Use the environment possible set by the config early and from
    the config file later (if set).

## 2.13.3 / 2015-08-15

Seriously, I need to revamp config with tests.

* 1 bug fix:
  * Fix preserving options before cleaning for state. Fixes #769

## 2.13.2 / 2015-08-15

The "clearly I don't have enough tests for the config" release.

* 1 bug fix:
  * Fix another place binds wasn't initialized. Fixes #767

## 2.13.1 / 2015-08-15

* 2 bug fixes:
  * Fix binds being masked in config files. Fixes #765
  * Use options from the config file properly in pumactl. Fixes #764

## 2.13.0 / 2015-08-14

* 1 minor feature:
  * Add before_fork hooks option.

* 3 bug fixes:
  * Check for OPENSSL_NO_ECDH before using ECDH
  * Eliminate logging overhead from JRuby SSL
  * Prefer cli options over config file ones. Fixes #669

* 1 deprecation:
  * Add deprecation warning to capistrano.rb. Fixes #673

* 4 PRs merged:
  * Merge pull request #668 from kcollignon/patch-1
  * Merge pull request #754 from nathansamson/before_boot
  * Merge pull request #759 from BenV/fix-centos6-build
  * Merge pull request #761 from looker/no-log

## 2.12.3 / 2015-08-03

* 8 minor bugs fixed:
  * Fix Capistrano 'uninitialized constant Puma' error.
  * Fix some ancient and incorrect error handling code
  * Fix uninitialized constant error
  * Remove toplevel rack interspection, require rack on load instead
  * Skip empty parts when chunking
  * Switch from inject to each in config_ru_binds iteration
  * Wrap SSLv3 spec in version guard.
  * ruby 1.8.7 compatibility patches

* 4 PRs merged:
  * Merge pull request #742 from deivid-rodriguez/fix_missing_require
  * Merge pull request #743 from matthewd/skip-empty-chunks
  * Merge pull request #749 from huacnlee/fix-cap-uninitialized-puma-error
  * Merge pull request #751 from costi/compat_1_8_7

* 1 test fix:
  * Add 1.8.7, rbx-1 (allow failures) to Travis.

## 2.12.2 / 2015-07-17

* 2 bug fix:
  * Pull over and use Rack::URLMap. Fixes #741
  * Stub out peercert on JRuby for now. Fixes #739

## 2.12.1 / 2015-07-16

* 2 bug fixes:
  * Use a constant format. Fixes #737
  * Use strerror for Windows sake. Fixes #733

* 1 doc change:
  * typo fix: occured -> occurred

* 1 PR merged:
  * Merge pull request #736 from paulanunda/paulanunda/typo-fix

## 2.12.0 / 2015-07-14

* 13 bug fixes:
  * Add thread reaping to thread pool
  * Do not automatically use chunked responses when hijacked
  * Do not suppress Content-Length on partial hijack
  * Don't allow any exceptions to terminate a thread
  * Handle ENOTCONN client disconnects when setting REMOTE_ADDR
  * Handle very early exit of cluster mode. Fixes #722
  * Install rack when running tests on travis to use rack/lint
  * Make puma -v and -h return success exit code
  * Make pumactl load config/puma.rb by default
  * Pass options from pumactl properly when pruning. Fixes #694
  * Remove rack dependency. Fixes #705
  * Remove the default Content-Type: text/plain
  * Add Client Side Certificate Auth

* 8 doc/test changes:
  * Added example sourcing of environment vars
  * Added tests for bind configuration on rackup file
  * Fix example config text
  * Update DEPLOYMENT.md
  * Update Readme with example of custom error handler
  * ci: Improve Travis settings
  * ci: Start running tests against JRuby 9k on Travis
  * ci: Convert to container infrastructure for travisci

* 2 ops changes:
  * Check for system-wide rbenv
  * capistrano: Add additional env when start rails

* 16 PRs merged:
  * Merge pull request #686 from jjb/patch-2
  * Merge pull request #693 from rob-murray/update-example-config
  * Merge pull request #697 from spk/tests-bind-on-rackup-file
  * Merge pull request #699 from deees/fix/require_rack_builder
  * Merge pull request #701 from deepj/master
  * Merge pull request #702 from Jimdo/thread-reaping
  * Merge pull request #703 from deepj/travis
  * Merge pull request #704 from grega/master
  * Merge pull request #709 from lian/master
  * Merge pull request #711 from julik/master
  * Merge pull request #712 from yakara-ltd/pumactl-default-config
  * Merge pull request #715 from RobotJiang/master
  * Merge pull request #725 from rwz/master
  * Merge pull request #726 from strenuus/handle-client-disconnect
  * Merge pull request #729 from allaire/patch-1
  * Merge pull request #730 from iamjarvo/container-infrastructure

## 2.11.3 / 2015-05-18

* 5 bug fixes:
  * Be sure to unlink tempfiles after a request. Fixes #690
  * Coerce the key to a string before checking. (thar be symbols). Fixes #684
  * Fix hang on bad SSL handshake
  * Remove `enable_SSLv3` support from JRuby

* 1 PR merged:
  * Merge pull request #698 from looker/hang-handshake

## 2.11.2 / 2015-04-11

* 2 minor features:
  * Add `on_worker_fork` hook, which allows to mimic Unicorn's behavior
  * Add shutdown_debug config option

* 4 bug fixes:
  * Fix the Config constants not being available in the DSL. Fixes #683
  * Ignore multiple port declarations
  * Proper 'Connection' header handling compatible with HTTP 1.[01] protocols
  * Use "Puma" instead of "puma" to reporting to New Relic

* 1 doc fixes:
  * Add Gitter badge.

* 6 PRs merged:
  * Merge pull request #657 from schneems/schneems/puma-once-port
  * Merge pull request #658 from Tomohiro/newrelic-dispatcher-default-update
  * Merge pull request #662 from basecrm/connection-compatibility
  * Merge pull request #664 from fxposter/on-worker-fork
  * Merge pull request #667 from JuanitoFatas/doc/gemspec
  * Merge pull request #672 from chulkilee/refactor

## 2.11.1 / 2015-02-11

* 2 bug fixes:
  * Avoid crash in strange restart conditions
  * Inject the GEM_HOME that bundler into puma-wild's env. Fixes #653

* 2 PRs merged:
  * Merge pull request #644 from bpaquet/master
  * Merge pull request #646 from mkonecny/master

## 2.11.0 / 2015-01-20

* 9 bug fixes:
  * Add mode as an additional bind option to unix sockets. Fixes #630
  * Advertise HTTPS properly after a hot restart
  * Don't write lowlevel_error_handler to state
  * Fix phased restart with stuck requests
  * Handle spaces in the path properly. Fixes #622
  * Set a default REMOTE_ADDR to avoid using peeraddr on unix sockets. Fixes #583
  * Skip device number checking on jruby. Fixes #586
  * Update extconf.rb to compile correctly on OS X
  * redirect io right after daemonizing so startup errors are shown. Fixes #359

* 6 minor features:
  * Add a configuration option that prevents puma from queueing requests.
  * Add reload_worker_directory
  * Add the ability to pass environment variables to the init script (for Jungle).
  * Add the proctitle tag to the worker. Fixes #633
  * Infer a proctitle tag based on the directory
  * Update lowlevel error message to be more meaningful.

* 10 PRs merged:
  * Merge pull request #478 from rubencaro/master
  * Merge pull request #610 from kwilczynski/master
  * Merge pull request #611 from jasonl/better-lowlevel-message
  * Merge pull request #616 from jc00ke/master
  * Merge pull request #623 from raldred/patch-1
  * Merge pull request #628 from rdpoor/master
  * Merge pull request #634 from deepj/master
  * Merge pull request #637 from raskhadafi/patch-1
  * Merge pull request #639 from ebeigarts/fix-phased-restarts
  * Merge pull request #640 from codehotter/issue-612-dependent-requests-deadlock

## 2.10.2 / 2014-11-26

* 1 bug fix:
  * Conditionalize thread local cleaning, fixes perf degradation fix
    The code to clean out all Thread locals adds pretty significant
    overhead to a each request, so it has to be turned on explicitly
    if a user needs it.

## 2.10.1 / 2014-11-24

* 1 bug fix:
  * Load the app after daemonizing because the app might start threads.

  This change means errors loading the app are now reported only in the redirected
  stdout/stderr.

  If you're app has problems starting up, start it without daemon mode initially
  to test.

## 2.10.0 / 2014-11-23

* 3 minor features:
  * Added on_worker_shutdown hook mechanism
  * Allow binding to ipv6 addresses for ssl URIs
  * Warn about any threads started during app preload

* 5 bug fixes:
  * Clean out a threads local data before doing work
  * Disable SSLv3. Fixes #591
  * First change the directory to use the correct Gemfile.
  * Only use config.ru binds if specified. Fixes #606
  * Strongish cipher suite with FS support for some browsers

* 2 doc changes:
  * Change umask examples to more permissive values
  * fix typo in README.md

* 9 Merged PRs:
  * Merge pull request #560 from raskhadafi/prune_bundler-bug
  * Merge pull request #566 from sheltond/master
  * Merge pull request #593 from andruby/patch-1
  * Merge pull request #594 from hassox/thread-cleanliness
  * Merge pull request #596 from burningTyger/patch-1
  * Merge pull request #601 from sorentwo/friendly-umask
  * Merge pull request #602 from 1334/patch-1
  * Merge pull request #608 from Gu1/master
  * Merge remote-tracking branch 'origin/pr/538'

## 2.9.2 / 2014-10-25

* 8 bug fixes:
  * Fix puma-wild handling a restart properly. Fixes #550
  * JRuby SSL POODLE update
  * Keep deprecated features warnings
  * Log the current time when Puma shuts down.
  * Fix cross-platform extension library detection
  * Use the correct Windows names for OpenSSL.
  * Better error logging during startup
  * Fixing sexist error messages

* 6 PRs merged:
  * Merge pull request #549 from bsnape/log-shutdown-time
  * Merge pull request #553 from lowjoel/master
  * Merge pull request #568 from mariuz/patch-1
  * Merge pull request #578 from danielbuechele/patch-1
  * Merge pull request #581 from alexch/slightly-better-logging
  * Merge pull request #590 from looker/jruby_disable_sslv3

## 2.9.1 / 2014-09-05

* 4 bug fixes:
  * Cleanup the SSL related structures properly, fixes memory leak
  * Fix thread spawning edge case.
  * Force a worker check after a worker boots, don't wait 5sec. Fixes #574
  * Implement SIGHUP for logs reopening

* 2 PRs merged:
  * Merge pull request #561 from theoldreader/sighup
  * Merge pull request #570 from havenwood/spawn-thread-edge-case

## 2.9.0 / 2014-07-12

* 1 minor feature:
  * Add SSL support for JRuby

* 3 bug fixes:
  * Typo BUNDLER_GEMFILE -> BUNDLE_GEMFILE
  * Use fast_write because we can't trust syswrite
  * pumactl - do not modify original ARGV

* 4 doc fixes:
  * BSD-3-Clause over BSD to avoid confusion
  * Deploy doc: clarification of the GIL
  * Fix typo in DEPLOYMENT.md
  * Update README.md

* 6 PRs merged:
  * Merge pull request #520 from misfo/patch-2
  * Merge pull request #530 from looker/jruby-ssl
  * Merge pull request #537 from vlmonk/patch-1
  * Merge pull request #540 from allaire/patch-1
  * Merge pull request #544 from chulkilee/bsd-3-clause
  * Merge pull request #551 from jcxplorer/patch-1

## 2.8.2 / 2014-04-12

* 4 bug fixes:
  * During upgrade, change directory in main process instead of workers.
  * Close the client properly on error
  * Capistrano: fallback from phased restart to start when not started
  * Allow tag option in conf file

* 4 doc fixes:
  * Fix Puma daemon service README typo
  * `preload_app!` instead of `preload_app`
  * add preload_app and prune_bundler to example config
  * allow changing of worker_timeout in config file

* 11 PRs merged:
  * Merge pull request #487 from ckuttruff/master
  * Merge pull request #492 from ckuttruff/master
  * Merge pull request #493 from alepore/config_tag
  * Merge pull request #503 from mariuz/patch-1
  * Merge pull request #505 from sammcj/patch-1
  * Merge pull request #506 from FlavourSys/config_worker_timeout
  * Merge pull request #510 from momer/rescue-block-handle-servers-fix
  * Merge pull request #511 from macool/patch-1
  * Merge pull request #514 from edogawaconan/refactor_env
  * Merge pull request #517 from misfo/patch-1
  * Merge pull request #518 from LongMan/master

## 2.8.1 / 2014-03-06

* 1 bug fixes:
  * Run puma-wild with proper deps for prune_bundler

* 2 doc changes:
  * Described the configuration file finding behavior added in 2.8.0 and how to disable it.
  * Start the deployment doc

* 6 PRs merged:
  * Merge pull request #471 from arthurnn/fix_test
  * Merge pull request #485 from joneslee85/patch-9
  * Merge pull request #486 from joshwlewis/patch-1
  * Merge pull request #490 from tobinibot/patch-1
  * Merge pull request #491 from brianknight10/clarify-no-config

## 2.8.0 / 2014-02-28

* 8 minor features:
  * Add ability to autoload a config file. Fixes #438
  * Add ability to detect and terminate hung workers. Fixes #333
  * Add booted_workers to stats response
  * Add config to customize the default error message
  * Add prune_bundler option
  * Add worker indexes, expose them via on_worker_boot. Fixes #440
  * Add pretty process name
  * Show the ruby version in use

* 7 bug fixes:
  * Added 408 status on timeout.
  * Be more hostile with sockets that write block. Fixes #449
  * Expect at_exit to exclusively remove the pidfile. Fixes #444
  * Expose latency and listen backlog via bind query. Fixes #370
  * JRuby raises IOError if the socket is there. Fixes #377
  * Process requests fairly. Fixes #406
  * Rescue SystemCallError as well. Fixes #425

* 4 doc changes:
  * Add 2.1.0 to the matrix
  * Add Code Climate badge to README
  * Create signals.md
  * Set the license to BSD. Fixes #432

* 14 PRs merged:
  * Merge pull request #428 from alexeyfrank/capistrano_default_hooks
  * Merge pull request #429 from namusyaka/revert-const_defined
  * Merge pull request #431 from mrb/master
  * Merge pull request #433 from alepore/process-name
  * Merge pull request #437 from ibrahima/master
  * Merge pull request #446 from sudara/master
  * Merge pull request #451 from pwiebe/status_408
  * Merge pull request #453 from joevandyk/patch-1
  * Merge pull request #470 from arthurnn/fix_458
  * Merge pull request #472 from rubencaro/master
  * Merge pull request #480 from jjb/docs-on-running-test-suite
  * Merge pull request #481 from schneems/master
  * Merge pull request #482 from prathamesh-sonpatki/signals-doc-cleanup
  * Merge pull request #483 from YotpoLtd/master

## 2.7.1 / 2013-12-05

* 1 bug fix:

  * Keep STDOUT/STDERR the right mode. Fixes #422

## 2.7.0 / 2013-12-03

* 1 minor feature:
  * Adding TTIN and TTOU to increment/decrement workers

* N bug fixes:
  * Always use our Process.daemon because it's not busted
  * Add capistrano restart failback to start.
  * Change position of `cd` so that rvm gemset is loaded
  * Clarify some platform specifics
  * Do not close the pipe sockets when retrying
  * Fix String#byteslice for Ruby 1.9.1, 1.9.2
  * Fix compatibility with 1.8.7.
  * Handle IOError closed stream in IO.select
  * Increase the max URI path length to 2048 chars from 1024 chars
  * Upstart jungle use config/puma.rb instead

## 2.6.0 / 2013-09-13

* 2 minor features:
  * Add support for event hooks
  ** Add a hook for state transitions
  * Add phased restart to capistrano recipe.

* 4 bug fixes:
  * Convince workers to stop by SIGKILL after timeout
  * Define RSTRING_NOT_MODIFIED for Rubinius performance
  * Handle BrokenPipe, StandardError and IOError in fat_wrote and break out
  * Return success status to the invoking environment

## 2.5.1 / 2013-08-13

* 2 bug fixes:

  * Keep jruby daemon mode from retrying on a hot restart
  * Extract version from const.rb in gemspec

## 2.5.0 / 2013-08-08

* 2 minor features:
  * Allow configuring pumactl with config.rb
  * make `pumactl restart` start puma if not running

* 6 bug fixes:
  * Autodetect ruby managers and home directory in upstart script
  * Convert header values to string before sending.
  * Correctly report phased-restart availability
  * Fix pidfile creation/deletion race on jruby daemonization
  * Use integers when comparing thread counts
  * Fix typo in using lopez express (raw tcp) mode

* 6 misc changes:
  * Fix typo in phased-restart response
  * Uncomment setuid/setgid by default in upstart
  * Use Puma::Const::PUMA_VERSION in gemspec
  * Update upstart comments to reflect new commandline
  * Remove obsolete pumactl instructions; refer to pumactl for details
  * Make Bundler used puma.gemspec version agnostic

## 2.4.1 / 2013-08-07

* 1 experimental feature:
  * Support raw tcp servers (aka Lopez Express mode)

## 2.4.0 / 2013-07-22

* 5 minor features:
  * Add PUMA_JRUBY_DAEMON_OPTS to get around agent starting twice
  * Add ability to drain accept socket on shutdown
  * Add port to DSL
  * Adds support for using puma config file in capistrano deploys.
  * Make phased_restart fallback to restart if not available

* 10 bug fixes:

  * Be sure to only delete the pid in the master. Fixes #334
  * Call out -C/--config flags
  * Change parser symbol names to avoid clash. Fixes #179
  * Convert thread pool sizes to integers
  * Detect when the jruby daemon child doesn't start properly
  * Fix typo in CLI help
  * Improve the logging output when hijack is used. Fixes #332
  * Remove unnecessary thread pool size conversions
  * Setup :worker_boot as an Array. Fixes #317
  * Use 127.0.0.1 as REMOTE_ADDR of unix client. Fixes #309


## 2.3.2 / 2013-07-08

* 1 bug fix:

  * Move starting control server to after daemonization.

## 2.3.1 / 2013-07-06

* 2 bug fixes:

  * Include the right files in the Manifest.
  * Disable inheriting connections on restart on windows. Fixes #166

* 1 doc change:
  * Better document some platform constraints

## 2.3.0 / 2013-07-05

* 1 major bug fix:

  * Stabilize control server, add support in cluster mode

* 5 minor bug fixes:

  * Add ability to cleanup stale unix sockets
  * Check status data better. Fixes #292
  * Convert raw IO errors to ConnectionError. Fixes #274
  * Fix sending Content-Type and Content-Length for no body status. Fixes #304
  * Pass state path through to `pumactl start`. Fixes #287

* 2 internal changes:

  * Refactored modes into seperate classes that CLI uses
  * Changed CLI to take an Events object instead of stdout/stderr (API change)

## 2.2.2 / 2013-07-02

* 1 bug fix:

  * Fix restart_command in the config

## 2.2.1 / 2013-07-02

* 1 minor feature:

  * Introduce preload flag

* 1 bug fix:

  * Pass custom restart command in JRuby

## 2.2.0 / 2013-07-01

* 1 major feature:

  * Add ability to preload rack app

* 2 minor bugfixes:

  * Don't leak info when not in development. Fixes #256
  * Load the app, then bind the ports

## 2.1.1 / 2013-06-20

* 2 minor bug fixes:

  * Fix daemonization on jruby
  * Load the application before daemonizing. Fixes #285

## 2.1.0 / 2013-06-18

* 3 minor features:
  * Allow listening socket to be configured via Capistrano variable
  * Output results from 'stat's command when using pumactl
  * Support systemd socket activation

* 15 bug fixes:
  * Deal with pipes closing while stopping. Fixes #270
  * Error out early if there is no app configured
  * Handle ConnectionError rather than the lowlevel exceptions
  * tune with `-C` config file and `on_worker_boot`
  * use `-w`
  * Fixed some typos in upstart scripts
  * Make sure to use bytesize instead of size (MiniSSL write)
  * Fix an error in puma-manager.conf
  * fix: stop leaking sockets on restart (affects ruby 1.9.3 or before)
  * Ignore errors on the cross-thread pipe. Fixes #246
  * Ignore errors while uncorking the socket (it might already be closed)
  * Ignore the body on a HEAD request. Fixes #278
  * Handle all engine data when possible. Fixes #251.
  * Handle all read exceptions properly. Fixes #252
  * Handle errors from the server better

* 3 doc changes:
  * Add note about on_worker_boot hook
  * Add some documentation for Clustered mode
  * Added quotes to /etc/puma.conf

## 2.0.1 / 2013-04-30

* 1 bug fix:

  * Fix not starting on JRuby properly

## 2.0.0 / 2013-04-29

RailsConf 2013 edition!

* 2 doc changes:
  * Start with rackup -s Puma, NOT rackup -s puma.
  * Minor doc fixes in the README.md, Capistrano section

* 2 bug fixes:
  * Fix reading RACK_ENV properly. Fixes #234
  * Make cap recipe handle tmp/sockets; fixes #228

* 3 minor changes:
  * Fix capistrano recipe
  * Fix stdout/stderr logs to sync outputs
  * allow binding to IPv6 addresses

## 2.0.0.b7 / 2013-03-18

* 5 minor enhancements:

  * Add -q option for :start
  * Add -V, --version
  * Add default Rack handler helper
  * Upstart support
  * Set worker directory from configuration file

* 12 bug fixes:

  * Close the binder in the right place. Fixes #192
  * Handle early term in workers. Fixes #206
  * Make sure that the default port is 80 when the request doesn't include HTTP_X_FORWARDED_PROTO.
  * Prevent Errno::EBADF errors on restart when running ruby 2.0
  * Record the proper @master_pid
  * Respect the header HTTP_X_FORWARDED_PROTO when the host doesn't include a port number.
  * Retry EAGAIN/EWOULDBLOCK during syswrite
  * Run exec properly to restart. Fixes #154
  * Set Rack run_once to false
  * Syncronize all access to @timeouts. Fixes #208
  * Write out the state post-daemonize. Fixes #189
  * Prevent crash when all workers are gone

## 2.0.0.b6 / 2013-02-06

* 2 minor enhancements:

  * Add hook for running when a worker boots
  * Advertise the Configuration object for apps to use.

* 1 bug fix:

  * Change directory in working during upgrade. Fixes #185

## 2.0.0.b5 / 2013-02-05

* 2 major features:
  * Add phased worker upgrade
  * Add support for the rack hijack protocol

* 2 minor features:
  * Add -R to specify the restart command
  * Add config file option to specify the restart command

* 5 bug fixes:
  * Cleanup pipes properly. Fixes #182
  * Daemonize earlier so that we don't lose app threads. Fixes #183
  * Drain the notification pipe. Fixes #176, thanks @cryo28
  * Move write_pid to after we daemonize. Fixes #180
  * Redirect IO properly and emit message for checkpointing

## 2.0.0.b4 / 2012-12-12

* 4 bug fixes:
  * Properly check #syswrite's value for variable sized buffers. Fixes #170
  * Shutdown status server properly
  * Handle char vs byte and mixing syswrite with write properly
  * made MiniSSL validate key/cert file existence

## 2.0.0.b3 / 2012-11-22

* 1 bug fix:
  * Package right files in gem

## 2.0.0.b2 / 2012-11-18
* 5 minor feature:
  * Now Puma is bundled with an capistrano recipe. Just require
     'puma/capistrano' in you deploy.rb
  * Only inject CommonLogger in development mode
  * Add -p option to pumactl
  * Add ability to use pumactl to start a server
  * Add options to daemonize puma

* 7 bug fixes:
  * Reset the IOBuffer properly. Fixes #148
  * Shutdown gracefully on JRuby with Ctrl-C
  * Various methods to get newrelic to start. Fixes #128
  * fixing syntax error at capistrano recipe
  * Force ECONNRESET when read returns nil
  * Be sure to empty the drain the todo before shutting down. Fixes #155
  * allow for alternate locations for status app

## 2.0.0.b1 / 2012-09-11

* 1 major feature:
  * Optional worker process mode (-w) to allow for process scaling in
    addition to thread scaling

* 1 bug fix:
  * Introduce Puma::MiniSSL to be able to properly control doing
    nonblocking SSL

NOTE: SSL support in JRuby is not supported at present. Support will
be added back in a future date when a java Puma::MiniSSL is added.

## 1.6.3 / 2012-09-04

* 1 bug fix:
  * Close sockets waiting in the reactor when a hot restart is performed
    so that browsers reconnect on the next request

## 1.6.2 / 2012-08-27

* 1 bug fix:
  * Rescue StandardError instead of IOError to handle SystemCallErrors
    as well as other application exceptions inside the reactor.

## 1.6.1 / 2012-07-23

* 1 packaging bug fixed:
  * Include missing files

## 1.6.0 / 2012-07-23

* 1 major bug fix:
  * Prevent slow clients from starving the server by introducing a
    dedicated IO reactor thread. Credit for reporting goes to @meh.

## 1.5.0 / 2012-07-19

* 7 contributors to this release:
  * Christian Mayer
  * Darío Javier Cravero
  * Dirkjan Bussink
  * Gianluca Padovani
  * Santiago Pastorino
  * Thibault Jouan
  * tomykaira

* 6 bug fixes:
  * Define RSTRING_NOT_MODIFIED for Rubinius
  * Convert status to integer. Fixes #123
  * Delete pidfile when stopping the server
  * Allow compilation with -Werror=format-security option
  * Fix wrong HTTP version for a HTTP/1.0 request
  * Use String#bytesize instead of String#length

* 3 minor features:
  * Added support for setting RACK_ENV via the CLI, config file, and rack app
  * Allow Server#run to run sync. Fixes #111
  * Puma can now run on windows

## 1.4.0 / 2012-06-04

* 1 bug fix:
  * SCRIPT_NAME should be passed from env to allow mounting apps

* 1 experimental feature:
  * Add puma.socket key for direct socket access

## 1.3.1 / 2012-05-15

* 2 bug fixes:
  * use #bytesize instead of #length for Content-Length header
  * Use StringIO properly. Fixes #98

## 1.3.0 / 2012-05-08

* 2 minor features:
  * Return valid Rack responses (passes Lint) from status server
  * Add -I option to specify $LOAD_PATH directories

* 4 bug fixes:
  * Don't join the server thread inside the signal handle. Fixes #94
  * Make NullIO#read mimic IO#read
  * Only stop the status server if it's started. Fixes #84
  * Set RACK_ENV early in cli also. Fixes #78

* 1 new contributor:
  * Jesse Cooke

## 1.2.2 / 2012-04-28

* 4 bug fixes:

  * Report a lowlevel error to stderr
  * Set a fallback SERVER_NAME and SERVER_PORT
  * Keep the encoding of the body correct. Fixes #79
  * show error.to_s along with backtrace for low-level error

## 1.2.1 / 2012-04-11

 1 bug fix:

   * Fix rack.url_scheme for SSL servers. Fixes #65

## 1.2.0 / 2012-04-11

 1 major feature:

   * When possible, the internal restart does a "hot restart" meaning
     the server sockets remains open, so no connections are lost.

 1 minor feature:

    * More helpful fallback error message

 6 bug fixes:

    * Pass the proper args to unknown_error. Fixes #54, #58
    * Stop the control server before restarting. Fixes #61
    * Fix reporting https only on a true SSL connection
    * Set the default content type to 'text/plain'. Fixes #63
    * Use REUSEADDR. Fixes #60
    * Shutdown gracefully on SIGTERM. Fixes #53

 2 new contributors:

   * Seamus Abshere
   * Steve Richert

## 1.1.1 / 2012-03-30

 1 bugfix:

   * Include puma/compat.rb in the gem (oops!)

## 1.1.0 / 2012-03-30

 1 bugfix:

   * Make sure that the unix socket has the perms 0777 by default

 1 minor feature:

   * Add umask param to the unix:// bind to set the umask

## 1.0.0 / 2012-03-29

* Released!

## Ignore - this is for maintainers to copy-paste during release
## Master

* Features
  * Your feature goes here (#Github Number)

* Bugfixes
  * Your bugfix goes here (#Github Number)<|MERGE_RESOLUTION|>--- conflicted
+++ resolved
@@ -3,12 +3,9 @@
 * Features
   * Add pumactl `thread-backtraces` command to print thread backtraces (#2053)
   * Configuration: `environment` is read from `RAILS_ENV`, if `RACK_ENV` can't be found (#2022)
-<<<<<<< HEAD
   * Do not set user_config to quiet by default to allow for file config (#2074)
-=======
   * `Puma.stats` now returns a Hash instead of a JSON string (#2086)
   * `GC.compact` is called before fork if available (#2093)
->>>>>>> 6f59df8d
 
 * Bugfixes
   * Your bugfix goes here (#Github Number)
