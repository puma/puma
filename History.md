--- conflicted
+++ resolved
@@ -1,12 +1,8 @@
 ## Master
 
 * Features
-<<<<<<< HEAD
-  * Your feature goes here (#Github Number)
-  * Instrument started_at in /stats
-=======
+  * Instrument started_at in /stats (#1844)
   * Add log_formatter configuration (#1816)
->>>>>>> 2deaf77a
 
 * Bugfixes
   * Your bugfix goes here (#Github Number)
