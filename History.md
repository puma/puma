--- conflicted
+++ resolved
@@ -39,11 +39,8 @@
   * Fix `out_of_band` hook never executed if the number of worker threads is > 1 (#2177)
   * Fix ThreadPool#shutdown timeout accuracy (#2221)
   * Fix `UserFileDefaultOptions#fetch` to properly use `default` (#2233)
-<<<<<<< HEAD
   * Improvements to `out_of_band` hook (#2234)
-=======
   * Prefer the rackup file specified by the CLI (#2225)
->>>>>>> e5f1655e
 
 * Refactor
   * Remove unused loader argument from Plugin initializer (#2095)
