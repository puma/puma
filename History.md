## Master

x features

* 2 bugfixes
  * Socket removed after reload (#1829)
  * Add extconf tests for DTLS_method & TLS_server_method, use in minissl.rb.  (#1832)

## 4.0.0 / 2019-06-25

* 9 features
  * Add support for disabling TLSv1.0 (#1562)
  * Request body read time metric (#1569)
  * Add out_of_band hook (#1648)
  * Re-implement (native) IOBuffer for JRuby (#1691)
  * Min worker timeout (#1716)
  * Add option to suppress SignalException on SIGTERM (#1690)
  * Allow mutual TLS CA to be set using `ssl_bind` DSL (#1689)
  * Reactor now uses nio4r instead of `select` (#1728)
<<<<<<< HEAD
  * Minimum Ruby version now >= 2.5 (#1813)
  * Add log_formatter configuration
* x bugfixes
=======
  * Add status to pumactl with pidfile (#1824)

* 9 bugfixes
>>>>>>> 3b48d320
  * Do not accept new requests on shutdown (#1685, #1808)
  * Fix 3 corner cases when request body is chunked (#1508)
  * Change pid existence check's condition branches (#1650)
  * Don't call .stop on a server that doesn't exist (#1655)
  * Implemented NID_X9_62_prime256v1 (P-256) curve over P-521 (#1671)
  * Fix @notify.close can't modify frozen IOError (RuntimeError) (#1583)
  * Fix Java 8 support (#1773)
  * Fix error `uninitialized constant Puma::Cluster` (#1731)
  * Fix `not_token` being able to be set to true (#1803)

## 3.12.1 / 2019-03-19

* 1 features
  * Internal strings are frozen (#1649)
* 3 bugfixes
  * Fix chunked ending check (#1607)
  * Rack handler should use provided default host (#1700)
  * Better support for detecting runtimes that support `fork` (#1630)

## 3.12.0 / 2018-07-13

* 5 features:
  * You can now specify which SSL ciphers the server should support, default is unchanged (#1478)
  * The setting for Puma's `max_threads` is now in `Puma.stats` (#1604)
  * Pool capacity is now in `Puma.stats` (#1579)
  * Installs restricted to Ruby 2.2+ (#1506)
  * `--control` is now deprecated in favor of `--control-url` (#1487)

* 2 bugfixes:
  * Workers will no longer accept more web requests than they have capacity to process. This prevents an issue where one worker would accept lots of requests while starving other workers (#1563)
  * In a test env puma now emits the stack on an exception (#1557)

## 3.11.4 / 2018-04-12

* 2 features:
  * Manage puma as a service using rc.d (#1529)
  * Server stats are now available from a top level method (#1532)
* 5 bugfixes:
  * Fix parsing CLI options (#1482)
  * Order of stderr and stdout is made before redirecting to a log file (#1511)
  * Init.d fix of `ps -p` to check if pid exists (#1545)
  * Early hints bugfix (#1550)
  * Purge interrupt queue when closing socket fails (#1553)

## 3.11.3 / 2018-03-05

* 3 bugfixes:
  * Add closed? to MiniSSL::Socket for use in reactor (#1510)
  * Handle EOFError at the toplevel of the server threads (#1524) (#1507)
  * Deal with zero sized bodies when using SSL (#1483)

## 3.11.2 / 2018-01-19

* 1 bugfix:
  * Deal with read\_nonblock returning nil early

## 3.11.1 / 2018-01-18

* 1 bugfix:
  * Handle read\_nonblock returning nil when the socket close (#1502)

## 3.11.0 / 2017-11-20

* 2 features:
  * HTTP 103 Early Hints (#1403)
  * 421/451 status codes now have correct status messages attached (#1435)

* 9 bugfixes:
  * Environment config files (/config/puma/<ENV>.rb) load correctly (#1340)
  * Specify windows dependencies correctly (#1434, #1436)
  * puma/events required in test helper (#1418)
  * Correct control CLI's option help text (#1416)
  * Remove a warning for unused variable in mini_ssl (#1409)
  * Correct pumactl docs argument ordering (#1427)
  * Fix an uninitialized variable warning in server.rb (#1430)
  * Fix docs typo/error in Launcher init (#1429)
  * Deal with leading spaces in RUBYOPT (#1455)

* 2 other:
  * Add docs about internals (#1425, #1452)
  * Tons of test fixes from @MSP-Greg (#1439, #1442, #1464)

## 3.10.0 / 2017-08-17

* 3 features:
  * The status server has a new /gc and /gc-status command. (#1384)
  * The persistent and first data timeouts are now configurable (#1111)
  * Implemented RFC 2324 (#1392)

* 12 bugfixes:
  * Not really a Puma bug, but @NickolasVashchenko created a gem to workaround a Ruby bug that some users of Puma may be experiencing. See README for more. (#1347)
  * Fix hangups with SSL and persistent connections. (#1334)
  * Fix Rails double-binding to a port (#1383)
  * Fix incorrect thread names (#1368)
  * Fix issues with /etc/hosts and JRuby where localhost addresses were not correct. (#1318)
  * Fix compatibility with RUBYOPT="--enable-frozen-string-literal" (#1376)
  * Fixed some compiler warnings (#1388)
  * We actually run the integration tests in CI now (#1390)
  * No longer shipping unnecessary directories in the gemfile (#1391)
  * If RUBYOPT is nil, we no longer blow up on restart. (#1385)
  * Correct response to SIGINT (#1377)
  * Proper exit code returned when we receive a TERM signal (#1337)

* 3 refactors:
  * Various test improvements from @grosser
  * Rubocop (#1325)
  * Hoe has been removed (#1395)

* 1 known issue:
  * Socket activation doesn't work in JRuby. Their fault, not ours. (#1367)

## 3.9.1 / 2017-06-03

* 2 bugfixes:
  * Fixed compatibility with older Bundler versions (#1314)
  * Some internal test/development cleanup (#1311, #1313)

## 3.9.0 / 2017-06-01

* 2 features:
  * The ENV is now reset to its original values when Puma restarts via USR1/USR2 (#1260) (MRI only, no JRuby support)
  * Puma will no longer accept more clients than the maximum number of threads. (#1278)

* 9 bugfixes:
  * Reduce information leakage by preventing HTTP parse errors from writing environment hashes to STDERR (#1306)
  * Fix SSL/WebSocket compatibility (#1274)
  * HTTP headers with empty values are no longer omitted from responses. (#1261)
  * Fix a Rack env key which was set to nil. (#1259)
  * peercert has been implemented for JRuby (#1248)
  * Fix port settings when using rails s (#1277, #1290)
  * Fix compat w/LibreSSL (#1285)
  * Fix restarting Puma w/symlinks and a new Gemfile (#1282)
  * Replace Dir.exists? with Dir.exist? (#1294)

* 1 known issue:
  * A bug in MRI 2.2+ can result in IOError: stream closed. See #1206. This issue has existed since at least Puma 3.6, and probably further back.

* 1 refactor:
  * Lots of test fixups from @grosser.

## 3.8.2 / 2017-03-14

* 1 bugfix:
  * Deal with getsockopt with TCP\_INFO failing for sockets that say they're TCP but aren't really. (#1241)

## 3.8.1 / 2017-03-10

* 1 bugfix:
  * Remove method call to method that no longer exists (#1239)

## 3.8.0 / 2017-03-09

* 2 bugfixes:
  * Port from rack handler does not take precedence over config file in Rails 5.1.0.beta2+ and 5.0.1.rc3+ (#1234)
  * The `tmp/restart.txt` plugin no longer restricts the user from running more than one server from the same folder at a time (#1226)

* 1 feature:
  * Closed clients are aborted to save capacity (#1227)

* 1 refactor:
  * Bundler is no longer a dependency from tests (#1213)

## 3.7.1 / 2017-02-20

* 2 bugfixes:
  * Fix typo which blew up MiniSSL (#1182)
  * Stop overriding command-line options with the config file (#1203)

## 3.7.0 / 2017-01-04

* 6 minor features:
  * Allow rack handler to accept ssl host. (#1129)
  * Refactor TTOU processing. TTOU now handles multiple signals at once. (#1165)
  * Pickup any remaining chunk data as the next request.
  * Prevent short term thread churn - increased auto trim default to 30 seconds.
  * Raise error when `stdout` or `stderr` is not writable. (#1175)
  * Add Rack 2.0 support to gemspec. (#1068)

* 5 refactors:
  * Compare host and server name only once per call. (#1091)
  * Minor refactor on Thread pool (#1088)
  * Removed a ton of unused constants, variables and files.
  * Use MRI macros when allocating heap memory
  * Use hooks for on\_booted event. (#1160)

* 14 bugfixes:
  * Add eof? method to NullIO? (#1169)
  * Fix Puma startup in provided init.d script (#1061)
  * Fix default SSL mode back to none. (#1036)
  * Fixed the issue of @listeners getting nil io (#1120)
  * Make `get_dh1024` compatible with OpenSSL v1.1.0 (#1178)
  * More gracefully deal with SSL sessions. Fixes #1002
  * Move puma.rb to just autoloads. Fixes #1063
  * MiniSSL: Provide write as <<. Fixes #1089
  * Prune bundler should inherit fds (#1114)
  * Replace use of Process.getpgid which does not behave as intended on all platforms (#1110)
  * Transfer encoding header should be downcased before comparison (#1135)
  * Use same write log logic for hijacked requests. (#1081)
  * Fix `uninitialized constant Puma::StateFile` (#1138)
  * Fix access priorities of each level in LeveledOptions (#1118)

* 3 others:

  * Lots of tests added/fixed/improved. Switched to Minitest from Test::Unit. Big thanks to @frodsan.
  * Lots of documentation added/improved.
  * Add license indicators to the HTTP extension. (#1075)

## 3.6.2 / 2016-11-22

* 1 bug fix:

  * Revert #1118/Fix access priorities of each level in LeveledOptions. This
    had an unintentional side effect of changing the importance of command line
    options, such as -p.

## 3.6.1 / 2016-11-21

* 8 bug fixes:

  * Fix Puma start in init.d script.
  * Fix default SSL mode back to none. Fixes #1036
  * Fixed the issue of @listeners getting nil io, fix rails restart (#1120)
  * More gracefully deal with SSL sessions. Fixes #1002
  * Prevent short term thread churn.
  * Provide write as <<. Fixes #1089
  * Fix access priorities of each level in LeveledOptions - fixes TTIN.
  * Stub description files updated for init.d.

* 2 new project committers:

  * Nate Berkopec (@nateberkopec)
  * Richard Schneeman (@schneems)

## 3.6.0 / 2016-07-24

* 12 bug fixes:
  * Add ability to detect a shutting down server. Fixes #932
  * Add support for Expect: 100-continue. Fixes #519
  * Check SSLContext better. Fixes #828
  * Clarify behavior of '-t num'. Fixes #984
  * Don't default to VERIFY_PEER. Fixes #1028
  * Don't use ENV['PWD'] on windows. Fixes #1023
  * Enlarge the scope of catching app exceptions. Fixes #1027
  * Execute background hooks after daemonizing. Fixes #925
  * Handle HUP as a stop unless there is IO redirection. Fixes #911
  * Implement chunked request handling. Fixes #620
  * Just rescue exception to return a 500. Fixes #1027
  * Redirect IO in the jruby daemon mode. Fixes #778

## 3.5.2 / 2016-07-20

* 1 bug fix:
  * Don't let persistent_timeout be nil

* 1 PR merged:
  * Merge pull request #1021 from benzrf/patch-1

## 3.5.1 / 2016-07-20

* 1 bug fix:
  * Be sure to only listen on host:port combos once. Fixes #1022

## 3.5.0 / 2016-07-18

* 1 minor features:
  * Allow persistent_timeout to be configured via the dsl.

* 9 bug fixes:
  * Allow a bare % in a query string. Fixes #958
  * Explicitly listen on all localhost addresses. Fixes #782
  * Fix `TCPLogger` log error in tcp cluster mode.
  * Fix puma/puma#968 Cannot bind SSL port due to missing verify_mode option
  * Fix puma/puma#968 Default verify_mode to peer
  * Log any exceptions in ThreadPool. Fixes #1010
  * Silence connection errors in the reactor. Fixes #959
  * Tiny fixes in hook documentation for #840
  * It should not log requests if we want it to be quiet

* 5 doc fixes:
  * Add How to stop Puma on Heroku using plugins to the example directory
  * Provide both hot and phased restart in jungle script
  * Update reference to the instances management script
  * Update default number of threads
  * Fix typo in example config

* 14 PRs merged:
  * Merge pull request #1007 from willnet/patch-1
  * Merge pull request #1014 from jeznet/patch-1
  * Merge pull request #1015 from bf4/patch-1
  * Merge pull request #1017 from jorihardman/configurable_persistent_timeout
  * Merge pull request #954 from jf/master
  * Merge pull request #955 from jf/add-request-info-to-standard-error-rescue
  * Merge pull request #956 from maxkwallace/master
  * Merge pull request #960 from kmayer/kmayer-plugins-heroku-restart
  * Merge pull request #969 from frankwong15/master
  * Merge pull request #970 from willnet/delete-blank-document
  * Merge pull request #974 from rocketjob/feature/name_threads
  * Merge pull request #977 from snow/master
  * Merge pull request #981 from zach-chai/patch-1
  * Merge pull request #993 from scorix/master

## 3.4.0 / 2016-04-07

* 2 minor features:
  * Add ability to force threads to stop on shutdown. Fixes #938
  * Detect and commit seppuku when fork(2) fails. Fixes #529

* 3 unknowns:
  * Ignore errors trying to update the backport tables. Fixes #788
  * Invoke the lowlevel_error in more places to allow for exception tracking. Fixes #894
  * Update the query string when an absolute URI is used. Fixes #937

* 5 doc fixes:
  * Add Process Monitors section to top-level README
  * Better document the hooks. Fixes #840
  * docs/system.md sample config refinements and elaborations
  * Fix typos at couple of places.
  * Cleanup warnings

* 3 PRs merged:
  * Merge pull request #945 from dekellum/systemd-docs-refined
  * Merge pull request #946 from vipulnsward/rm-pid
  * Merge pull request #947 from vipulnsward/housekeeping-typos

## 3.3.0 / 2016-04-05

* 2 minor features:
  * Allow overriding options of Configuration object
  * Rename to inherit_ssl_listener like inherit_tcp|unix

* 2 doc fixes:
  * Add docs/systemd.md (with socket activation sub-section)
  * Document UNIX signals with cluster on README.md

* 3 PRs merged:
  * Merge pull request #936 from prathamesh-sonpatki/allow-overriding-config-options
  * Merge pull request #940 from kyledrake/signalsdoc
  * Merge pull request #942 from dekellum/socket-activate-improve

## 3.2.0 / 2016-03-20

* 1 deprecation removal:
  * Delete capistrano.rb

* 3 bug fixes:
  * Detect gems.rb as well as Gemfile
  * Simplify and fix logic for directory to use when restarting for all phases
  * Speed up phased-restart start

* 2 PRs merged:
  * Merge pull request #927 from jlecour/gemfile_variants
  * Merge pull request #931 from joneslee85/patch-10

## 3.1.1 / 2016-03-17

* 4 bug fixes:
  * Disable USR1 usage on JRuby
  * Fixes #922 - Correctly define file encoding as UTF-8
  * Set a more explicit SERVER_SOFTWARE Rack variable
  * Show RUBY_ENGINE_VERSION if available. Fixes #923

* 3 PRs merged:
  * Merge pull request #912 from tricknotes/fix-allow-failures-in-travis-yml
  * Merge pull request #921 from swrobel/patch-1
  * Merge pull request #924 from tbrisker/patch-1

## 3.1.0 / 2016-03-05

* 1 minor feature:
  * Add 'import' directive to config file. Fixes #916

* 5 bug fixes:
  * Add 'fetch' to options. Fixes #913
  * Fix jruby daemonization. Fixes #918
  * Recreate the proper args manually. Fixes #910
  * Require 'time' to get iso8601. Fixes #914

## 3.0.2 / 2016-02-26

* 5 bug fixes:

  * Fix 'undefined local variable or method `pid` for #<Puma::ControlCLI:0x007f185fcef968>' when execute pumactl with `--pid` option.
  * Fix 'undefined method `windows?` for Puma:Module' when execute pumactl.
  * Harden tmp_restart against errors related to the restart file
  * Make `plugin :tmp_restart` behavior correct in Windows.
  * fix uninitialized constant Puma::ControlCLI::StateFile

* 3 PRs merged:

  * Merge pull request #901 from mitto/fix-pumactl-uninitialized-constant-statefile
  * Merge pull request #902 from corrupt952/fix_undefined_method_and_variable_when_execute_pumactl
  * Merge pull request #905 from Eric-Guo/master

## 3.0.1 / 2016-02-25

* 1 bug fix:

  * Removed the experimental support for async.callback as it broke
    websockets entirely. Seems no server has both hijack and async.callback
    and thus faye is totally confused what to do and doesn't work.

## 3.0.0 / 2016-02-25

* 2 major changes:

  * Ruby pre-2.0 is no longer supported. We'll do our best to not add
    features that break those rubies but will no longer be testing
    with them.
  * Don't log requests by default. Fixes #852

* 2 major features:

  * Plugin support! Plugins can interact with configuration as well
    as provide augment server functionality!
  * Experimental env['async.callback'] support

* 4 minor features:

  * Listen to unix socket with provided backlog if any
  * Improves the clustered stats to report worker stats
  * Pass the env to the lowlevel_error handler. Fixes #854
  * Treat path-like hosts as unix sockets. Fixes #824

* 5 bug fixes:

  * Clean thread locals when using keepalive. Fixes #823
  * Cleanup compiler warnings. Fixes #815
  * Expose closed? for use by the reactor. Fixes #835
  * Move signal handlers to separate method to prevent space leak. Fixes #798
  * Signal not full on worker exit #876

* 5 doc fixes:

  * Update README.md with various grammar fixes
  * Use newest version of Minitest
  * Add directory configuration docs, fix typo [ci skip]
  * Remove old COPYING notice. Fixes #849

* 10 merged PRs:

  * Merge pull request #871 from deepj/travis
  * Merge pull request #874 from wallclockbuilder/master
  * Merge pull request #883 from dadah89/igor/trim_only_worker
  * Merge pull request #884 from uistudio/async-callback
  * Merge pull request #888 from mlarraz/tick_minitest
  * Merge pull request #890 from todd/directory_docs
  * Merge pull request #891 from ctaintor/improve_clustered_status
  * Merge pull request #893 from spastorino/add_missing_require
  * Merge pull request #897 from zendesk/master
  * Merge pull request #899 from kch/kch-readme-fixes

## 2.16.0 / 2016-01-27

* 7 minor features:

  * Add 'set_remote_address' config option
  * Allow to run puma in silent mode
  * Expose cli options in DSL
  * Support passing JRuby keystore info in ssl_bind DSL
  * Allow umask for unix:/// style control urls
  * Expose `old_worker_count` in stats url
  * Support TLS client auth (verify_mode) in jruby

* 7 bug fixes:

  * Don't persist before_fork hook in state file
  * Reload bundler before pulling in rack. Fixes #859
  * Remove NEWRELIC_DISPATCHER env variable
  * Cleanup C code
  * Use Timeout.timeout instead of Object.timeout
  * Make phased restarts faster
  * Ignore the case of certain headers, because HTTP

* 1 doc changes:

  * Test against the latest Ruby 2.1, 2.2, 2.3, head and JRuby 9.0.4.0 on Travis

* 12 merged PRs
  * Merge pull request #822 from kwugirl/remove_NEWRELIC_DISPATCHER
  * Merge pull request #833 from joemiller/jruby-client-tls-auth
  * Merge pull request #837 from YuriSolovyov/ssl-keystore-jruby
  * Merge pull request #839 from mezuka/master
  * Merge pull request #845 from deepj/timeout-deprecation
  * Merge pull request #846 from sriedel/strip_before_fork
  * Merge pull request #850 from deepj/travis
  * Merge pull request #853 from Jeffrey6052/patch-1
  * Merge pull request #857 from zendesk/faster_phased_restarts
  * Merge pull request #858 from mlarraz/fix_some_warnings
  * Merge pull request #860 from zendesk/expose_old_worker_count
  * Merge pull request #861 from zendesk/allow_control_url_umask

## 2.15.3 / 2015-11-07

* 1 bug fix:

  * Fix JRuby parser

## 2.15.2 / 2015-11-06

* 2 bug fixes:
  * ext/puma_http11: handle duplicate headers as per RFC
  * Only set ctx.ca iff there is a params['ca'] to set with.

* 2 PRs merged:
  * Merge pull request #818 from unleashed/support-duplicate-headers
  * Merge pull request #819 from VictorLowther/fix-ca-and-verify_null-exception

## 2.15.1 / 2015-11-06

* 1 bug fix:

  * Allow older openssl versions

## 2.15.0 / 2015-11-06

* 6 minor features:
  * Allow setting ca without setting a verify mode
  * Make jungle for init.d support rbenv
  * Use SSL_CTX_use_certificate_chain_file for full chain
  * cluster: add worker_boot_timeout option
  * configuration: allow empty tags to mean no tag desired
  * puma/cli: support specifying STD{OUT,ERR} redirections and append mode

* 5 bug fixes:
  * Disable SSL Compression
  * Fix bug setting worker_directory when using a symlink directory
  * Fix error message in DSL that was slightly inaccurate
  * Pumactl: set correct process name. Fixes #563
  * thread_pool: fix race condition when shutting down workers

* 10 doc fixes:
  * Add before_fork explanation in Readme.md
  * Correct spelling in DEPLOYMENT.md
  * Correct spelling in docs/nginx.md
  * Fix spelling errors.
  * Fix typo in deployment description
  * Fix typos (it's -> its) in events.rb and server.rb
  * fixing for typo mentioned in #803
  * Spelling correction for README
  * thread_pool: fix typos in comment
  * More explicit docs for worker_timeout

* 18 PRs merged:
  * Merge pull request #768 from nathansamson/patch-1
  * Merge pull request #773 from rossta/spelling_corrections
  * Merge pull request #774 from snow/master
  * Merge pull request #781 from sunsations/fix-typo
  * Merge pull request #791 from unleashed/allow_empty_tags
  * Merge pull request #793 from robdimarco/fix-working-directory-symlink-bug
  * Merge pull request #794 from peterkeen/patch-1
  * Merge pull request #795 from unleashed/redirects-from-cmdline
  * Merge pull request #796 from cschneid/fix_dsl_message
  * Merge pull request #799 from annafw/master
  * Merge pull request #800 from liamseanbrady/fix_typo
  * Merge pull request #801 from scottjg/ssl-chain-file
  * Merge pull request #802 from scottjg/ssl-crimes
  * Merge pull request #804 from burningTyger/patch-2
  * Merge pull request #809 from unleashed/threadpool-fix-race-in-shutdown
  * Merge pull request #810 from vlmonk/fix-pumactl-restart-bug
  * Merge pull request #814 from schneems/schneems/worker_timeout-docs
  * Merge pull request #817 from unleashed/worker-boot-timeout

## 2.14.0 / 2015-09-18

* 1 minor feature:
  * Make building with SSL support optional

* 1 bug fix:
  * Use Rack::Builder if available. Fixes #735

## 2.13.4 / 2015-08-16

* 1 bug fix:
  * Use the environment possible set by the config early and from
    the config file later (if set).

## 2.13.3 / 2015-08-15

Seriously, I need to revamp config with tests.

* 1 bug fix:
  * Fix preserving options before cleaning for state. Fixes #769

## 2.13.2 / 2015-08-15

The "clearly I don't have enough tests for the config" release.

* 1 bug fix:
  * Fix another place binds wasn't initialized. Fixes #767

## 2.13.1 / 2015-08-15

* 2 bug fixes:
  * Fix binds being masked in config files. Fixes #765
  * Use options from the config file properly in pumactl. Fixes #764

## 2.13.0 / 2015-08-14

* 1 minor feature:
  * Add before_fork hooks option.

* 3 bug fixes:
  * Check for OPENSSL_NO_ECDH before using ECDH
  * Eliminate logging overhead from JRuby SSL
  * Prefer cli options over config file ones. Fixes #669

* 1 deprecation:
  * Add deprecation warning to capistrano.rb. Fixes #673

* 4 PRs merged:
  * Merge pull request #668 from kcollignon/patch-1
  * Merge pull request #754 from nathansamson/before_boot
  * Merge pull request #759 from BenV/fix-centos6-build
  * Merge pull request #761 from looker/no-log

## 2.12.3 / 2015-08-03

* 8 minor bugs fixed:
  * Fix Capistrano 'uninitialized constant Puma' error.
  * Fix some ancient and incorrect error handling code
  * Fix uninitialized constant error
  * Remove toplevel rack interspection, require rack on load instead
  * Skip empty parts when chunking
  * Switch from inject to each in config_ru_binds iteration
  * Wrap SSLv3 spec in version guard.
  * ruby 1.8.7 compatibility patches

* 4 PRs merged:
  * Merge pull request #742 from deivid-rodriguez/fix_missing_require
  * Merge pull request #743 from matthewd/skip-empty-chunks
  * Merge pull request #749 from huacnlee/fix-cap-uninitialized-puma-error
  * Merge pull request #751 from costi/compat_1_8_7

* 1 test fix:
  * Add 1.8.7, rbx-1 (allow failures) to Travis.

## 2.12.2 / 2015-07-17

* 2 bug fix:
  * Pull over and use Rack::URLMap. Fixes #741
  * Stub out peercert on JRuby for now. Fixes #739

## 2.12.1 / 2015-07-16

* 2 bug fixes:
  * Use a constant format. Fixes #737
  * Use strerror for Windows sake. Fixes #733

* 1 doc change:
  * typo fix: occured -> occurred

* 1 PR merged:
  * Merge pull request #736 from paulanunda/paulanunda/typo-fix

## 2.12.0 / 2015-07-14

* 13 bug fixes:
  * Add thread reaping to thread pool
  * Do not automatically use chunked responses when hijacked
  * Do not suppress Content-Length on partial hijack
  * Don't allow any exceptions to terminate a thread
  * Handle ENOTCONN client disconnects when setting REMOTE_ADDR
  * Handle very early exit of cluster mode. Fixes #722
  * Install rack when running tests on travis to use rack/lint
  * Make puma -v and -h return success exit code
  * Make pumactl load config/puma.rb by default
  * Pass options from pumactl properly when pruning. Fixes #694
  * Remove rack dependency. Fixes #705
  * Remove the default Content-Type: text/plain
  * Add Client Side Certificate Auth

* 8 doc/test changes:
  * Added example sourcing of environment vars
  * Added tests for bind configuration on rackup file
  * Fix example config text
  * Update DEPLOYMENT.md
  * Update Readme with example of custom error handler
  * ci: Improve Travis settings
  * ci: Start running tests against JRuby 9k on Travis
  * ci: Convert to container infrastructure for travisci

* 2 ops changes:
  * Check for system-wide rbenv
  * capistrano: Add additional env when start rails

* 16 PRs merged:
  * Merge pull request #686 from jjb/patch-2
  * Merge pull request #693 from rob-murray/update-example-config
  * Merge pull request #697 from spk/tests-bind-on-rackup-file
  * Merge pull request #699 from deees/fix/require_rack_builder
  * Merge pull request #701 from deepj/master
  * Merge pull request #702 from Jimdo/thread-reaping
  * Merge pull request #703 from deepj/travis
  * Merge pull request #704 from grega/master
  * Merge pull request #709 from lian/master
  * Merge pull request #711 from julik/master
  * Merge pull request #712 from yakara-ltd/pumactl-default-config
  * Merge pull request #715 from RobotJiang/master
  * Merge pull request #725 from rwz/master
  * Merge pull request #726 from strenuus/handle-client-disconnect
  * Merge pull request #729 from allaire/patch-1
  * Merge pull request #730 from iamjarvo/container-infrastructure

## 2.11.3 / 2015-05-18

* 5 bug fixes:
  * Be sure to unlink tempfiles after a request. Fixes #690
  * Coerce the key to a string before checking. (thar be symbols). Fixes #684
  * Fix hang on bad SSL handshake
  * Remove `enable_SSLv3` support from JRuby

* 1 PR merged:
  * Merge pull request #698 from looker/hang-handshake

## 2.11.2 / 2015-04-11

* 2 minor features:
  * Add `on_worker_fork` hook, which allows to mimic Unicorn's behavior
  * Add shutdown_debug config option

* 4 bug fixes:
  * Fix the Config constants not being available in the DSL. Fixes #683
  * Ignore multiple port declarations
  * Proper 'Connection' header handling compatible with HTTP 1.[01] protocols
  * Use "Puma" instead of "puma" to reporting to New Relic

* 1 doc fixes:
  * Add Gitter badge.

* 6 PRs merged:
  * Merge pull request #657 from schneems/schneems/puma-once-port
  * Merge pull request #658 from Tomohiro/newrelic-dispatcher-default-update
  * Merge pull request #662 from basecrm/connection-compatibility
  * Merge pull request #664 from fxposter/on-worker-fork
  * Merge pull request #667 from JuanitoFatas/doc/gemspec
  * Merge pull request #672 from chulkilee/refactor

## 2.11.1 / 2015-02-11

* 2 bug fixes:
  * Avoid crash in strange restart conditions
  * Inject the GEM_HOME that bundler into puma-wild's env. Fixes #653

* 2 PRs merged:
  * Merge pull request #644 from bpaquet/master
  * Merge pull request #646 from mkonecny/master

## 2.11.0 / 2015-01-20

* 9 bug fixes:
  * Add mode as an additional bind option to unix sockets. Fixes #630
  * Advertise HTTPS properly after a hot restart
  * Don't write lowlevel_error_handler to state
  * Fix phased restart with stuck requests
  * Handle spaces in the path properly. Fixes #622
  * Set a default REMOTE_ADDR to avoid using peeraddr on unix sockets. Fixes #583
  * Skip device number checking on jruby. Fixes #586
  * Update extconf.rb to compile correctly on OS X
  * redirect io right after daemonizing so startup errors are shown. Fixes #359

* 6 minor features:
  * Add a configuration option that prevents puma from queueing requests.
  * Add reload_worker_directory
  * Add the ability to pass environment variables to the init script (for Jungle).
  * Add the proctitle tag to the worker. Fixes #633
  * Infer a proctitle tag based on the directory
  * Update lowlevel error message to be more meaningful.

* 10 PRs merged:
  * Merge pull request #478 from rubencaro/master
  * Merge pull request #610 from kwilczynski/master
  * Merge pull request #611 from jasonl/better-lowlevel-message
  * Merge pull request #616 from jc00ke/master
  * Merge pull request #623 from raldred/patch-1
  * Merge pull request #628 from rdpoor/master
  * Merge pull request #634 from deepj/master
  * Merge pull request #637 from raskhadafi/patch-1
  * Merge pull request #639 from ebeigarts/fix-phased-restarts
  * Merge pull request #640 from codehotter/issue-612-dependent-requests-deadlock

## 2.10.2 / 2014-11-26

* 1 bug fix:
  * Conditionalize thread local cleaning, fixes perf degradation fix
    The code to clean out all Thread locals adds pretty significant
    overhead to a each request, so it has to be turned on explicitly
    if a user needs it.

## 2.10.1 / 2014-11-24

* 1 bug fix:
  * Load the app after daemonizing because the app might start threads.

  This change means errors loading the app are now reported only in the redirected
  stdout/stderr.

  If you're app has problems starting up, start it without daemon mode initially
  to test.

## 2.10.0 / 2014-11-23

* 3 minor features:
  * Added on_worker_shutdown hook mechanism
  * Allow binding to ipv6 addresses for ssl URIs
  * Warn about any threads started during app preload

* 5 bug fixes:
  * Clean out a threads local data before doing work
  * Disable SSLv3. Fixes #591
  * First change the directory to use the correct Gemfile.
  * Only use config.ru binds if specified. Fixes #606
  * Strongish cipher suite with FS support for some browsers

* 2 doc changes:
  * Change umask examples to more permissive values
  * fix typo in README.md

* 9 Merged PRs:
  * Merge pull request #560 from raskhadafi/prune_bundler-bug
  * Merge pull request #566 from sheltond/master
  * Merge pull request #593 from andruby/patch-1
  * Merge pull request #594 from hassox/thread-cleanliness
  * Merge pull request #596 from burningTyger/patch-1
  * Merge pull request #601 from sorentwo/friendly-umask
  * Merge pull request #602 from 1334/patch-1
  * Merge pull request #608 from Gu1/master
  * Merge remote-tracking branch 'origin/pr/538'

## 2.9.2 / 2014-10-25

* 8 bug fixes:
  * Fix puma-wild handling a restart properly. Fixes #550
  * JRuby SSL POODLE update
  * Keep deprecated features warnings
  * Log the current time when Puma shuts down.
  * Fix cross-platform extension library detection
  * Use the correct Windows names for OpenSSL.
  * Better error logging during startup
  * Fixing sexist error messages

* 6 PRs merged:
  * Merge pull request #549 from bsnape/log-shutdown-time
  * Merge pull request #553 from lowjoel/master
  * Merge pull request #568 from mariuz/patch-1
  * Merge pull request #578 from danielbuechele/patch-1
  * Merge pull request #581 from alexch/slightly-better-logging
  * Merge pull request #590 from looker/jruby_disable_sslv3

## 2.9.1 / 2014-09-05

* 4 bug fixes:
  * Cleanup the SSL related structures properly, fixes memory leak
  * Fix thread spawning edge case.
  * Force a worker check after a worker boots, don't wait 5sec. Fixes #574
  * Implement SIGHUP for logs reopening

* 2 PRs merged:
  * Merge pull request #561 from theoldreader/sighup
  * Merge pull request #570 from havenwood/spawn-thread-edge-case

## 2.9.0 / 2014-07-12

* 1 minor feature:
  * Add SSL support for JRuby

* 3 bug fixes:
  * Typo BUNDLER_GEMFILE -> BUNDLE_GEMFILE
  * Use fast_write because we can't trust syswrite
  * pumactl - do not modify original ARGV

* 4 doc fixes:
  * BSD-3-Clause over BSD to avoid confusion
  * Deploy doc: clarification of the GIL
  * Fix typo in DEPLOYMENT.md
  * Update README.md

* 6 PRs merged:
  * Merge pull request #520 from misfo/patch-2
  * Merge pull request #530 from looker/jruby-ssl
  * Merge pull request #537 from vlmonk/patch-1
  * Merge pull request #540 from allaire/patch-1
  * Merge pull request #544 from chulkilee/bsd-3-clause
  * Merge pull request #551 from jcxplorer/patch-1

## 2.8.2 / 2014-04-12

* 4 bug fixes:
  * During upgrade, change directory in main process instead of workers.
  * Close the client properly on error
  * Capistrano: fallback from phased restart to start when not started
  * Allow tag option in conf file

* 4 doc fixes:
  * Fix Puma daemon service README typo
  * `preload_app!` instead of `preload_app`
  * add preload_app and prune_bundler to example config
  * allow changing of worker_timeout in config file

* 11 PRs merged:
  * Merge pull request #487 from ckuttruff/master
  * Merge pull request #492 from ckuttruff/master
  * Merge pull request #493 from alepore/config_tag
  * Merge pull request #503 from mariuz/patch-1
  * Merge pull request #505 from sammcj/patch-1
  * Merge pull request #506 from FlavourSys/config_worker_timeout
  * Merge pull request #510 from momer/rescue-block-handle-servers-fix
  * Merge pull request #511 from macool/patch-1
  * Merge pull request #514 from edogawaconan/refactor_env
  * Merge pull request #517 from misfo/patch-1
  * Merge pull request #518 from LongMan/master

## 2.8.1 / 2014-03-06

* 1 bug fixes:
  * Run puma-wild with proper deps for prune_bundler

* 2 doc changes:
  * Described the configuration file finding behavior added in 2.8.0 and how to disable it.
  * Start the deployment doc

* 6 PRs merged:
  * Merge pull request #471 from arthurnn/fix_test
  * Merge pull request #485 from joneslee85/patch-9
  * Merge pull request #486 from joshwlewis/patch-1
  * Merge pull request #490 from tobinibot/patch-1
  * Merge pull request #491 from brianknight10/clarify-no-config

## 2.8.0 / 2014-02-28

* 8 minor features:
  * Add ability to autoload a config file. Fixes #438
  * Add ability to detect and terminate hung workers. Fixes #333
  * Add booted_workers to stats response
  * Add config to customize the default error message
  * Add prune_bundler option
  * Add worker indexes, expose them via on_worker_boot. Fixes #440
  * Add pretty process name
  * Show the ruby version in use

* 7 bug fixes:
  * Added 408 status on timeout.
  * Be more hostile with sockets that write block. Fixes #449
  * Expect at_exit to exclusively remove the pidfile. Fixes #444
  * Expose latency and listen backlog via bind query. Fixes #370
  * JRuby raises IOError if the socket is there. Fixes #377
  * Process requests fairly. Fixes #406
  * Rescue SystemCallError as well. Fixes #425

* 4 doc changes:
  * Add 2.1.0 to the matrix
  * Add Code Climate badge to README
  * Create signals.md
  * Set the license to BSD. Fixes #432

* 14 PRs merged:
  * Merge pull request #428 from alexeyfrank/capistrano_default_hooks
  * Merge pull request #429 from namusyaka/revert-const_defined
  * Merge pull request #431 from mrb/master
  * Merge pull request #433 from alepore/process-name
  * Merge pull request #437 from ibrahima/master
  * Merge pull request #446 from sudara/master
  * Merge pull request #451 from pwiebe/status_408
  * Merge pull request #453 from joevandyk/patch-1
  * Merge pull request #470 from arthurnn/fix_458
  * Merge pull request #472 from rubencaro/master
  * Merge pull request #480 from jjb/docs-on-running-test-suite
  * Merge pull request #481 from schneems/master
  * Merge pull request #482 from prathamesh-sonpatki/signals-doc-cleanup
  * Merge pull request #483 from YotpoLtd/master

## 2.7.1 / 2013-12-05

* 1 bug fix:

  * Keep STDOUT/STDERR the right mode. Fixes #422

## 2.7.0 / 2013-12-03

* 1 minor feature:
  * Adding TTIN and TTOU to increment/decrement workers

* N bug fixes:
  * Always use our Process.daemon because it's not busted
  * Add capistrano restart failback to start.
  * Change position of `cd` so that rvm gemset is loaded
  * Clarify some platform specifics
  * Do not close the pipe sockets when retrying
  * Fix String#byteslice for Ruby 1.9.1, 1.9.2
  * Fix compatibility with 1.8.7.
  * Handle IOError closed stream in IO.select
  * Increase the max URI path length to 2048 chars from 1024 chars
  * Upstart jungle use config/puma.rb instead

## 2.6.0 / 2013-09-13

* 2 minor features:
  * Add support for event hooks
  ** Add a hook for state transitions
  * Add phased restart to capistrano recipe.

* 4 bug fixes:
  * Convince workers to stop by SIGKILL after timeout
  * Define RSTRING_NOT_MODIFIED for Rubinius performance
  * Handle BrokenPipe, StandardError and IOError in fat_wrote and break out
  * Return success status to the invoking environment

## 2.5.1 / 2013-08-13

* 2 bug fixes:

  * Keep jruby daemon mode from retrying on a hot restart
  * Extract version from const.rb in gemspec

## 2.5.0 / 2013-08-08

* 2 minor features:
  * Allow configuring pumactl with config.rb
  * make `pumactl restart` start puma if not running

* 6 bug fixes:
  * Autodetect ruby managers and home directory in upstart script
  * Convert header values to string before sending.
  * Correctly report phased-restart availability
  * Fix pidfile creation/deletion race on jruby daemonization
  * Use integers when comparing thread counts
  * Fix typo in using lopez express (raw tcp) mode

* 6 misc changes:
  * Fix typo in phased-restart response
  * Uncomment setuid/setgid by default in upstart
  * Use Puma::Const::PUMA_VERSION in gemspec
  * Update upstart comments to reflect new commandline
  * Remove obsolete pumactl instructions; refer to pumactl for details
  * Make Bundler used puma.gemspec version agnostic

## 2.4.1 / 2013-08-07

* 1 experimental feature:
  * Support raw tcp servers (aka Lopez Express mode)

## 2.4.0 / 2013-07-22

* 5 minor features:
  * Add PUMA_JRUBY_DAEMON_OPTS to get around agent starting twice
  * Add ability to drain accept socket on shutdown
  * Add port to DSL
  * Adds support for using puma config file in capistrano deploys.
  * Make phased_restart fallback to restart if not available

* 10 bug fixes:

  * Be sure to only delete the pid in the master. Fixes #334
  * Call out -C/--config flags
  * Change parser symbol names to avoid clash. Fixes #179
  * Convert thread pool sizes to integers
  * Detect when the jruby daemon child doesn't start properly
  * Fix typo in CLI help
  * Improve the logging output when hijack is used. Fixes #332
  * Remove unnecessary thread pool size conversions
  * Setup :worker_boot as an Array. Fixes #317
  * Use 127.0.0.1 as REMOTE_ADDR of unix client. Fixes #309


## 2.3.2 / 2013-07-08

* 1 bug fix:

  * Move starting control server to after daemonization.

## 2.3.1 / 2013-07-06

* 2 bug fixes:

  * Include the right files in the Manifest.
  * Disable inheriting connections on restart on windows. Fixes #166

* 1 doc change:
  * Better document some platform constraints

## 2.3.0 / 2013-07-05

* 1 major bug fix:

  * Stabilize control server, add support in cluster mode

* 5 minor bug fixes:

  * Add ability to cleanup stale unix sockets
  * Check status data better. Fixes #292
  * Convert raw IO errors to ConnectionError. Fixes #274
  * Fix sending Content-Type and Content-Length for no body status. Fixes #304
  * Pass state path through to `pumactl start`. Fixes #287

* 2 internal changes:

  * Refactored modes into seperate classes that CLI uses
  * Changed CLI to take an Events object instead of stdout/stderr (API change)

## 2.2.2 / 2013-07-02

* 1 bug fix:

  * Fix restart_command in the config

## 2.2.1 / 2013-07-02

* 1 minor feature:

  * Introduce preload flag

* 1 bug fix:

  * Pass custom restart command in JRuby

## 2.2.0 / 2013-07-01

* 1 major feature:

  * Add ability to preload rack app

* 2 minor bugfixes:

  * Don't leak info when not in development. Fixes #256
  * Load the app, then bind the ports

## 2.1.1 / 2013-06-20

* 2 minor bug fixes:

  * Fix daemonization on jruby
  * Load the application before daemonizing. Fixes #285

## 2.1.0 / 2013-06-18

* 3 minor features:
  * Allow listening socket to be configured via Capistrano variable
  * Output results from 'stat's command when using pumactl
  * Support systemd socket activation

* 15 bug fixes:
  * Deal with pipes closing while stopping. Fixes #270
  * Error out early if there is no app configured
  * Handle ConnectionError rather than the lowlevel exceptions
  * tune with `-C` config file and `on_worker_boot`
  * use `-w`
  * Fixed some typos in upstart scripts
  * Make sure to use bytesize instead of size (MiniSSL write)
  * Fix an error in puma-manager.conf
  * fix: stop leaking sockets on restart (affects ruby 1.9.3 or before)
  * Ignore errors on the cross-thread pipe. Fixes #246
  * Ignore errors while uncorking the socket (it might already be closed)
  * Ignore the body on a HEAD request. Fixes #278
  * Handle all engine data when possible. Fixes #251.
  * Handle all read exceptions properly. Fixes #252
  * Handle errors from the server better

* 3 doc changes:
  * Add note about on_worker_boot hook
  * Add some documentation for Clustered mode
  * Added quotes to /etc/puma.conf

## 2.0.1 / 2013-04-30

* 1 bug fix:

  * Fix not starting on JRuby properly

## 2.0.0 / 2013-04-29

RailsConf 2013 edition!

* 2 doc changes:
  * Start with rackup -s Puma, NOT rackup -s puma.
  * Minor doc fixes in the README.md, Capistrano section

* 2 bug fixes:
  * Fix reading RACK_ENV properly. Fixes #234
  * Make cap recipe handle tmp/sockets; fixes #228

* 3 minor changes:
  * Fix capistrano recipe
  * Fix stdout/stderr logs to sync outputs
  * allow binding to IPv6 addresses

## 2.0.0.b7 / 2013-03-18

* 5 minor enhancements:

  * Add -q option for :start
  * Add -V, --version
  * Add default Rack handler helper
  * Upstart support
  * Set worker directory from configuration file

* 12 bug fixes:

  * Close the binder in the right place. Fixes #192
  * Handle early term in workers. Fixes #206
  * Make sure that the default port is 80 when the request doesn't include HTTP_X_FORWARDED_PROTO.
  * Prevent Errno::EBADF errors on restart when running ruby 2.0
  * Record the proper @master_pid
  * Respect the header HTTP_X_FORWARDED_PROTO when the host doesn't include a port number.
  * Retry EAGAIN/EWOULDBLOCK during syswrite
  * Run exec properly to restart. Fixes #154
  * Set Rack run_once to false
  * Syncronize all access to @timeouts. Fixes #208
  * Write out the state post-daemonize. Fixes #189
  * Prevent crash when all workers are gone

## 2.0.0.b6 / 2013-02-06

* 2 minor enhancements:

  * Add hook for running when a worker boots
  * Advertise the Configuration object for apps to use.

* 1 bug fix:

  * Change directory in working during upgrade. Fixes #185

## 2.0.0.b5 / 2013-02-05

* 2 major features:
  * Add phased worker upgrade
  * Add support for the rack hijack protocol

* 2 minor features:
  * Add -R to specify the restart command
  * Add config file option to specify the restart command

* 5 bug fixes:
  * Cleanup pipes properly. Fixes #182
  * Daemonize earlier so that we don't lose app threads. Fixes #183
  * Drain the notification pipe. Fixes #176, thanks @cryo28
  * Move write_pid to after we daemonize. Fixes #180
  * Redirect IO properly and emit message for checkpointing

## 2.0.0.b4 / 2012-12-12

* 4 bug fixes:
  * Properly check #syswrite's value for variable sized buffers. Fixes #170
  * Shutdown status server properly
  * Handle char vs byte and mixing syswrite with write properly
  * made MiniSSL validate key/cert file existence

## 2.0.0.b3 / 2012-11-22

* 1 bug fix:
  * Package right files in gem

## 2.0.0.b2 / 2012-11-18
* 5 minor feature:
  * Now Puma is bundled with an capistrano recipe. Just require
     'puma/capistrano' in you deploy.rb
  * Only inject CommonLogger in development mode
  * Add -p option to pumactl
  * Add ability to use pumactl to start a server
  * Add options to daemonize puma

* 7 bug fixes:
  * Reset the IOBuffer properly. Fixes #148
  * Shutdown gracefully on JRuby with Ctrl-C
  * Various methods to get newrelic to start. Fixes #128
  * fixing syntax error at capistrano recipe
  * Force ECONNRESET when read returns nil
  * Be sure to empty the drain the todo before shutting down. Fixes #155
  * allow for alternate locations for status app

## 2.0.0.b1 / 2012-09-11

* 1 major feature:
  * Optional worker process mode (-w) to allow for process scaling in
    addition to thread scaling

* 1 bug fix:
  * Introduce Puma::MiniSSL to be able to properly control doing
    nonblocking SSL

NOTE: SSL support in JRuby is not supported at present. Support will
be added back in a future date when a java Puma::MiniSSL is added.

## 1.6.3 / 2012-09-04

* 1 bug fix:
  * Close sockets waiting in the reactor when a hot restart is performed
    so that browsers reconnect on the next request

## 1.6.2 / 2012-08-27

* 1 bug fix:
  * Rescue StandardError instead of IOError to handle SystemCallErrors
    as well as other application exceptions inside the reactor.

## 1.6.1 / 2012-07-23

* 1 packaging bug fixed:
  * Include missing files

## 1.6.0 / 2012-07-23

* 1 major bug fix:
  * Prevent slow clients from starving the server by introducing a
    dedicated IO reactor thread. Credit for reporting goes to @meh.

## 1.5.0 / 2012-07-19

* 7 contributors to this release:
  * Christian Mayer
  * Darío Javier Cravero
  * Dirkjan Bussink
  * Gianluca Padovani
  * Santiago Pastorino
  * Thibault Jouan
  * tomykaira

* 6 bug fixes:
  * Define RSTRING_NOT_MODIFIED for Rubinius
  * Convert status to integer. Fixes #123
  * Delete pidfile when stopping the server
  * Allow compilation with -Werror=format-security option
  * Fix wrong HTTP version for a HTTP/1.0 request
  * Use String#bytesize instead of String#length

* 3 minor features:
  * Added support for setting RACK_ENV via the CLI, config file, and rack app
  * Allow Server#run to run sync. Fixes #111
  * Puma can now run on windows

## 1.4.0 / 2012-06-04

* 1 bug fix:
  * SCRIPT_NAME should be passed from env to allow mounting apps

* 1 experimental feature:
  * Add puma.socket key for direct socket access

## 1.3.1 / 2012-05-15

* 2 bug fixes:
  * use #bytesize instead of #length for Content-Length header
  * Use StringIO properly. Fixes #98

## 1.3.0 / 2012-05-08

* 2 minor features:
  * Return valid Rack responses (passes Lint) from status server
  * Add -I option to specify $LOAD_PATH directories

* 4 bug fixes:
  * Don't join the server thread inside the signal handle. Fixes #94
  * Make NullIO#read mimic IO#read
  * Only stop the status server if it's started. Fixes #84
  * Set RACK_ENV early in cli also. Fixes #78

* 1 new contributor:
  * Jesse Cooke

## 1.2.2 / 2012-04-28

* 4 bug fixes:

  * Report a lowlevel error to stderr
  * Set a fallback SERVER_NAME and SERVER_PORT
  * Keep the encoding of the body correct. Fixes #79
  * show error.to_s along with backtrace for low-level error

## 1.2.1 / 2012-04-11

 1 bug fix:

   * Fix rack.url_scheme for SSL servers. Fixes #65

## 1.2.0 / 2012-04-11

 1 major feature:

   * When possible, the internal restart does a "hot restart" meaning
     the server sockets remains open, so no connections are lost.

 1 minor feature:

    * More helpful fallback error message

 6 bug fixes:

    * Pass the proper args to unknown_error. Fixes #54, #58
    * Stop the control server before restarting. Fixes #61
    * Fix reporting https only on a true SSL connection
    * Set the default content type to 'text/plain'. Fixes #63
    * Use REUSEADDR. Fixes #60
    * Shutdown gracefully on SIGTERM. Fixes #53

 2 new contributors:

   * Seamus Abshere
   * Steve Richert

## 1.1.1 / 2012-03-30

 1 bugfix:

   * Include puma/compat.rb in the gem (oops!)

## 1.1.0 / 2012-03-30

 1 bugfix:

   * Make sure that the unix socket has the perms 0777 by default

 1 minor feature:

   * Add umask param to the unix:// bind to set the umask

## 1.0.0 / 2012-03-29

* Released!<|MERGE_RESOLUTION|>--- conflicted
+++ resolved
@@ -5,6 +5,9 @@
 * 2 bugfixes
   * Socket removed after reload (#1829)
   * Add extconf tests for DTLS_method & TLS_server_method, use in minissl.rb.  (#1832)
+* 1 feature
+  * Add log_formatter configuration
+
 
 ## 4.0.0 / 2019-06-25
 
@@ -17,15 +20,9 @@
   * Add option to suppress SignalException on SIGTERM (#1690)
   * Allow mutual TLS CA to be set using `ssl_bind` DSL (#1689)
   * Reactor now uses nio4r instead of `select` (#1728)
-<<<<<<< HEAD
-  * Minimum Ruby version now >= 2.5 (#1813)
-  * Add log_formatter configuration
-* x bugfixes
-=======
   * Add status to pumactl with pidfile (#1824)
 
 * 9 bugfixes
->>>>>>> 3b48d320
   * Do not accept new requests on shutdown (#1685, #1808)
   * Fix 3 corner cases when request body is chunked (#1508)
   * Change pid existence check's condition branches (#1650)
