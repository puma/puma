require_relative "helper"

class TestPumaServer < Minitest::Test
  parallelize_me!

  def setup
    @port = 0
    @host = "127.0.0.1"

    @ios = []

    @app = ->(env) { [200, {}, [env['rack.url_scheme']]] }

    @events = Puma::Events.strings
    @server = Puma::Server.new @app, @events
  end

  def teardown
    @server.stop(true)
    @ios.each { |io| io.close if io && !io.closed? }
  end

  def server_run(app: @app, early_hints: false)
    @server.app = app
    @server.add_tcp_listener @host, @port
    @server.early_hints = true if early_hints
    @server.run
  end

  def header(sock)
    header = []
    while true
      line = sock.gets
      break if line == "\r\n"
      header << line.strip
    end

    header
  end

  def send_http_and_read(req)
    sock = TCPSocket.new @host, @server.connected_port
    @ios << sock
    sock << req
    sock.read
  end

  def send_http(req)
    sock = TCPSocket.new @host, @server.connected_port
    @ios << sock
    sock << req
    sock
  end

  def test_proper_stringio_body
    data = nil

    server_run app: ->(env) do
      data = env['rack.input'].read
      [200, {}, ["ok"]]
    end

    fifteen = "1" * 15

    sock = send_http "PUT / HTTP/1.0\r\nContent-Length: 30\r\n\r\n#{fifteen}"

    sleep 0.1 # important so that the previous data is sent as a packet
    sock << fifteen

    sock.read

    assert_equal "#{fifteen}#{fifteen}", data
  end

  def test_puma_socket
    body = "HTTP/1.1 750 Upgraded to Awesome\r\nDone: Yep!\r\n"
    server_run app: ->(env) do
      io = env['puma.socket']
      io.write body
      io.close
      [-1, {}, []]
    end

    data = send_http_and_read "PUT / HTTP/1.0\r\n\r\nHello"

    assert_equal body, data
  end

  def test_very_large_return
    giant = "x" * 2056610

    server_run app: ->(env) do
      [200, {}, [giant]]
    end

    sock = send_http "GET / HTTP/1.0\r\n\r\n"

    while true
      line = sock.gets
      break if line == "\r\n"
    end

    out = sock.read

    assert_equal giant.bytesize, out.bytesize
  end

  def test_respect_x_forwarded_proto
    env = {}
    env['HOST'] = "example.com"
    env['HTTP_X_FORWARDED_PROTO'] = "https,http"

    assert_equal "443", @server.default_server_port(env)
  end

  def test_respect_x_forwarded_ssl_on
    env = {}
    env['HOST'] = 'example.com'
    env['HTTP_X_FORWARDED_SSL'] = 'on'

    assert_equal "443", @server.default_server_port(env)
  end

  def test_respect_x_forwarded_scheme
    env = {}
    env['HOST'] = 'example.com'
    env['HTTP_X_FORWARDED_SCHEME'] = 'https'

    assert_equal '443', @server.default_server_port(env)
  end

  def test_default_server_port
    server_run app: ->(env) do
      [200, {}, [env['SERVER_PORT']]]
    end

    req = Net::HTTP::Get.new '/'
    req['HOST'] = 'example.com'

    res = Net::HTTP.start @host, @server.connected_port do |http|
      http.request(req)
    end

    assert_equal "80", res.body
  end

  def test_default_server_port_respects_x_forwarded_proto
    server_run app: ->(env) do
      [200, {}, [env['SERVER_PORT']]]
    end

    req = Net::HTTP::Get.new("/")
    req['HOST'] = "example.com"
    req['X_FORWARDED_PROTO'] = "https,http"

    res = Net::HTTP.start @host, @server.connected_port do |http|
      http.request(req)
    end

    assert_equal "443", res.body
  end

  def test_HEAD_has_no_body
    server_run app: ->(env) { [200, {"Foo" => "Bar"}, ["hello"]] }

    data = send_http_and_read "HEAD / HTTP/1.0\r\n\r\n"

    assert_equal "HTTP/1.0 200 OK\r\nFoo: Bar\r\nContent-Length: 5\r\n\r\n", data
  end

  def test_GET_with_empty_body_has_sane_chunking
    server_run app: ->(env) { [200, {}, [""]] }

    data = send_http_and_read "HEAD / HTTP/1.0\r\n\r\n"

    assert_equal "HTTP/1.0 200 OK\r\nContent-Length: 0\r\n\r\n", data
  end

  def test_early_hints_works
    server_run early_hints: true, app: ->(env) do
     env['rack.early_hints'].call("Link" => "</style.css>; rel=preload; as=style\n</script.js>; rel=preload")
     [200, { "X-Hello" => "World" }, ["Hello world!"]]
    end

    data = send_http_and_read "HEAD / HTTP/1.0\r\n\r\n"

    expected_data = (<<EOF
HTTP/1.1 103 Early Hints
Link: </style.css>; rel=preload; as=style
Link: </script.js>; rel=preload

HTTP/1.0 200 OK
X-Hello: World
Content-Length: 12
EOF
).split("\n").join("\r\n") + "\r\n\r\n"

    assert_equal true, @server.early_hints
    assert_equal expected_data, data
  end

  def test_early_hints_are_ignored_if_connection_lost

    def @server.fast_write(*args)
      raise Puma::ConnectionError
    end

    server_run early_hints: true, app: ->(env) do
      env['rack.early_hints'].call("Link" => "</script.js>; rel=preload")
      [200, { "X-Hello" => "World" }, ["Hello world!"]]
    end

    # This request will cause the server to try and send early hints
    _ = send_http "HEAD / HTTP/1.0\r\n\r\n"

    # Give the server some time to try to write (and fail)
    sleep 0.1

    # Expect no errors in stderr
    assert @events.stderr.pos.zero?, "Server didn't swallow the connection error"
  end

  def test_early_hints_is_off_by_default
    server_run app: ->(env) do
     assert_nil env['rack.early_hints']
     [200, { "X-Hello" => "World" }, ["Hello world!"]]
    end

    data = send_http_and_read "HEAD / HTTP/1.0\r\n\r\n"

    expected_data = (<<EOF
HTTP/1.0 200 OK
X-Hello: World
Content-Length: 12
EOF
).split("\n").join("\r\n") + "\r\n\r\n"

    assert_nil @server.early_hints
    assert_equal expected_data, data
  end

  def test_GET_with_no_body_has_sane_chunking
    server_run app: ->(env) { [200, {}, []] }

    data = send_http_and_read "HEAD / HTTP/1.0\r\n\r\n"

    assert_equal "HTTP/1.0 200 OK\r\n\r\n", data
  end

  def test_doesnt_print_backtrace_in_production
    @server.leak_stack_on_error = false
    server_run app: ->(env) { raise "don't leak me bro" }

    data = send_http_and_read "GET / HTTP/1.0\r\n\r\n"

    refute_match(/don't leak me bro/, data)
    assert_match(/HTTP\/1.0 500 Internal Server Error/, data)
  end

  def test_prints_custom_error
    re = lambda { |err| [302, {'Content-Type' => 'text', 'Location' => 'foo.html'}, ['302 found']] }
    @server = Puma::Server.new @app, @events, {:lowlevel_error_handler => re}

    server_run app: ->(env) { raise "don't leak me bro" }

    data = send_http_and_read "GET / HTTP/1.0\r\n\r\n"

    assert_match(/HTTP\/1.0 302 Found/, data)
  end

  def test_leh_gets_env_as_well
    re = lambda { |err,env|
      env['REQUEST_PATH'] || raise('where is env?')
      [302, {'Content-Type' => 'text', 'Location' => 'foo.html'}, ['302 found']]
    }

    @server = Puma::Server.new @app, @events, {:lowlevel_error_handler => re}

    server_run app: ->(env) { raise "don't leak me bro" }

    data = send_http_and_read "GET / HTTP/1.0\r\n\r\n"

    assert_match(/HTTP\/1.0 302 Found/, data)
  end

  def test_custom_http_codes_10
    server_run app: ->(env) { [449, {}, [""]] }

    data = send_http_and_read "GET / HTTP/1.0\r\n\r\n"

    assert_equal "HTTP/1.0 449 CUSTOM\r\nContent-Length: 0\r\n\r\n", data
  end

  def test_custom_http_codes_11
    server_run app: ->(env) { [449, {}, [""]] }

    data = send_http_and_read "GET / HTTP/1.1\r\nConnection: close\r\n\r\n"

    assert_equal "HTTP/1.1 449 CUSTOM\r\nConnection: close\r\nContent-Length: 0\r\n\r\n", data
  end

  def test_HEAD_returns_content_headers
    server_run app: ->(env) { [200, {"Content-Type" => "application/pdf",
                                     "Content-Length" => "4242"}, []] }

    data = send_http_and_read "HEAD / HTTP/1.0\r\n\r\n"

    assert_equal "HTTP/1.0 200 OK\r\nContent-Type: application/pdf\r\nContent-Length: 4242\r\n\r\n", data
  end

  def test_status_hook_fires_when_server_changes_states

    states = []

    @events.register(:state) { |s| states << s }

    server_run app: ->(env) { [200, {}, [""]] }

    _ = send_http_and_read "HEAD / HTTP/1.0\r\n\r\n"

    assert_equal [:booting, :running], states

    @server.stop(true)

    assert_equal [:booting, :running, :stop, :done], states
  end

  def test_timeout_in_data_phase
    @server.first_data_timeout = 2
    server_run

    sock = send_http "POST / HTTP/1.1\r\nHost: test.com\r\nContent-Type: text/plain\r\nContent-Length: 5\r\n\r\n"

    data = sock.gets

    assert_equal "HTTP/1.1 408 Request Timeout\r\n", data
  end

  def test_http_11_keep_alive_with_body
    server_run app: ->(env) { [200, {"Content-Type" => "plain/text"}, ["hello\n"]] }

    sock = send_http "GET / HTTP/1.1\r\nConnection: Keep-Alive\r\n\r\n"

    h = header sock

    body = sock.gets

    assert_equal ["HTTP/1.1 200 OK", "Content-Type: plain/text", "Content-Length: 6"], h
    assert_equal "hello\n", body

    sock.close
  end

  def test_http_11_close_with_body
    server_run app: ->(env) { [200, {"Content-Type" => "plain/text"}, ["hello"]] }

    data = send_http_and_read "GET / HTTP/1.1\r\nConnection: close\r\n\r\n"

    assert_equal "HTTP/1.1 200 OK\r\nContent-Type: plain/text\r\nConnection: close\r\nContent-Length: 5\r\n\r\nhello", data
  end

  def test_http_11_keep_alive_without_body
    server_run app: ->(env) { [204, {}, []] }

    sock = send_http "GET / HTTP/1.1\r\nConnection: Keep-Alive\r\n\r\n"

    h = header sock

    assert_equal ["HTTP/1.1 204 No Content"], h
  end

  def test_http_11_close_without_body
    server_run app: ->(env) { [204, {}, []] }

    sock = send_http "GET / HTTP/1.1\r\nConnection: close\r\n\r\n"

    h = header sock

    assert_equal ["HTTP/1.1 204 No Content", "Connection: close"], h
  end

  def test_http_10_keep_alive_with_body
    server_run app: ->(env) { [200, {"Content-Type" => "plain/text"}, ["hello\n"]] }

    sock = send_http "GET / HTTP/1.0\r\nConnection: Keep-Alive\r\n\r\n"

    h = header sock

    body = sock.gets

    assert_equal ["HTTP/1.0 200 OK", "Content-Type: plain/text", "Connection: Keep-Alive", "Content-Length: 6"], h
    assert_equal "hello\n", body
  end

  def test_http_10_close_with_body
    server_run app: ->(env) { [200, {"Content-Type" => "plain/text"}, ["hello"]] }

    data = send_http_and_read "GET / HTTP/1.0\r\nConnection: close\r\n\r\n"

    assert_equal "HTTP/1.0 200 OK\r\nContent-Type: plain/text\r\nContent-Length: 5\r\n\r\nhello", data
  end

  def test_http_10_partial_hijack_with_content_length
    body_parts = ['abc', 'de']

    server_run app: ->(env) do
      hijack_lambda = proc do | io |
        io.write(body_parts[0])
        io.write(body_parts[1])
        io.close
      end
      [200, {"Content-Length" => "5", 'rack.hijack' => hijack_lambda}, nil]
    end

    data = send_http_and_read "GET / HTTP/1.0\r\nConnection: close\r\n\r\n"

    assert_equal "HTTP/1.0 200 OK\r\nContent-Length: 5\r\n\r\nabcde", data
  end

  def test_http_10_keep_alive_without_body
    server_run app: ->(env) { [204, {}, []] }

    sock = send_http "GET / HTTP/1.0\r\nConnection: Keep-Alive\r\n\r\n"

    h = header sock

    assert_equal ["HTTP/1.0 204 No Content", "Connection: Keep-Alive"], h
  end

  def test_http_10_close_without_body
    server_run app: ->(env) { [204, {}, []] }

    data = send_http_and_read "GET / HTTP/1.0\r\nConnection: close\r\n\r\n"

    assert_equal "HTTP/1.0 204 No Content\r\n\r\n", data
  end

  def test_Expect_100
    server_run app: ->(env) { [200, {}, [""]] }

    data = send_http_and_read "GET / HTTP/1.1\r\nConnection: close\r\nExpect: 100-continue\r\n\r\n"

    assert_equal "HTTP/1.1 100 Continue\r\n\r\nHTTP/1.1 200 OK\r\nConnection: close\r\nContent-Length: 0\r\n\r\n", data
  end

  def test_chunked_request
    body = nil
    server_run app: ->(env) {
      body = env['rack.input'].read
      [200, {}, [""]]
    }

    data = send_http_and_read "GET / HTTP/1.1\r\nConnection: close\r\nTransfer-Encoding: chunked\r\n\r\n1\r\nh\r\n4\r\nello\r\n0\r\n\r\n"

    assert_equal "HTTP/1.1 200 OK\r\nConnection: close\r\nContent-Length: 0\r\n\r\n", data
    assert_equal "hello", body
  end

  def test_chunked_request_pause_before_value
    body = nil
    server_run app: ->(env) {
      body = env['rack.input'].read
      [200, {}, [""]]
    }

    sock = send_http "GET / HTTP/1.1\r\nConnection: close\r\nTransfer-Encoding: chunked\r\n\r\n1\r\n"
    sleep 1

    sock << "h\r\n4\r\nello\r\n0\r\n\r\n"

    data = sock.read

    assert_equal "HTTP/1.1 200 OK\r\nConnection: close\r\nContent-Length: 0\r\n\r\n", data
    assert_equal "hello", body
  end

  def test_chunked_request_pause_between_chunks
    body = nil
    server_run app: ->(env) {
      body = env['rack.input'].read
      [200, {}, [""]]
    }

    sock = send_http "GET / HTTP/1.1\r\nConnection: close\r\nTransfer-Encoding: chunked\r\n\r\n1\r\nh\r\n"
    sleep 1

    sock << "4\r\nello\r\n0\r\n\r\n"

    data = sock.read

    assert_equal "HTTP/1.1 200 OK\r\nConnection: close\r\nContent-Length: 0\r\n\r\n", data
    assert_equal "hello", body
  end

  def test_chunked_request_pause_mid_count
    body = nil
    server_run app: ->(env) {
      body = env['rack.input'].read
      [200, {}, [""]]
    }

    sock = send_http "GET / HTTP/1.1\r\nConnection: close\r\nTransfer-Encoding: chunked\r\n\r\n1\r"
    sleep 1

    sock << "\nh\r\n4\r\nello\r\n0\r\n\r\n"

    data = sock.read

    assert_equal "HTTP/1.1 200 OK\r\nConnection: close\r\nContent-Length: 0\r\n\r\n", data
    assert_equal "hello", body
  end

  def test_chunked_request_pause_before_count_newline
    body = nil
    server_run app: ->(env) {
      body = env['rack.input'].read
      [200, {}, [""]]
    }

    sock = send_http "GET / HTTP/1.1\r\nConnection: close\r\nTransfer-Encoding: chunked\r\n\r\n1"
    sleep 1

    sock << "\r\nh\r\n4\r\nello\r\n0\r\n\r\n"

    data = sock.read

    assert_equal "HTTP/1.1 200 OK\r\nConnection: close\r\nContent-Length: 0\r\n\r\n", data
    assert_equal "hello", body
  end

  def test_chunked_request_pause_mid_value
    body = nil
    server_run app: ->(env) {
      body = env['rack.input'].read
      [200, {}, [""]]
    }

    sock = send_http "GET / HTTP/1.1\r\nConnection: close\r\nTransfer-Encoding: chunked\r\n\r\n1\r\nh\r\n4\r\ne"
    sleep 1

    sock << "llo\r\n0\r\n\r\n"

    data = sock.read

    assert_equal "HTTP/1.1 200 OK\r\nConnection: close\r\nContent-Length: 0\r\n\r\n", data
    assert_equal "hello", body
  end

  def test_chunked_request_pause_between_cr_lf_after_size_of_second_chunk
    body = nil
    server_run app: ->(env)  {
      body = env['rack.input'].read
      [200, {}, [""]]
    }

    part1 = 'a' * 4200

    chunked_body = "#{part1.size.to_s(16)}\r\n#{part1}\r\n1\r\nb\r\n0\r\n\r\n"

    sock = send_http "PUT /path HTTP/1.1\r\nConnection: close\r\nTransfer-Encoding: chunked\r\n\r\n"

    sleep 0.1

    sock << chunked_body[0..-10]

    sleep 0.1

    sock << chunked_body[-9..-1]

    data = sock.read

    assert_equal "HTTP/1.1 200 OK\r\nConnection: close\r\nContent-Length: 0\r\n\r\n", data
    assert_equal (part1 + 'b'), body
  end

  def test_chunked_request_pause_between_closing_cr_lf
    body = nil
    server_run app: ->(env) {
      body = env['rack.input'].read
      [200, {}, [""]]
    }

    sock = send_http "PUT /path HTTP/1.1\r\nConnection: close\r\nTransfer-Encoding: chunked\r\n\r\n5\r\nhello\r"

    sleep 1

    sock << "\n0\r\n\r\n"

    data = sock.read

    assert_equal "HTTP/1.1 200 OK\r\nConnection: close\r\nContent-Length: 0\r\n\r\n", data
    assert_equal 'hello', body
  end

  def test_chunked_request_pause_before_closing_cr_lf
    body = nil
    server_run app: ->(env) {
      body = env['rack.input'].read
      [200, {}, [""]]
    }

    sock = send_http "PUT /path HTTP/1.1\r\nConnection: close\r\nTransfer-Encoding: chunked\r\n\r\n5\r\nhello"

    sleep 1

    sock << "\r\n0\r\n\r\n"

    data = sock.read

    assert_equal "HTTP/1.1 200 OK\r\nConnection: close\r\nContent-Length: 0\r\n\r\n", data
    assert_equal 'hello', body
  end

  def test_chunked_request_header_case
    body = nil
    server_run app: ->(env) {
      body = env['rack.input'].read
      [200, {}, [""]]
    }

    data = send_http_and_read "GET / HTTP/1.1\r\nConnection: close\r\nTransfer-Encoding: Chunked\r\n\r\n1\r\nh\r\n4\r\nello\r\n0\r\n\r\n"

    assert_equal "HTTP/1.1 200 OK\r\nConnection: close\r\nContent-Length: 0\r\n\r\n", data
    assert_equal "hello", body
  end

  def test_chunked_keep_alive
    body = nil
    server_run app: ->(env) {
      body = env['rack.input'].read
      [200, {}, [""]]
    }

    sock = send_http "GET / HTTP/1.1\r\nConnection: Keep-Alive\r\nTransfer-Encoding: chunked\r\n\r\n1\r\nh\r\n4\r\nello\r\n0\r\n\r\n"

    h = header sock

    assert_equal ["HTTP/1.1 200 OK", "Content-Length: 0"], h
    assert_equal "hello", body

    sock.close
  end

  def test_chunked_keep_alive_two_back_to_back
    body = nil
    server_run app: ->(env) {
      body = env['rack.input'].read
      [200, {}, [""]]
    }

    sock = send_http "GET / HTTP/1.1\r\nConnection: Keep-Alive\r\nTransfer-Encoding: chunked\r\n\r\n1\r\nh\r\n4\r\nello\r\n0\r\n"

    last_crlf_written = false
    last_crlf_writer = Thread.new do
      sleep 0.1
      sock << "\r"
      sleep 0.1
      sock << "\n"
      last_crlf_written = true
    end

    h = header(sock)
    assert_equal ["HTTP/1.1 200 OK", "Content-Length: 0"], h
    assert_equal "hello", body
    assert_equal true, last_crlf_written

    last_crlf_writer.join

    sock << "GET / HTTP/1.1\r\nConnection: Keep-Alive\r\nTransfer-Encoding: chunked\r\n\r\n4\r\ngood\r\n3\r\nbye\r\n0\r\n\r\n"
    sleep 0.1

    h = header(sock)

    assert_equal ["HTTP/1.1 200 OK", "Content-Length: 0"], h
    assert_equal "goodbye", body

    sock.close
  end

  def test_chunked_keep_alive_two_back_to_back_with_set_remote_address
    body = nil
    remote_addr =nil
    @server = Puma::Server.new @app, @events, { remote_address: :header, remote_address_header: 'HTTP_X_FORWARDED_FOR'}
    server_run app: ->(env) {
      body = env['rack.input'].read
      remote_addr = env['REMOTE_ADDR']
      [200, {}, [""]]
    }

    sock = send_http "GET / HTTP/1.1\r\nX-Forwarded-For: 127.0.0.1\r\nConnection: Keep-Alive\r\nTransfer-Encoding: chunked\r\n\r\n1\r\nh\r\n4\r\nello\r\n0\r\n\r\n"

    h = header sock
    assert_equal ["HTTP/1.1 200 OK", "Content-Length: 0"], h
    assert_equal "hello", body
    assert_equal "127.0.0.1", remote_addr

    sock << "GET / HTTP/1.1\r\nX-Forwarded-For: 127.0.0.2\r\nConnection: Keep-Alive\r\nTransfer-Encoding: chunked\r\n\r\n4\r\ngood\r\n3\r\nbye\r\n0\r\n\r\n"
    sleep 0.1

    h = header(sock)

    assert_equal ["HTTP/1.1 200 OK", "Content-Length: 0"], h
    assert_equal "goodbye", body
    assert_equal "127.0.0.2", remote_addr

    sock.close
  end

  def test_empty_header_values
    server_run app: ->(env) { [200, {"X-Empty-Header" => ""}, []] }

    data = send_http_and_read "HEAD / HTTP/1.0\r\n\r\n"

    assert_equal "HTTP/1.0 200 OK\r\nX-Empty-Header: \r\n\r\n", data
  end

  def test_request_body_wait
    request_body_wait = nil
    server_run app: ->(env) {
      request_body_wait = env['puma.request_body_wait']
      [204, {}, []]
    }

    sock = send_http "POST / HTTP/1.1\r\nHost: test.com\r\nContent-Type: text/plain\r\nContent-Length: 5\r\n\r\nh"
    sleep 1
    sock << "ello"

    sock.gets

    assert_operator request_body_wait, :>=, 1000
  end

  def test_request_body_wait_chunked
    request_body_wait = nil
    server_run app: ->(env) {
      request_body_wait = env['puma.request_body_wait']
      [204, {}, []]
    }

    sock = send_http "GET / HTTP/1.1\r\nConnection: close\r\nTransfer-Encoding: chunked\r\n\r\n1\r\nh\r\n"
    sleep 1
    sock << "4\r\nello\r\n0\r\n\r\n"

    sock.gets

<<<<<<< HEAD
    assert_operator request_body_wait, :>=, 990
=======
    assert_operator request_body_wait, :>=, 1000
>>>>>>> 5e5f06a8
  end
end<|MERGE_RESOLUTION|>--- conflicted
+++ resolved
@@ -743,10 +743,6 @@
 
     sock.gets
 
-<<<<<<< HEAD
-    assert_operator request_body_wait, :>=, 990
-=======
     assert_operator request_body_wait, :>=, 1000
->>>>>>> 5e5f06a8
   end
 end