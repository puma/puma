--- conflicted
+++ resolved
@@ -817,7 +817,6 @@
     test_open_connection_wait
   end
 
-<<<<<<< HEAD
   # Rack may pass a newline in a header expecting us to split it.
   def test_newline_splits
     server_run app: ->(_) { [200, {'X-header' => "first line\nsecond line"}, ["Hello"]] }
@@ -880,7 +879,21 @@
       app = ->(_) { [200, {'content-length' => "untrusted input#{line_ending}Cookie: hack"}, ["Hello"]] }
       assert_does_not_allow_http_injection(app)
     end
-=======
+  end
+
+  def test_open_connection_wait
+    server_run app: ->(_) { [200, {}, ["Hello"]] }
+    s = send_http nil
+    sleep 0.1
+    s << "GET / HTTP/1.0\r\n\r\n"
+    assert_equal 'Hello', s.readlines.last
+  end
+
+  def test_open_connection_wait_no_queue
+    @server = Puma::Server.new @app, @events, queue_requests: false
+    test_open_connection_wait
+  end
+
   def test_shutdown_queued_request
     server_run app: ->(env) {
       sleep 3
@@ -898,6 +911,5 @@
 
     assert_match /204/, s1.gets
     assert_match /204/, s2.gets
->>>>>>> 17af6cfa
   end
 end