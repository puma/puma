<p align="center">
  <img src="http://puma.io/images/logos/puma-logo-large.png">
</p>

# Puma: A Ruby Web Server Built For Concurrency

[![Gitter](https://badges.gitter.im/Join%20Chat.svg)](https://gitter.im/puma/puma?utm\_source=badge&utm\_medium=badge&utm\_campaign=pr-badge)
[![Build Status](https://secure.travis-ci.org/puma/puma.svg)](http://travis-ci.org/puma/puma)
[![AppVeyor](https://img.shields.io/appveyor/ci/nateberkopec/puma.svg)](https://ci.appveyor.com/project/nateberkopec/puma)
[![Code Climate](https://codeclimate.com/github/puma/puma.svg)](https://codeclimate.com/github/puma/puma)
[![SemVer](https://api.dependabot.com/badges/compatibility_score?dependency-name=puma&package-manager=bundler&version-scheme=semver)](https://dependabot.com/compatibility-score.html?dependency-name=puma&package-manager=bundler&version-scheme=semver)

Puma is a **simple, fast, threaded, and highly concurrent HTTP 1.1 server for Ruby/Rack applications** in development and production.

## Built For Speed &amp; Concurrency

Under the hood, Puma processes requests using a C-optimized Ragel extension (inherited from Mongrel) that provides fast, accurate HTTP 1.1 protocol parsing in a portable way. Puma then serves the request in a thread from an internal thread pool. Since each request is served in a separate thread, truly concurrent Ruby implementations (JRuby, Rubinius) will use all available CPU cores.

Puma was designed to be the go-to server for [Rubinius](http://rubini.us), but also works well with JRuby and MRI.

On MRI, there is a Global VM Lock (GVL) that ensures only one thread can run Ruby code at a time. But if you're doing a lot of blocking IO (such as HTTP calls to external APIs like Twitter), Puma still improves MRI's throughput by allowing blocking IO to be run concurrently.

## Quick Start

```
$ gem install puma
$ puma <any rackup (*.ru) file>
```

## Frameworks

### Rails

Puma is the default server for Rails, and should already be included in your Gemfile.

Then start your server with the `rails` command:

```
$ rails s
```

Many configuration options are not available when using `rails s`. It is recommended that you use Puma's executable instead:

```
$ bundle exec puma
```

### Sinatra

You can run your Sinatra application with Puma from the command line like this:

```
$ ruby app.rb -s Puma
```

Or you can configure your application to always use Puma:

```ruby
require 'sinatra'
configure { set :server, :puma }
```

## Configuration

Puma provides numerous options. Consult `puma -h` (or `puma --help`) for a full list of CLI options, or see [dsl.rb](https://github.com/puma/puma/blob/master/lib/puma/dsl.rb).

### Thread Pool

Puma uses a thread pool. You can set the minimum and maximum number of threads that are available in the pool with the `-t` (or `--threads`) flag:

```
$ puma -t 8:32
```

Puma will automatically scale the number of threads, from the minimum until it caps out at the maximum, based on how much traffic is present. The current default is `0:16`. Feel free to experiment, but be careful not to set the number of maximum threads to a large number, as you may exhaust resources on the system (or hit resource limits).

Be aware that additionally Puma creates threads on its own for internal purposes (e.g. handling slow clients). So even if you specify -t 1:1, expect around 7 threads created in your application.

### Clustered mode

Puma also offers "clustered mode". Clustered mode `fork`s workers from a master process. Each child process still has its own thread pool. You can tune the number of workers with the `-w` (or `--workers`) flag:

```
$ puma -t 8:32 -w 3
```

Note that threads are still used in clustered mode, and the `-t` thread flag setting is per worker, so `-w 2 -t 16:16` will spawn 32 threads in total.

In clustered mode, Puma may "preload" your application. This loads all the application code *prior* to forking. Preloading reduces total memory usage of your application via an operating system feature called [copy-on-write](https://en.wikipedia.org/wiki/Copy-on-write) (Ruby 2.0+ only). Use the `--preload` flag from the command line:

```
$ puma -w 3 --preload
```

If you're using a configuration file, use the `preload_app!` method:

```ruby
# config/puma.rb
workers 3
preload_app!
```

Additionally, you can specify a block in your configuration file that will be run on boot of each worker:

```ruby
# config/puma.rb
on_worker_boot do
  # configuration here
end
```

This code can be used to setup the process before booting the application, allowing
you to do some Puma-specific things that you don't want to embed in your application.
For instance, you could fire a log notification that a worker booted or send something to statsd.
This can be called multiple times.

If you're preloading your application and using ActiveRecord, it's recommended that you setup your connection pool here:

```ruby
# config/puma.rb
on_worker_boot do
  ActiveSupport.on_load(:active_record) do
    ActiveRecord::Base.establish_connection
  end
end
```

On top of that, you can specify a block in your configuration file that will be run before workers are forked:

```ruby
# config/puma.rb
before_fork do
  # configuration here
end
```

Preloading can’t be used with phased restart, since phased restart kills and restarts workers one-by-one, and preload_app copies the code of master into the workers.

### Binding TCP / Sockets

In contrast to many other server configs which require multiple flags, Puma simply uses one URI parameter with the `-b` (or `--bind`) flag:

```
$ puma -b tcp://127.0.0.1:9292
```

Want to use UNIX Sockets instead of TCP (which can provide a 5-10% performance boost)?

```
$ puma -b unix:///var/run/puma.sock
```

If you need to change the permissions of the UNIX socket, just add a umask parameter:

```
$ puma -b 'unix:///var/run/puma.sock?umask=0111'
```

Need a bit of security? Use SSL sockets:
```
$ puma -b 'ssl://127.0.0.1:9292?key=path_to_key&cert=path_to_cert'
```

#### Controlling SSL Cipher Suites
<<<<<<< HEAD
Need to use or avoid specific SSL cipher suites? Use ssl_cipher_filter or ssl_cipher_list options.
##### Ruby:
```
$ puma -b 'ssl://127.0.0.1:9292?key=path_to_key&cert=path_to_cert&ssl_cipher_filter=!aNULL:AES+SHA'
```
##### JRuby:
=======

Need to use or avoid specific SSL cipher suites? Use `ssl_cipher_filter` or `ssl_cipher_list` options.

##### Ruby:

```
$ puma -b 'ssl://127.0.0.1:9292?key=path_to_key&cert=path_to_cert&ssl_cipher_filter=!aNULL:AES+SHA'
```

##### JRuby:

>>>>>>> fb8100ec
```
$ puma -b 'ssl://127.0.0.1:9292?keystore=path_to_keystore&keystore-pass=keystore_password&ssl_cipher_list=TLS_RSA_WITH_AES_128_CBC_SHA,TLS_RSA_WITH_AES_256_CBC_SHA'
```

See https://www.openssl.org/docs/man1.0.2/apps/ciphers.html for cipher filter format and full list of cipher suites.

Don't want to use insecure TLSv1.0 ?

```
$ puma -b 'ssl://127.0.0.1:9292?key=path_to_key&cert=path_to_cert&no_tlsv1=true'
```

### Control/Status Server

Puma has a built-in status/control app that can be used to query and control Puma itself.

```
$ puma --control-url tcp://127.0.0.1:9293 --control-token foo
```

Puma will start the control server on localhost port 9293. All requests to the control server will need to include `token=foo` as a query parameter. This allows for simple authentication. Check out [status.rb](https://github.com/puma/puma/blob/master/lib/puma/app/status.rb) to see what the app has available.

You can also interact with the control server via `pumactl`. This command will restart Puma:

```
$ pumactl --control-url 'tcp://127.0.0.1:9293' --control-token foo restart
```

To see a list of `pumactl` options, use `pumactl --help`.

### Configuration File

You can also provide a configuration file which Puma will use with the `-C` (or `--config`) flag:

```
$ puma -C /path/to/config
```

If no configuration file is specified, Puma will look for a configuration file at `config/puma.rb`. If an environment is specified, either via the `-e` and `--environment` flags, or through the `RACK_ENV` environment variable, the default file location will be `config/puma/environment_name.rb`.

If you want to prevent Puma from looking for a configuration file in those locations, provide a dash as the argument to the `-C` (or `--config`) flag:

```
$ puma -C "-"
```

Take the following [sample configuration](https://github.com/puma/puma/blob/master/examples/config.rb) as inspiration or check out [dsl.rb](https://github.com/puma/puma/blob/master/lib/puma/dsl.rb) to see all available options.

## Restart

Puma includes the ability to restart itself. When available (MRI, Rubinius, JRuby), Puma performs a "hot restart". This is the same functionality available in *Unicorn* and *NGINX* which keep the server sockets open between restarts. This makes sure that no pending requests are dropped while the restart is taking place.

For more, see the [restart documentation](https://github.com/puma/puma/blob/master/docs/restart.md).

## Signals

Puma responds to several signals. A detailed guide to using UNIX signals with Puma can be found in the [signals documentation](https://github.com/puma/puma/blob/master/docs/signals.md).

## Platform Constraints

Some platforms do not support all Puma features.

  * **JRuby**, **Windows**: server sockets are not seamless on restart, they must be closed and reopened. These platforms have no way to pass descriptors into a new process that is exposed to Ruby. Also, cluster mode is not supported due to a lack of fork(2).
  * **Windows**: daemon mode is not supported due to a lack of fork(2).

## Known Bugs

For MRI versions 2.2.7, 2.2.8, 2.2.9, 2.2.10 2.3.4 and 2.4.1, you may see ```stream closed in another thread (IOError)```. It may be caused by a [Ruby bug](https://bugs.ruby-lang.org/issues/13632). It can be fixed with the gem https://rubygems.org/gems/stopgap_13632:

```ruby
if %w(2.2.7 2.2.8 2.2.9 2.2.10 2.3.4 2.4.1).include? RUBY_VERSION
  begin
    require 'stopgap_13632'
  rescue LoadError
  end
end
```

## Deployment

Puma has support for Capistrano with an [external gem](https://github.com/seuros/capistrano-puma).

It is common to use process monitors with Puma. Modern process monitors like systemd or upstart
provide continuous monitoring and restarts for increased
reliability in production environments:

* [tools/jungle](https://github.com/puma/puma/tree/master/tools/jungle) for sysvinit (init.d) and upstart
* [docs/systemd](https://github.com/puma/puma/blob/master/docs/systemd.md)

## Contributing

To run the test suite:

```bash
$ bundle install
$ bundle exec rake
```

## License

Puma is copyright Evan Phoenix and contributors, licensed under the BSD 3-Clause license. See the included LICENSE file for details.<|MERGE_RESOLUTION|>--- conflicted
+++ resolved
@@ -162,26 +162,17 @@
 ```
 
 #### Controlling SSL Cipher Suites
-<<<<<<< HEAD
-Need to use or avoid specific SSL cipher suites? Use ssl_cipher_filter or ssl_cipher_list options.
+
+Need to use or avoid specific SSL cipher suites? Use `ssl_cipher_filter` or `ssl_cipher_list` options.
+
 ##### Ruby:
+
 ```
 $ puma -b 'ssl://127.0.0.1:9292?key=path_to_key&cert=path_to_cert&ssl_cipher_filter=!aNULL:AES+SHA'
 ```
+
 ##### JRuby:
-=======
-
-Need to use or avoid specific SSL cipher suites? Use `ssl_cipher_filter` or `ssl_cipher_list` options.
-
-##### Ruby:
-
-```
-$ puma -b 'ssl://127.0.0.1:9292?key=path_to_key&cert=path_to_cert&ssl_cipher_filter=!aNULL:AES+SHA'
-```
-
-##### JRuby:
-
->>>>>>> fb8100ec
+
 ```
 $ puma -b 'ssl://127.0.0.1:9292?keystore=path_to_keystore&keystore-pass=keystore_password&ssl_cipher_list=TLS_RSA_WITH_AES_128_CBC_SHA,TLS_RSA_WITH_AES_256_CBC_SHA'
 ```
