--- conflicted
+++ resolved
@@ -2,16 +2,10 @@
 
 module Puma
 
-<<<<<<< HEAD
-  # The default implement of an event sink object used by Server
-  # for when certain kinds of events occur in the life of the server.
-  # The methods available are the events that the Server fires.
-=======
   # This is an event sink used by `Puma::Server` to handle
   # lifecycle events such as :on_booted, :on_restart, and :on_stopped.
   # Using `Puma::DSL` it is possible to register callback hooks
   # for each event type.
->>>>>>> c36e4516
   class Events
 
     def initialize
