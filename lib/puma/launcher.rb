# frozen_string_literal: true

require 'puma/log_writer'
require 'puma/events'
require 'puma/detect'
require 'puma/cluster'
require 'puma/single'
require 'puma/const'
require 'puma/binder'
<<<<<<< HEAD
require 'puma/launcher/bundle_pruner'
=======
require 'puma/signal'
>>>>>>> 2f3562e3

module Puma
  # Puma::Launcher is the single entry point for starting a Puma server based on user
  # configuration. It is responsible for taking user supplied arguments and resolving them
  # with configuration in `config/puma.rb` or `config/puma/<env>.rb`.
  #
  # It is responsible for either launching a cluster of Puma workers or a single
  # puma server.
  class Launcher
    # @deprecated 6.0.0
    KEYS_NOT_TO_PERSIST_IN_STATE = [
       :logger, :lowlevel_error_handler,
       :before_worker_shutdown, :before_worker_boot, :before_worker_fork,
       :after_worker_boot, :before_fork, :on_restart
     ]
    # Returns an instance of Launcher
    #
    # +conf+ A Puma::Configuration object indicating how to run the server.
    #
    # +launcher_args+ A Hash that currently has one required key `:events`,
    # this is expected to hold an object similar to an `Puma::LogWriter.stdio`,
    # this object will be responsible for broadcasting Puma's internal state
    # to a logging destination. An optional key `:argv` can be supplied,
    # this should be an array of strings, these arguments are re-used when
    # restarting the puma server.
    #
    # Examples:
    #
    #   conf = Puma::Configuration.new do |user_config|
    #     user_config.threads 1, 10
    #     user_config.app do |env|
    #       [200, {}, ["hello world"]]
    #     end
    #   end
    #   Puma::Launcher.new(conf, log_writer: Puma::LogWriter.stdio).run
    def initialize(conf, launcher_args={})
      @runner        = nil
      @log_writer    = launcher_args[:log_writer] || LogWriter::DEFAULT
      @events        = launcher_args[:events] || Events.new
      @argv          = launcher_args[:argv] || []
      @original_argv = @argv.dup
      @config        = conf

      @binder        = Binder.new(@log_writer, conf)
      @binder.create_inherited_fds(ENV).each { |k| ENV.delete k }
      @binder.create_activated_fds(ENV).each { |k| ENV.delete k }

      @environment = conf.environment

      # Advertise the Configuration
      Puma.cli_config = @config if defined?(Puma.cli_config)

      @config.load

      if @config.options[:bind_to_activated_sockets]
        @config.options[:binds] = @binder.synthesize_binds_from_activated_fs(
          @config.options[:binds],
          @config.options[:bind_to_activated_sockets] == 'only'
        )
      end

      @options = @config.options
      @config.clamp

      @log_writer.formatter = LogWriter::PidFormatter.new if clustered?
      @log_writer.formatter = options[:log_formatter] if @options[:log_formatter]

      generate_restart_data

      if clustered? && !Puma.forkable?
        unsupported "worker mode not supported on #{RUBY_ENGINE} on this platform"
      end

      Dir.chdir(@restart_dir)

      prune_bundler!

      @environment = @options[:environment] if @options[:environment]
      set_rack_environment

      if clustered?
        @options[:logger] = @log_writer

        @runner = Cluster.new(self)
      else
        @runner = Single.new(self)
      end
      Puma.stats_object = @runner

      @status = :run

      log_config if ENV['PUMA_LOG_CONFIG']
    end

    attr_reader :binder, :log_writer, :events, :config, :options, :restart_dir

    # Return stats about the server
    def stats
      @runner.stats
    end

    # Write a state file that can be used by pumactl to control
    # the server
    def write_state
      write_pid

      path = @options[:state]
      permission = @options[:state_permission]
      return unless path

      require 'puma/state_file'

      sf = StateFile.new
      sf.pid = Process.pid
      sf.control_url = @options[:control_url]
      sf.control_auth_token = @options[:control_auth_token]
      sf.running_from = File.expand_path('.')

      sf.save path, permission
    end

    # Delete the configured pidfile
    def delete_pidfile
      path = @options[:pidfile]
      File.unlink(path) if path && File.exist?(path)
    end

    # Begin async shutdown of the server
    def halt
      @status = :halt
      @runner.halt
    end

    # Begin async shutdown of the server gracefully
    def stop
      @status = :stop
      @runner.stop
    end

    # Begin async restart of the server
    def restart
      @status = :restart
      @runner.restart
    end

    # Begin a phased restart if supported
    def phased_restart
      unless @runner.respond_to?(:phased_restart) and @runner.phased_restart
        log "* phased-restart called but not available, restarting normally."
        return restart
      end
      true
    end

    # Run the server. This blocks until the server is stopped
    def run
      previous_env = get_env

      @config.clamp

      @config.plugins.fire_starts self

      setup_signals
      set_process_title
      integrate_with_systemd

      # This blocks until the server is stopped
      @runner.run

      do_run_finished(previous_env)
    end

    # Return all tcp ports the launcher may be using, TCP or SSL
    # @!attribute [r] connected_ports
    # @version 5.0.0
    def connected_ports
      @binder.connected_ports
    end

    # @!attribute [r] restart_args
    def restart_args
      cmd = @options[:restart_cmd]
      if cmd
        cmd.split(' ') + @original_argv
      else
        @restart_argv
      end
    end

    def close_binder_listeners
      @runner.close_control_listeners
      @binder.close_listeners
      unless @status == :restart
        log "=== puma shutdown: #{Time.now} ==="
        log "- Goodbye!"
      end
    end

    # @!attribute [r] thread_status
    # @version 5.0.0
    def thread_status
      Thread.list.each do |thread|
        name = "Thread: TID-#{thread.object_id.to_s(36)}"
        name += " #{thread['label']}" if thread['label']
        name += " #{thread.name}" if thread.respond_to?(:name) && thread.name
        backtrace = thread.backtrace || ["<no backtrace available>"]

        yield name, backtrace
      end
    end

    private

    def get_env
      if defined?(Bundler)
        env = Bundler::ORIGINAL_ENV.dup
        # add -rbundler/setup so we load from Gemfile when restarting
        bundle = "-rbundler/setup"
        env["RUBYOPT"] = [env["RUBYOPT"], bundle].join(" ").lstrip unless env["RUBYOPT"].to_s.include?(bundle)
        env
      else
        ENV.to_h
      end
    end

    def do_run_finished(previous_env)
      case @status
      when :halt
        do_forceful_stop
      when :run, :stop
        do_graceful_stop
      when :restart
        do_restart(previous_env)
      end

      close_binder_listeners unless @status == :restart
    end

    def do_forceful_stop
      log "* Stopping immediately!"
      @runner.stop_control
    end

    def do_graceful_stop
      @events.fire_on_stopped!
      @runner.stop_blocked
    end

    def do_restart(previous_env)
      log "* Restarting..."
      ENV.replace(previous_env)
      @runner.stop_control
      restart!
    end

    def restart!
      @events.fire_on_restart!
      @config.run_hooks :on_restart, self, @log_writer

      if Puma.jruby?
        close_binder_listeners

        require 'puma/jruby_restart'
        JRubyRestart.chdir_exec(@restart_dir, restart_args)
      elsif Puma.windows?
        close_binder_listeners

        argv = restart_args
        Dir.chdir(@restart_dir)
        Kernel.exec(*argv)
      else
        argv = restart_args
        Dir.chdir(@restart_dir)
        ENV.update(@binder.redirects_for_restart_env)
        argv += [@binder.redirects_for_restart]
        Kernel.exec(*argv)
      end
    end

    # If configured, write the pid of the current process out
    # to a file.
    def write_pid
      path = @options[:pidfile]
      return unless path
      cur_pid = Process.pid
      File.write path, cur_pid, mode: 'wb:UTF-8'
      at_exit do
        delete_pidfile if cur_pid == Process.pid
      end
    end

    def reload_worker_directory
      @runner.reload_worker_directory if @runner.respond_to?(:reload_worker_directory)
    end

    # Puma's systemd integration allows Puma to inform systemd:
    #  1. when it has successfully started
    #  2. when it is starting shutdown
    #  3. periodically for a liveness check with a watchdog thread
    def integrate_with_systemd
      return unless ENV["NOTIFY_SOCKET"]

      begin
        require 'puma/systemd'
      rescue LoadError
        log "Systemd integration failed. It looks like you're trying to use systemd notify but don't have sd_notify gem installed"
        return
      end

      log "* Enabling systemd notification integration"

      systemd = Systemd.new(@log_writer, @events)
      systemd.hook_events
      systemd.start_watchdog
    end

    def log(str)
      @log_writer.log(str)
    end

    def clustered?
      (@options[:workers] || 0) > 0
    end

    def unsupported(str)
      @log_writer.error(str)
      raise UnsupportedOption
    end

    def set_process_title
      Process.respond_to?(:setproctitle) ? Process.setproctitle(title) : $0 = title
    end

    # @!attribute [r] title
    def title
      buffer  = "puma #{Puma::Const::VERSION} (#{@options[:binds].join(',')})"
      buffer += " [#{@options[:tag]}]" if @options[:tag] && !@options[:tag].empty?
      buffer
    end

    def set_rack_environment
      @options[:environment] = environment
      ENV['RACK_ENV'] = environment
    end

    # @!attribute [r] environment
    def environment
      @environment
    end

    def prune_bundler?
      @options[:prune_bundler] && clustered? && !@options[:preload_app]
    end

    def prune_bundler!
      return unless prune_bundler?
      BundlePruner.new(@original_argv, @options[:extra_runtime_dependencies], @log_writer).prune
    end

    def generate_restart_data
      if dir = @options[:directory]
        @restart_dir = dir

      elsif Puma.windows?
        # I guess the value of PWD is garbage on windows so don't bother
        # using it.
        @restart_dir = Dir.pwd

        # Use the same trick as unicorn, namely favor PWD because
        # it will contain an unresolved symlink, useful for when
        # the pwd is /data/releases/current.
      elsif dir = ENV['PWD']
        s_env = File.stat(dir)
        s_pwd = File.stat(Dir.pwd)

        if s_env.ino == s_pwd.ino and (Puma.jruby? or s_env.dev == s_pwd.dev)
          @restart_dir = dir
        end
      end

      @restart_dir ||= Dir.pwd

      # if $0 is a file in the current directory, then restart
      # it the same, otherwise add -S on there because it was
      # picked up in PATH.
      #
      if File.exist?($0)
        arg0 = [Gem.ruby, $0]
      else
        arg0 = [Gem.ruby, "-S", $0]
      end

      # Detect and reinject -Ilib from the command line, used for testing without bundler
      # cruby has an expanded path, jruby has just "lib"
      lib = File.expand_path "lib"
      arg0[1,0] = ["-I", lib] if [lib, "lib"].include?($LOAD_PATH[0])

      if defined? Puma::WILD_ARGS
        @restart_argv = arg0 + Puma::WILD_ARGS + @original_argv
      else
        @restart_argv = arg0 + @original_argv
      end
    end

    def setup_signals
      begin
        Puma::Signal.trap "SIGUSR2" do
          restart
        end
      rescue Exception
        log "*** SIGUSR2 not implemented, signal based restart unavailable!"
      end

      unless Puma.jruby?
        begin
          Puma::Signal.trap "SIGUSR1" do
            phased_restart
          end
        rescue Exception
          log "*** SIGUSR1 not implemented, signal based restart unavailable!"
        end
      end

      begin
<<<<<<< HEAD
        Signal.trap "SIGTERM" do
          # Shortcut the control flow in case raise_exception_on_sigterm is true
          do_graceful_stop
=======
        Puma::Signal.trap "SIGTERM" do
          graceful_stop
>>>>>>> 2f3562e3

          raise(SignalException, "SIGTERM") if @options[:raise_exception_on_sigterm]
        end
      rescue Exception
        log "*** SIGTERM not implemented, signal based gracefully stopping unavailable!"
      end

      begin
        Puma::Signal.trap "SIGINT" do
          stop
        end
      rescue Exception
        log "*** SIGINT not implemented, signal based gracefully stopping unavailable!"
      end

      begin
        Puma::Signal.trap "SIGHUP" do
          if @runner.redirected_io?
            @runner.redirect_io
          else
            stop
          end
        end
      rescue Exception
        log "*** SIGHUP not implemented, signal based logs reopening unavailable!"
      end

      begin
        unless Puma.jruby? # INFO in use by JVM already
          Puma::Signal.trap "SIGINFO" do
            thread_status do |name, backtrace|
              @log_writer.log(name)
              @log_writer.log(backtrace.map { |bt| "  #{bt}" })
            end
          end
        end
      rescue Exception
        # Not going to log this one, as SIGINFO is *BSD only and would be pretty annoying
        # to see this constantly on Linux.
      end
    end

    def log_config
      log "Configuration:"

      @config.final_options
        .each { |config_key, value| log "- #{config_key}: #{value}" }

      log "\n"
    end
  end
end<|MERGE_RESOLUTION|>--- conflicted
+++ resolved
@@ -7,11 +7,8 @@
 require 'puma/single'
 require 'puma/const'
 require 'puma/binder'
-<<<<<<< HEAD
 require 'puma/launcher/bundle_pruner'
-=======
 require 'puma/signal'
->>>>>>> 2f3562e3
 
 module Puma
   # Puma::Launcher is the single entry point for starting a Puma server based on user
@@ -436,14 +433,9 @@
       end
 
       begin
-<<<<<<< HEAD
-        Signal.trap "SIGTERM" do
+        Puma::Signal.trap "SIGTERM" do
           # Shortcut the control flow in case raise_exception_on_sigterm is true
-          do_graceful_stop
-=======
-        Puma::Signal.trap "SIGTERM" do
           graceful_stop
->>>>>>> 2f3562e3
 
           raise(SignalException, "SIGTERM") if @options[:raise_exception_on_sigterm]
         end
