# frozen_string_literal: true

require 'puma/events'
require 'puma/detect'
require 'puma/cluster'
require 'puma/single'
require 'puma/const'
require 'puma/binder'
require 'puma/launcher/bundle_pruner'

module Puma
  # Puma::Launcher is the single entry point for starting a Puma server based on user
  # configuration. It is responsible for taking user supplied arguments and resolving them
  # with configuration in `config/puma.rb` or `config/puma/<env>.rb`.
  #
  # It is responsible for either launching a cluster of Puma workers or a single
  # puma server.
  class Launcher
    # @deprecated 6.0.0
    KEYS_NOT_TO_PERSIST_IN_STATE = [
       :logger, :lowlevel_error_handler,
       :before_worker_shutdown, :before_worker_boot, :before_worker_fork,
       :after_worker_boot, :before_fork, :on_restart
     ]
    # Returns an instance of Launcher
    #
    # +conf+ A Puma::Configuration object indicating how to run the server.
    #
    # +launcher_args+ A Hash that currently has one required key `:events`,
    # this is expected to hold an object similar to an `Puma::Events.stdio`,
    # this object will be responsible for broadcasting Puma's internal state
    # to a logging destination. An optional key `:argv` can be supplied,
    # this should be an array of strings, these arguments are re-used when
    # restarting the puma server.
    #
    # Examples:
    #
    #   conf = Puma::Configuration.new do |user_config|
    #     user_config.threads 1, 10
    #     user_config.app do |env|
    #       [200, {}, ["hello world"]]
    #     end
    #   end
    #   Puma::Launcher.new(conf, events: Puma::Events.stdio).run
    def initialize(conf, launcher_args={})
      @runner        = nil
      @events        = launcher_args[:events] || Events::DEFAULT
      @argv          = launcher_args[:argv] || []
      @original_argv = @argv.dup
      @config        = conf

      @binder        = Binder.new(@events, conf)
      @binder.create_inherited_fds(ENV).each { |k| ENV.delete k }
      @binder.create_activated_fds(ENV).each { |k| ENV.delete k }

      @environment = conf.environment

      # Advertise the Configuration
      Puma.cli_config = @config if defined?(Puma.cli_config)

      @config.load

      if @config.options[:bind_to_activated_sockets]
        @config.options[:binds] = @binder.synthesize_binds_from_activated_fs(
          @config.options[:binds],
          @config.options[:bind_to_activated_sockets] == 'only'
        )
      end

      @options = @config.options
      @config.clamp

      @events.formatter = Events::PidFormatter.new if clustered?
      @events.formatter = options[:log_formatter] if @options[:log_formatter]

      generate_restart_data

      if clustered? && !Puma.forkable?
        unsupported "worker mode not supported on #{RUBY_ENGINE} on this platform"
      end

      Dir.chdir(@restart_dir)

      prune_bundler!

      @environment = @options[:environment] if @options[:environment]
      set_rack_environment

      if clustered?
        @options[:logger] = @events

        @runner = Cluster.new(self, @events)
      else
        @runner = Single.new(self, @events)
      end
      Puma.stats_object = @runner

      @status = :run

      log_config if ENV['PUMA_LOG_CONFIG']
    end

    attr_reader :binder, :events, :config, :options, :restart_dir

    # Return stats about the server
    def stats
      @runner.stats
    end

    # Write a state file that can be used by pumactl to control
    # the server
    def write_state
      write_pid

      path = @options[:state]
      permission = @options[:state_permission]
      return unless path

      require 'puma/state_file'

      sf = StateFile.new
      sf.pid = Process.pid
      sf.control_url = @options[:control_url]
      sf.control_auth_token = @options[:control_auth_token]
      sf.running_from = File.expand_path('.')

      sf.save path, permission
    end

    # Delete the configured pidfile
    def delete_pidfile
      path = @options[:pidfile]
      File.unlink(path) if path && File.exist?(path)
    end

    # Begin async shutdown of the server
    def halt
      @status = :halt
      @runner.halt
    end

    # Begin async shutdown of the server gracefully
    def stop
      @status = :stop
      @runner.stop
    end

    # Begin async restart of the server
    def restart
      @status = :restart
      @runner.restart
    end

    # Begin a phased restart if supported
    def phased_restart
      unless @runner.respond_to?(:phased_restart) and @runner.phased_restart
        log "* phased-restart called but not available, restarting normally."
        return restart
      end
      true
    end

    # Run the server. This blocks until the server is stopped
    def run
      previous_env = get_env

      @config.clamp

      @config.plugins.fire_starts self

      setup_signals
      set_process_title
      integrate_with_systemd

      # This blocks until the server is stopped
      @runner.run

      do_run_finished(previous_env)
    end

    # Return all tcp ports the launcher may be using, TCP or SSL
    # @!attribute [r] connected_ports
    # @version 5.0.0
    def connected_ports
      @binder.connected_ports
    end

    # @!attribute [r] restart_args
    def restart_args
      cmd = @options[:restart_cmd]
      if cmd
        cmd.split(' ') + @original_argv
      else
        @restart_argv
      end
    end

    def close_binder_listeners
      @runner.close_control_listeners
      @binder.close_listeners
      unless @status == :restart
        log "=== puma shutdown: #{Time.now} ==="
        log "- Goodbye!"
      end
    end

    # @!attribute [r] thread_status
    # @version 5.0.0
    def thread_status
      Thread.list.each do |thread|
        name = "Thread: TID-#{thread.object_id.to_s(36)}"
        name += " #{thread['label']}" if thread['label']
        name += " #{thread.name}" if thread.respond_to?(:name) && thread.name
        backtrace = thread.backtrace || ["<no backtrace available>"]

        yield name, backtrace
      end
    end

    private

    def get_env
      if defined?(Bundler)
        env = Bundler::ORIGINAL_ENV.dup
        # add -rbundler/setup so we load from Gemfile when restarting
        bundle = "-rbundler/setup"
        env["RUBYOPT"] = [env["RUBYOPT"], bundle].join(" ").lstrip unless env["RUBYOPT"].to_s.include?(bundle)
        env
      else
        ENV.to_h
      end
    end

    def do_run_finished(previous_env)
      case @status
      when :halt
        do_forceful_stop
      when :run, :stop
        do_graceful_stop
      when :restart
        do_restart(previous_env)
      end

      close_binder_listeners unless @status == :restart
    end

    def do_forceful_stop
      log "* Stopping immediately!"
      @runner.stop_control
    end

    def do_graceful_stop
      @events.fire_on_stopped!
      @runner.stop_blocked
    end

    def do_restart(previous_env)
      log "* Restarting..."
      ENV.replace(previous_env)
      @runner.stop_control
      restart!
    end

    def restart!
      @events.fire_on_restart!
      @config.run_hooks :on_restart, self, @events

      if Puma.jruby?
        close_binder_listeners

        require 'puma/jruby_restart'
        JRubyRestart.chdir_exec(@restart_dir, restart_args)
      elsif Puma.windows?
        close_binder_listeners

        argv = restart_args
        Dir.chdir(@restart_dir)
        Kernel.exec(*argv)
      else
        argv = restart_args
        Dir.chdir(@restart_dir)
        ENV.update(@binder.redirects_for_restart_env)
        argv += [@binder.redirects_for_restart]
        Kernel.exec(*argv)
      end
    end

<<<<<<< HEAD
=======
    # If configured, write the pid of the current process out
    # to a file.
    def write_pid
      path = @options[:pidfile]
      return unless path
      cur_pid = Process.pid
      File.write path, cur_pid, mode: 'wb:UTF-8'
      at_exit do
        delete_pidfile if cur_pid == Process.pid
      end
    end

    def reload_worker_directory
      @runner.reload_worker_directory if @runner.respond_to?(:reload_worker_directory)
    end

    # @!attribute [r] files_to_require_after_prune
    def files_to_require_after_prune
      puma = spec_for_gem("puma")

      require_paths_for_gem(puma) + extra_runtime_deps_directories
    end

    # @!attribute [r] extra_runtime_deps_directories
    def extra_runtime_deps_directories
      Array(@options[:extra_runtime_dependencies]).map do |d_name|
        if (spec = spec_for_gem(d_name))
          require_paths_for_gem(spec)
        else
          log "* Could not load extra dependency: #{d_name}"
          nil
        end
      end.flatten.compact
    end

    # @!attribute [r] puma_wild_location
    def puma_wild_location
      puma = spec_for_gem("puma")
      dirs = require_paths_for_gem(puma)
      puma_lib_dir = dirs.detect { |x| File.exist? File.join(x, '../bin/puma-wild') }
      File.expand_path(File.join(puma_lib_dir, "../bin/puma-wild"))
    end

    def prune_bundler
      return if ENV['PUMA_BUNDLER_PRUNED']
      return unless defined?(Bundler)
      require_rubygems_min_version!(Gem::Version.new("2.2"), "prune_bundler")
      unless puma_wild_location
        log "! Unable to prune Bundler environment, continuing"
        return
      end

      dirs = files_to_require_after_prune

      log '* Pruning Bundler environment'
      home = ENV['GEM_HOME']
      bundle_gemfile = Bundler.original_env['BUNDLE_GEMFILE']
      bundle_app_config = Bundler.original_env['BUNDLE_APP_CONFIG']
      with_unbundled_env do
        ENV['GEM_HOME'] = home
        ENV['BUNDLE_GEMFILE'] = bundle_gemfile
        ENV['PUMA_BUNDLER_PRUNED'] = '1'
        ENV["BUNDLE_APP_CONFIG"] = bundle_app_config
        args = [Gem.ruby, puma_wild_location, '-I', dirs.join(':')] + @original_argv
        # Ruby 2.0+ defaults to true which breaks socket activation
        args += [{:close_others => false}]
        Kernel.exec(*args)
      end
    end

    #
>>>>>>> c92b69fc
    # Puma's systemd integration allows Puma to inform systemd:
    #  1. when it has successfully started
    #  2. when it is starting shutdown
    #  3. periodically for a liveness check with a watchdog thread
    def integrate_with_systemd
      return unless ENV["NOTIFY_SOCKET"]

      begin
        require 'puma/systemd'
      rescue LoadError
        log "Systemd integration failed. It looks like you're trying to use systemd notify but don't have sd_notify gem installed"
        return
      end

      log "* Enabling systemd notification integration"

      systemd = Systemd.new(@events)
      systemd.hook_events
      systemd.start_watchdog
    end

    def log(str)
      @events.log str
    end

    def clustered?
      (@options[:workers] || 0) > 0
    end

    def unsupported(str)
      @events.error(str)
      raise UnsupportedOption
    end

    def set_process_title
      Process.respond_to?(:setproctitle) ? Process.setproctitle(title) : $0 = title
    end

    # @!attribute [r] title
    def title
      buffer  = "puma #{Puma::Const::VERSION} (#{@options[:binds].join(',')})"
      buffer += " [#{@options[:tag]}]" if @options[:tag] && !@options[:tag].empty?
      buffer
    end

    def set_rack_environment
      @options[:environment] = environment
      ENV['RACK_ENV'] = environment
    end

    # @!attribute [r] environment
    def environment
      @environment
    end

    def prune_bundler?
      @options[:prune_bundler] && clustered? && !@options[:preload_app]
    end

    def prune_bundler!
      return unless prune_bundler?
      BundlePruner.new(@original_argv, @options[:extra_runtime_dependencies], @events).prune
    end

    def generate_restart_data
      if dir = @options[:directory]
        @restart_dir = dir

      elsif Puma.windows?
        # I guess the value of PWD is garbage on windows so don't bother
        # using it.
        @restart_dir = Dir.pwd

        # Use the same trick as unicorn, namely favor PWD because
        # it will contain an unresolved symlink, useful for when
        # the pwd is /data/releases/current.
      elsif dir = ENV['PWD']
        s_env = File.stat(dir)
        s_pwd = File.stat(Dir.pwd)

        if s_env.ino == s_pwd.ino and (Puma.jruby? or s_env.dev == s_pwd.dev)
          @restart_dir = dir
        end
      end

      @restart_dir ||= Dir.pwd

      # if $0 is a file in the current directory, then restart
      # it the same, otherwise add -S on there because it was
      # picked up in PATH.
      #
      if File.exist?($0)
        arg0 = [Gem.ruby, $0]
      else
        arg0 = [Gem.ruby, "-S", $0]
      end

      # Detect and reinject -Ilib from the command line, used for testing without bundler
      # cruby has an expanded path, jruby has just "lib"
      lib = File.expand_path "lib"
      arg0[1,0] = ["-I", lib] if [lib, "lib"].include?($LOAD_PATH[0])

      if defined? Puma::WILD_ARGS
        @restart_argv = arg0 + Puma::WILD_ARGS + @original_argv
      else
        @restart_argv = arg0 + @original_argv
      end
    end

    def setup_signals
      begin
        Signal.trap "SIGUSR2" do
          restart
        end
      rescue Exception
        log "*** SIGUSR2 not implemented, signal based restart unavailable!"
      end

      unless Puma.jruby?
        begin
          Signal.trap "SIGUSR1" do
            phased_restart
          end
        rescue Exception
          log "*** SIGUSR1 not implemented, signal based restart unavailable!"
        end
      end

      begin
        Signal.trap "SIGTERM" do
          # Shortcut the control flow in case raise_exception_on_sigterm is true
          do_graceful_stop

          raise(SignalException, "SIGTERM") if @options[:raise_exception_on_sigterm]
        end
      rescue Exception
        log "*** SIGTERM not implemented, signal based gracefully stopping unavailable!"
      end

      begin
        Signal.trap "SIGINT" do
          stop
        end
      rescue Exception
        log "*** SIGINT not implemented, signal based gracefully stopping unavailable!"
      end

      begin
        Signal.trap "SIGHUP" do
          if @runner.redirected_io?
            @runner.redirect_io
          else
            stop
          end
        end
      rescue Exception
        log "*** SIGHUP not implemented, signal based logs reopening unavailable!"
      end

      begin
        unless Puma.jruby? # INFO in use by JVM already
          Signal.trap "SIGINFO" do
            thread_status do |name, backtrace|
              @events.log name
              @events.log backtrace.map { |bt| "  #{bt}" }
            end
          end
        end
      rescue Exception
        # Not going to log this one, as SIGINFO is *BSD only and would be pretty annoying
        # to see this constantly on Linux.
      end
    end

    def log_config
      log "Configuration:"

      @config.final_options
        .each { |config_key, value| log "- #{config_key}: #{value}" }

      log "\n"
    end
  end
end<|MERGE_RESOLUTION|>--- conflicted
+++ resolved
@@ -285,8 +285,6 @@
       end
     end
 
-<<<<<<< HEAD
-=======
     # If configured, write the pid of the current process out
     # to a file.
     def write_pid
@@ -303,62 +301,6 @@
       @runner.reload_worker_directory if @runner.respond_to?(:reload_worker_directory)
     end
 
-    # @!attribute [r] files_to_require_after_prune
-    def files_to_require_after_prune
-      puma = spec_for_gem("puma")
-
-      require_paths_for_gem(puma) + extra_runtime_deps_directories
-    end
-
-    # @!attribute [r] extra_runtime_deps_directories
-    def extra_runtime_deps_directories
-      Array(@options[:extra_runtime_dependencies]).map do |d_name|
-        if (spec = spec_for_gem(d_name))
-          require_paths_for_gem(spec)
-        else
-          log "* Could not load extra dependency: #{d_name}"
-          nil
-        end
-      end.flatten.compact
-    end
-
-    # @!attribute [r] puma_wild_location
-    def puma_wild_location
-      puma = spec_for_gem("puma")
-      dirs = require_paths_for_gem(puma)
-      puma_lib_dir = dirs.detect { |x| File.exist? File.join(x, '../bin/puma-wild') }
-      File.expand_path(File.join(puma_lib_dir, "../bin/puma-wild"))
-    end
-
-    def prune_bundler
-      return if ENV['PUMA_BUNDLER_PRUNED']
-      return unless defined?(Bundler)
-      require_rubygems_min_version!(Gem::Version.new("2.2"), "prune_bundler")
-      unless puma_wild_location
-        log "! Unable to prune Bundler environment, continuing"
-        return
-      end
-
-      dirs = files_to_require_after_prune
-
-      log '* Pruning Bundler environment'
-      home = ENV['GEM_HOME']
-      bundle_gemfile = Bundler.original_env['BUNDLE_GEMFILE']
-      bundle_app_config = Bundler.original_env['BUNDLE_APP_CONFIG']
-      with_unbundled_env do
-        ENV['GEM_HOME'] = home
-        ENV['BUNDLE_GEMFILE'] = bundle_gemfile
-        ENV['PUMA_BUNDLER_PRUNED'] = '1'
-        ENV["BUNDLE_APP_CONFIG"] = bundle_app_config
-        args = [Gem.ruby, puma_wild_location, '-I', dirs.join(':')] + @original_argv
-        # Ruby 2.0+ defaults to true which breaks socket activation
-        args += [{:close_others => false}]
-        Kernel.exec(*args)
-      end
-    end
-
-    #
->>>>>>> c92b69fc
     # Puma's systemd integration allows Puma to inform systemd:
     #  1. when it has successfully started
     #  2. when it is starting shutdown
