--- conflicted
+++ resolved
@@ -99,14 +99,9 @@
   # too taxing on performance.
   module Const
 
-<<<<<<< HEAD
-    PUMA_VERSION = VERSION = "6.0.0"
+    PUMA_VERSION = VERSION = "6.0.1"
     CODE_NAME = "Sunflower"
-=======
-    PUMA_VERSION = VERSION = "6.0.1".freeze
-    CODE_NAME = "Sunflower".freeze
->>>>>>> d037b6dd
-
+    
     PUMA_SERVER_STRING = ["puma", PUMA_VERSION, CODE_NAME].join(" ").freeze
 
     FAST_TRACK_KA_TIMEOUT = 0.2
