# frozen_string_literal: true

require_relative 'const'
require_relative 'util'

module Puma
  # The methods that are available for use inside the configuration file.
  # These same methods are used in Puma cli and the rack handler
  # internally.
  #
  # Used manually (via CLI class):
  #
  #   config = Configuration.new({}) do |user_config|
  #     user_config.port 3001
  #   end
  #   config.clamp
  #
  #   puts config.options[:binds] # => "tcp://127.0.0.1:3001"
  #
  # Used to load file:
  #
  #   $ cat puma_config.rb
  #   port 3002
  #
  # Resulting configuration:
  #
  #   config = Configuration.new(config_file: "puma_config.rb")
  #   config.clamp
  #
  #   puts config.options[:binds] # => "tcp://127.0.0.1:3002"
  #
  # You can also find many examples being used by the test suite in
  # +test/config+.
  #
  # Puma v6 adds the option to specify a key name (String or Symbol) to the
  # hooks that run inside the forked workers.  All the hooks run inside the
  # {Puma::Cluster::Worker#run} method.
  #
  # Previously, the worker index and the LogWriter instance were passed to the
  # hook blocks/procs.  If a key name is specified, a hash is passed as the last
  # parameter.  This allows storage of data, typically objects that are created
  # before the worker that need to be passed to the hook when the worker is shutdown.
  #
  # The following hooks have been updated:
  #
  #     | DSL Method             |  Options Key            | Fork Block Location |
  #     | before_worker_boot     | :before_worker_boot     | inside, before      |
  #     | before_worker_shutdown | :before_worker_shutdown | inside, after       |
  #     | before_refork          | :before_refork          | inside              |
  #     | after_refork           | :after_refork           | inside              |
  #
  class DSL
    ON_WORKER_KEY = [String, Symbol].freeze

    # Convenience method so logic can be used in CI.
    #
    # @see ssl_bind
    #
    def self.ssl_bind_str(host, port, opts)
      verify = opts.fetch(:verify_mode, 'none').to_s

      tls_str =
        if opts[:no_tlsv1_1]  then '&no_tlsv1_1=true'
        elsif opts[:no_tlsv1] then '&no_tlsv1=true'
        else ''
        end

      ca_additions = "&ca=#{Puma::Util.escape(opts[:ca])}" if ['peer', 'force_peer'].include?(verify)

      low_latency_str = opts.key?(:low_latency) ? "&low_latency=#{opts[:low_latency]}" : ''
      backlog_str = opts[:backlog] ? "&backlog=#{Integer(opts[:backlog])}" : ''

      if defined?(JRUBY_VERSION)
        cipher_suites = opts[:ssl_cipher_list] ? "&ssl_cipher_list=#{opts[:ssl_cipher_list]}" : nil # old name
        cipher_suites = "#{cipher_suites}&cipher_suites=#{opts[:cipher_suites]}" if opts[:cipher_suites]
        protocols = opts[:protocols] ? "&protocols=#{opts[:protocols]}" : nil

        keystore_additions = "keystore=#{opts[:keystore]}&keystore-pass=#{opts[:keystore_pass]}"
        keystore_additions = "#{keystore_additions}&keystore-type=#{opts[:keystore_type]}" if opts[:keystore_type]
        if opts[:truststore]
          truststore_additions = "&truststore=#{opts[:truststore]}"
          truststore_additions = "#{truststore_additions}&truststore-pass=#{opts[:truststore_pass]}" if opts[:truststore_pass]
          truststore_additions = "#{truststore_additions}&truststore-type=#{opts[:truststore_type]}" if opts[:truststore_type]
        end

        "ssl://#{host}:#{port}?#{keystore_additions}#{truststore_additions}#{cipher_suites}#{protocols}" \
          "&verify_mode=#{verify}#{tls_str}#{ca_additions}#{backlog_str}"
      else
        ssl_cipher_filter = opts[:ssl_cipher_filter] ? "&ssl_cipher_filter=#{opts[:ssl_cipher_filter]}" : nil
        ssl_ciphersuites = opts[:ssl_ciphersuites] ? "&ssl_ciphersuites=#{opts[:ssl_ciphersuites]}" : nil
        v_flags = (ary = opts[:verification_flags]) ? "&verification_flags=#{Array(ary).join ','}" : nil

        cert_flags = (cert = opts[:cert]) ? "cert=#{Puma::Util.escape(cert)}" : nil
        key_flags = (key = opts[:key]) ? "&key=#{Puma::Util.escape(key)}" : nil
        password_flags = (password_command = opts[:key_password_command]) ? "&key_password_command=#{Puma::Util.escape(password_command)}" : nil

        reuse_flag =
          if (reuse = opts[:reuse])
            if reuse == true
              '&reuse=dflt'
            elsif reuse.is_a?(Hash) && (reuse.key?(:size) || reuse.key?(:timeout))
              val = +''
              if (size = reuse[:size]) && Integer === size
                val << size.to_s
              end
              if (timeout = reuse[:timeout]) && Integer === timeout
                val << ",#{timeout}"
              end
              if val.empty?
                nil
              else
                "&reuse=#{val}"
              end
            else
              nil
            end
          else
            nil
          end

        "ssl://#{host}:#{port}?#{cert_flags}#{key_flags}#{password_flags}#{ssl_cipher_filter}#{ssl_ciphersuites}" \
          "#{reuse_flag}&verify_mode=#{verify}#{tls_str}#{ca_additions}#{v_flags}#{backlog_str}#{low_latency_str}"
      end
    end

    def initialize(options, config)
      @config  = config
      @options = options

      @plugins = []
    end

    def _load_from(path)
      if path
        @path = path
        instance_eval(File.read(path), path, 1)
      end
    ensure
      _offer_plugins
    end

    def _offer_plugins
      @plugins.each do |o|
        if o.respond_to? :config
          @options.shift
          o.config self
        end
      end

      @plugins.clear
    end

    def set_default_host(host)
      @options[:default_host] = host
    end

    def default_host
      @options[:default_host] || Configuration::DEFAULTS[:tcp_host]
    end

    def inject(&blk)
      instance_eval(&blk)
    end

    def get(key,default=nil)
      @options[key.to_sym] || default
    end

    # Load the named plugin for use by this configuration.
    #
    # @example
    #   plugin :tmp_restart
    #
    def plugin(name)
      @plugins << @config.load_plugin(name)
    end

    # Use an object or block as the rack application. This allows the
    # configuration file to be the application itself.
    #
    # @example
    #   app do |env|
    #     body = 'Hello, World!'
    #
    #     [
    #       200,
    #       {
    #         'Content-Type' => 'text/plain',
    #         'Content-Length' => body.length.to_s
    #       },
    #       [body]
    #     ]
    #   end
    #
    # @see Puma::Configuration#app
    #
    def app(obj=nil, &block)
      obj ||= block

      raise "Provide either a #call'able or a block" unless obj

      @options[:app] = obj
    end

    # Start the Puma control rack application on +url+. This application can
    # be communicated with to control the main server. Additionally, you can
    # provide an authentication token, so all requests to the control server
    # will need to include that token as a query parameter. This allows for
    # simple authentication.
    #
    # Check out {Puma::App::Status} to see what the app has available.
    #
    # @example
    #   activate_control_app 'unix:///var/run/pumactl.sock'
    # @example
    #   activate_control_app 'unix:///var/run/pumactl.sock', { auth_token: '12345' }
    # @example
    #   activate_control_app 'unix:///var/run/pumactl.sock', { no_token: true }
    #
    def activate_control_app(url="auto", opts={})
      if url == "auto"
        path = Configuration.temp_path
        @options[:control_url] = "unix://#{path}"
        @options[:control_url_temp] = path
      else
        @options[:control_url] = url
      end

      if opts[:no_token]
        # We need to use 'none' rather than :none because this value will be
        # passed on to an instance of OptionParser, which doesn't support
        # symbols as option values.
        #
        # See: https://github.com/puma/puma/issues/1193#issuecomment-305995488
        auth_token = 'none'
      else
        auth_token = opts[:auth_token]
        auth_token ||= Configuration.random_token
      end

      @options[:control_auth_token] = auth_token
      @options[:control_url_umask] = opts[:umask] if opts[:umask]
    end

    # Load additional configuration from a file.
    # Files get loaded later via Configuration#load.
    #
    # @example
    #   load 'config/puma/production.rb'
    #
    def load(file)
      @options[:config_files] ||= []
      @options[:config_files] << file
    end

    # Bind the server to +url+. "tcp://", "unix://" and "ssl://" are the only
    # accepted protocols. Multiple urls can be bound to, calling +bind+ does
    # not overwrite previous bindings.
    #
    # The default is "tcp://0.0.0.0:9292".
    #
    # You can use query parameters within the url to specify options:
    #
    # * Set the socket backlog depth with +backlog+, default is 1024.
    # * Set up an SSL certificate with +key+ & +cert+.
    # * Set up an SSL certificate for mTLS with +key+, +cert+, +ca+ and +verify_mode+.
    # * Set whether to optimize for low latency instead of throughput with
    #   +low_latency+, default is to not optimize for low latency. This is done
    #   via +Socket::TCP_NODELAY+.
    # * Set socket permissions with +umask+.
    #
    # @example Backlog depth
    #   bind 'unix:///var/run/puma.sock?backlog=512'
    # @example SSL cert
    #   bind 'ssl://127.0.0.1:9292?key=key.key&cert=cert.pem'
    # @example SSL cert for mutual TLS (mTLS)
    #   bind 'ssl://127.0.0.1:9292?key=key.key&cert=cert.pem&ca=ca.pem&verify_mode=force_peer'
    # @example Disable optimization for low latency
    #   bind 'tcp://0.0.0.0:9292?low_latency=false'
    # @example Socket permissions
    #   bind 'unix:///var/run/puma.sock?umask=0111'
    #
    # @see Puma::Runner#load_and_bind
    # @see Puma::Cluster#run
    #
    def bind(url)
      @options[:binds] ||= []
      @options[:binds] << url
    end

    def clear_binds!
      @options[:binds] = []
    end

    # Bind to (systemd) activated sockets, regardless of configured binds.
    #
    # Systemd can present sockets as file descriptors that are already opened.
    # By default Puma will use these but only if it was explicitly told to bind
    # to the socket. If not, it will close the activated sockets. This means
    # all configuration is duplicated.
    #
    # Binds can contain additional configuration, but only SSL config is really
    # relevant since the unix and TCP socket options are ignored.
    #
    # This means there is a lot of duplicated configuration for no additional
    # value in most setups. This method tells the launcher to bind to all
    # activated sockets, regardless of existing bind.
    #
    # To clear configured binds, the value only can be passed. This will clear
    # out any binds that may have been configured.
    #
    # @example Use any systemd activated sockets as well as configured binds
    #   bind_to_activated_sockets
    #
    # @example Only bind to systemd activated sockets, ignoring other binds
    #   bind_to_activated_sockets 'only'
    #
    def bind_to_activated_sockets(bind=true)
      @options[:bind_to_activated_sockets] = bind
    end

    # Define the TCP port to bind to. Use `bind` for more advanced options.
    #
    # The default is +9292+.
    #
    # @example
    #   port 3000
    #
    def port(port, host=nil)
      host ||= default_host
      bind URI::Generic.build(scheme: 'tcp', host: host, port: Integer(port)).to_s
    end

    # Define how long the tcp socket stays open, if no data has been received.
    #
    # The default is 30 seconds.
    #
    # @example
    #   first_data_timeout 40
    #
    # @see Puma::Server.new
    #
    def first_data_timeout(seconds)
      @options[:first_data_timeout] = Integer(seconds)
    end

    # Define how long persistent connections can be idle before Puma closes them.
    #
    # The default is 20 seconds.
    #
    # @example
    #   persistent_timeout 30
    #
    # @see Puma::Server.new
    #
    def persistent_timeout(seconds)
      @options[:persistent_timeout] = Integer(seconds)
    end

    # If a new request is not received within this number of seconds, begin shutting down.
    #
    # The default is +nil+.
    #
    # @example
    #   idle_timeout 60
    #
    # @see Puma::Server.new
    #
    def idle_timeout(seconds)
      @options[:idle_timeout] = Integer(seconds)
    end

    # Work around leaky apps that leave garbage in Thread locals
    # across requests.
    #
    # The default is +false+.
    #
    # @example
    #   clean_thread_locals
    #
    def clean_thread_locals(which=true)
      @options[:clean_thread_locals] = which
    end

    # When shutting down, drain the accept socket of pending connections and
    # process them. This loops over the accept socket until there are no more
    # read events and then stops looking and waits for the requests to finish.
    #
    # @see Puma::Server#graceful_shutdown
    #
    def drain_on_shutdown(which=true)
      @options[:drain_on_shutdown] = which
    end

    # Set the environment in which the rack's app will run. The value must be
    # a string.
    #
    # The default is "development".
    #
    # @example
    #   environment 'production'
    #
    def environment(environment)
      @options[:environment] = environment
    end

    # How long to wait for threads to stop when shutting them down.
    # Specifying :immediately will cause Puma to kill the threads immediately.
    # Otherwise the value is the number of seconds to wait.
    #
    # Puma always waits a few seconds after killing a thread for it to try
    # to finish up it's work, even in :immediately mode.
    #
    # The default is +:forever+.
    #
    # @see Puma::Server#graceful_shutdown
    #
    def force_shutdown_after(val=:forever)
      i = case val
          when :forever
            -1
          when :immediately
            0
          else
            Float(val)
          end

      @options[:force_shutdown_after] = i
    end

    # Code to run before doing a restart. This code should
    # close log files, database connections, etc.
    #
    # This can be called multiple times to add code each time.
    #
    # @example
    #   before_restart do
    #     puts 'On restart...'
    #   end
    #
    def before_restart(&block)
      if __callee__ == :on_restart
        warn "on_restart is deprecated, use before_restart instead"
      end

      process_hook :before_restart, nil, block, 'before_restart'
    end

    alias_method :on_restart, :before_restart

    # Command to use to restart Puma. This should be just how to
    # load Puma itself (ie. 'ruby -Ilib bin/puma'), not the arguments
    # to Puma, as those are the same as the original process.
    #
    # @example
    #   restart_command '/u/app/lolcat/bin/restart_puma'
    #
    def restart_command(cmd)
      @options[:restart_cmd] = cmd.to_s
    end

    # Store the pid of the server in the file at "path".
    #
    # @example
    #   pidfile '/u/apps/lolcat/tmp/pids/puma.pid'
    #
    def pidfile(path)
      @options[:pidfile] = path.to_s
    end

    # Disable request logging, the inverse of `log_requests`.
    #
    # The default is +true+.
    #
    # @example
    #   quiet
    #
    def quiet(which=true)
      @options[:log_requests] = !which
    end

    # Enable request logging, the inverse of `quiet`.
    #
    # The default is +false+.
    #
    # @example
    #   log_requests
    #
    def log_requests(which=true)
      @options[:log_requests] = which
    end

    # Pass in a custom logging class instance
    #
    # @example
    #   custom_logger Logger.new('t.log')
    #
    def custom_logger(custom_logger)
      @options[:custom_logger] = custom_logger
    end

    # Show debugging info
    #
    # The default is +false+.
    #
    # @example
    #   debug
    #
    def debug
      @options[:debug] = true
    end

    # Load +path+ as a rackup file.
    #
    # The default is "config.ru".
    #
    # @example
    #   rackup '/u/apps/lolcat/config.ru'
    #
    def rackup(path)
      @options[:rackup] ||= path.to_s
    end

    # Allows setting `env['rack.url_scheme']`.
    # Only necessary if X-Forwarded-Proto is not being set by your proxy
    # Normal values are 'http' or 'https'.
    #
    def rack_url_scheme(scheme=nil)
      @options[:rack_url_scheme] = scheme
    end

    # Enable HTTP 103 Early Hints responses.
    #
    # The default is +nil+.
    #
    # @example
    #   early_hints
    #
    def early_hints(answer=true)
      @options[:early_hints] = answer
    end

    # Redirect +STDOUT+ and +STDERR+ to files specified. The +append+ parameter
    # specifies whether the output is appended.
    #
    # The default is +false+.
    #
    # @example
    #   stdout_redirect '/app/lolcat/log/stdout', '/app/lolcat/log/stderr'
    # @example
    #   stdout_redirect '/app/lolcat/log/stdout', '/app/lolcat/log/stderr', true
    #
    def stdout_redirect(stdout=nil, stderr=nil, append=false)
      @options[:redirect_stdout] = stdout
      @options[:redirect_stderr] = stderr
      @options[:redirect_append] = append
    end

    def log_formatter(&block)
      @options[:log_formatter] = block
    end

    # Configure the number of threads to use to answer requests.
    #
    # It can be a single fixed number, or a +min+ and a +max+.
    #
    # The default is the environment variables +PUMA_MIN_THREADS+ / +PUMA_MAX_THREADS+
    # (or +MIN_THREADS+ / +MAX_THREADS+ if the +PUMA_+ variables aren't set).
    #
    # If these environment variables aren't set, the default is "0, 5" in MRI or "0, 16" for other interpreters.
    #
    # @example
    #   threads 5
    # @example
    #   threads 0, 16
    # @example
    #   threads 5, 5
    #
    def threads(min, max = min)
      min = Integer(min)
      max = Integer(max)
      if min > max
        raise "The minimum (#{min}) number of threads must be less than or equal to the max (#{max})"
      end

      if max < 1
        raise "The maximum number of threads (#{max}) must be greater than 0"
      end

      @options[:min_threads] = min
      @options[:max_threads] = max
    end

    # Instead of using +bind+ and manually constructing a URI like:
    #
    #    bind 'ssl://127.0.0.1:9292?key=key_path&cert=cert_path'
    #
    # you can use the this method.
    #
    # When binding on localhost you don't need to specify +cert+ and +key+,
    # Puma will assume you are using the +localhost+ gem and try to load the
    # appropriate files.
    #
    # When using the options hash parameter, the `reuse:` value is either
    # `true`, which sets reuse 'on' with default values, or a hash, with `:size`
    # and/or `:timeout` keys, each with integer values.
    #
    # The `cert:` options hash parameter can be the path to a certificate
    # file including all intermediate certificates in PEM format.
    #
    # The `cert_pem:` options hash parameter can be String containing the
    # cerificate and all intermediate certificates in PEM format.
    #
    # @example
    #   ssl_bind '127.0.0.1', '9292', {
    #     cert: path_to_cert,
    #     key: path_to_key,
    #     ssl_cipher_filter: cipher_filter, # optional
    #     ssl_ciphersuites: ciphersuites,   # optional
    #     verify_mode: verify_mode,         # default 'none'
    #     verification_flags: flags,        # optional, not supported by JRuby
    #     reuse: true                       # optional
    #   }
    #
    # @example Using self-signed certificate with the +localhost+ gem:
    #   ssl_bind '127.0.0.1', '9292'
    #
    # @example Alternatively, you can provide +cert_pem+ and +key_pem+:
    #   ssl_bind '127.0.0.1', '9292', {
    #     cert_pem: File.read(path_to_cert),
    #     key_pem: File.read(path_to_key),
    #     reuse: {size: 2_000, timeout: 20} # optional
    #   }
    #
    # @example For JRuby, two keys are required: +keystore+ & +keystore_pass+
    #   ssl_bind '127.0.0.1', '9292', {
    #     keystore: path_to_keystore,
    #     keystore_pass: password,
    #     ssl_cipher_list: cipher_list,     # optional
    #     verify_mode: verify_mode          # default 'none'
    #   }
    #
    def ssl_bind(host, port, opts = {})
      add_pem_values_to_options_store(opts)
      bind self.class.ssl_bind_str(host, port, opts)
    end

    # Use +path+ as the file to store the server info state. This is
    # used by +pumactl+ to query and control the server.
    #
    # @example
    #   state_path '/u/apps/lolcat/tmp/pids/puma.state'
    #
    def state_path(path)
      @options[:state] = path.to_s
    end

    # Use +permission+ to restrict permissions for the state file.
    #
    # @example
    #   state_permission 0600
    #
    def state_permission(permission)
      @options[:state_permission] = permission
    end

    # How many worker processes to run.  Typically this is set to
    # the number of available cores.
    #
    # The default is the value of the environment variable +WEB_CONCURRENCY+ if
    # set, otherwise 0.
    #
    # @note Cluster mode only.
    #
    # @example
    #   workers 2
    #
    # @see Puma::Cluster
    #
    def workers(count)
      @options[:workers] = count.to_i
    end

    # Disable warning message when running in cluster mode with a single worker.
    #
    # Cluster mode has some overhead of running an additional 'control' process
    # in order to manage the cluster. If only running a single worker it is
    # likely not worth paying that overhead vs running in single mode with
    # additional threads instead.
    #
    # There are some scenarios where running cluster mode with a single worker
    # may still be warranted and valid under certain deployment scenarios, see
    # https://github.com/puma/puma/issues/2534
    #
    # Moving from workers = 1 to workers = 0 will save 10-30% of memory use.
    #
    # The default is +false+.
    #
    # @note Cluster mode only.
    #
    # @example
    #  silence_single_worker_warning
    #
    def silence_single_worker_warning
      @options[:silence_single_worker_warning] = true
    end

    # Disable warning message when running single mode with callback hook defined.
    #
    # The default is +false+.
    #
    # @example
    #   silence_fork_callback_warning
    #
    def silence_fork_callback_warning
      @options[:silence_fork_callback_warning] = true
    end

    # Code to run immediately before master process
    # forks workers (once on boot). These hooks can block if necessary
    # to wait for background operations unknown to Puma to finish before
    # the process terminates.
    # This can be used to close any connections to remote servers (database,
    # Redis, ...) that were opened when preloading the code.
    #
    # This can be called multiple times to add several hooks.
    #
    # @note Cluster mode only.
    #
    # @example
    #   before_fork do
    #     puts "Starting workers..."
    #   end
    #
    def before_fork(&block)
      process_hook :before_fork, nil, block, 'before_fork', cluster_only: true
    end

    # Code to run in a worker when it boots to setup
    # the process before booting the app.
    #
    # This can be called multiple times to add several hooks.
    #
    # @note Cluster mode only.
    #
    # @example
    #   before_worker_boot do
    #     puts 'Before worker boot...'
    #   end
    #
<<<<<<< HEAD
    def on_worker_boot(key = nil, &block)
      process_hook :before_worker_boot, key, block, 'on_worker_boot', cluster_only: true
=======
    def before_worker_boot(key = nil, &block)
      if __callee__ == :on_worker_boot
        warn "on_worker_boot is deprecated, use before_worker_boot instead"
      end

      warn_if_in_single_mode('before_worker_boot')

      process_hook :before_worker_boot, key, block, 'before_worker_boot'
>>>>>>> 4b9891f0
    end

    alias_method :on_worker_boot, :before_worker_boot

    # Code to run immediately before a worker shuts
    # down (after it has finished processing HTTP requests). The worker's
    # index is passed as an argument. These hooks
    # can block if necessary to wait for background operations unknown
    # to Puma to finish before the process terminates.
    #
    # This can be called multiple times to add several hooks.
    #
    # @note Cluster mode only.
    #
    # @example
    #   before_worker_shutdown do
    #     puts 'On worker shutdown...'
    #   end
    #
<<<<<<< HEAD
    def on_worker_shutdown(key = nil, &block)
      process_hook :before_worker_shutdown, key, block, 'on_worker_shutdown', cluster_only: true
=======
    def before_worker_shutdown(key = nil, &block)
      if __callee__ == :on_worker_shutdown
        warn "on_worker_shutdown is deprecated, use before_worker_shutdown instead"
      end

      warn_if_in_single_mode('before_worker_shutdown')

      process_hook :before_worker_shutdown, key, block, 'before_worker_shutdown'
>>>>>>> 4b9891f0
    end

    alias_method :on_worker_shutdown, :before_worker_shutdown

    # Code to run in the master right before a worker is started. The worker's
    # index is passed as an argument.
    #
    # This can be called multiple times to add several hooks.
    #
    # @note Cluster mode only.
    #
    # @example
    #   before_worker_fork do
    #     puts 'Before worker fork...'
    #   end
    #
<<<<<<< HEAD
    def on_worker_fork(&block)
      process_hook :before_worker_fork, nil, block, 'on_worker_fork', cluster_only: true
=======
    def before_worker_fork(&block)
      if __callee__ == :on_worker_fork
        warn "on_worker_fork is deprecated, use before_worker_fork instead"
      end

      warn_if_in_single_mode('before_worker_fork')

      process_hook :before_worker_fork, nil, block, 'before_worker_fork'
>>>>>>> 4b9891f0
    end

    alias_method :on_worker_fork, :before_worker_fork

    # Code to run in the master after a worker has been started. The worker's
    # index is passed as an argument.
    #
    # This is called everytime a worker is to be started.
    #
    # @note Cluster mode only.
    #
    # @example
    #   after_worker_fork do
    #     puts 'After worker fork...'
    #   end
    #
    def after_worker_fork(&block)
      process_hook :after_worker_fork, nil, block, 'after_worker_fork', cluster_only: true
    end

    alias_method :after_worker_boot, :after_worker_fork

    # Code to run after puma is booted (works for both single and cluster modes).
    #
    # @example
    #   after_booted do
    #     puts 'After booting...'
    #   end
    #
<<<<<<< HEAD
    def on_booted(&block)
      @config.events.on_booted(&block)
=======
    def after_booted(&block)
      if __callee__ == :on_booted
        warn "on_booted is deprecated, use after_booted instead"
      end

      @config.options[:events].after_booted(&block)
>>>>>>> 4b9891f0
    end

    alias_method :on_booted, :after_booted

    # Code to run after puma is stopped (works for both: single and clustered)
    #
    # @example
    #   after_stopped do
    #     puts 'After stopping...'
    #   end
    #
<<<<<<< HEAD
    def on_stopped(&block)
      @config.events.on_stopped(&block)
=======
    def after_stopped(&block)
      if __callee__ == :on_stopped
        warn "on_stopped is deprecated, use after_stopped instead"
      end

      @config.options[:events].after_stopped(&block)
>>>>>>> 4b9891f0
    end
    alias_method :on_stopped, :after_stopped

    # When `fork_worker` is enabled, code to run in Worker 0
    # before all other workers are re-forked from this process,
    # after the server has temporarily stopped serving requests
    # (once per complete refork cycle).
    #
    # This can be used to trigger extra garbage-collection to maximize
    # copy-on-write efficiency, or close any connections to remote servers
    # (database, Redis, ...) that were opened while the server was running.
    #
    # This can be called multiple times to add several hooks.
    #
    # @note Cluster mode with `fork_worker` enabled only.
    #
    # @example
    #   before_refork do
    #     3.times {GC.start}
    #   end
    #
<<<<<<< HEAD
    def on_refork(key = nil, &block)
      process_hook :before_refork, key, block, 'on_refork', cluster_only: true
=======
    # @version 5.0.0
    #
    def before_refork(key = nil, &block)
      if __callee__ == :on_refork
        warn "on_refork is deprecated, use before_refork instead"
      end

      warn_if_in_single_mode('before_refork')

      process_hook :before_refork, key, block, 'before_refork'
>>>>>>> 4b9891f0
    end

    alias_method :on_refork, :before_refork

    # When `fork_worker` is enabled, code to run in Worker 0
    # after all other workers are re-forked from this process,
    # after the server has temporarily stopped serving requests
    # (once per complete refork cycle).
    #
    # This can be used to re-open any connections to remote servers
    # (database, Redis, ...) that were closed via before_refork.
    #
    # This can be called multiple times to add several hooks.
    #
    # @note Cluster mode with `fork_worker` enabled only.
    #
    # @example
    #   after_refork do
    #     puts 'After refork...'
    #   end
    #
    def after_refork(key = nil, &block)
      process_hook :after_refork, key, block, 'after_refork'
    end

    # Provide a block to be executed just before a thread is added to the thread
    # pool. Be careful: while the block executes, thread creation is delayed, and
    # probably a request will have to wait too! The new thread will not be added to
    # the threadpool until the provided block returns.
    #
    # Return values are ignored.
    # Raising an exception will log a warning.
    #
    # This hook is useful for doing something when the thread pool grows.
    #
    # This can be called multiple times to add several hooks.
    #
    # @example
    #   before_thread_start do
    #     puts 'On thread start...'
    #   end
    #
    def before_thread_start(&block)
      if __callee__ == :on_thread_start
        warn "on_thread_start is deprecated, use before_thread_start instead"
      end

      process_hook :before_thread_start, nil, block, 'before_thread_start'
    end

    alias_method :on_thread_start, :before_thread_start

    # Provide a block to be executed after a thread is trimmed from the thread
    # pool. Be careful: while this block executes, Puma's main loop is
    # blocked, so no new requests will be picked up.
    #
    # This hook only runs when a thread in the threadpool is trimmed by Puma.
    # It does not run when a thread dies due to exceptions or any other cause.
    #
    # Return values are ignored.
    # Raising an exception will log a warning.
    #
    # This hook is useful for cleaning up thread local resources when a thread
    # is trimmed.
    #
    # This can be called multiple times to add several hooks.
    #
    # @example
    #   before_thread_exit do
    #     puts 'On thread exit...'
    #   end
    #
    def before_thread_exit(&block)
      if __callee__ == :on_thread_exit
        warn "on_thread_exit is deprecated, use before_thread_exit instead"
      end

      process_hook :before_thread_exit, nil, block, 'before_thread_exit'
    end

    alias_method :on_thread_exit, :before_thread_exit

    # Code to run out-of-band when the worker is idle.
    # These hooks run immediately after a request has finished
    # processing and there are no busy threads on the worker.
    # The worker doesn't accept new requests until this code finishes.
    #
    # This hook is useful for running out-of-band garbage collection
    # or scheduling asynchronous tasks to execute after a response.
    #
    # This can be called multiple times to add several hooks.
    #
    def out_of_band(&block)
      process_hook :out_of_band, nil, block, 'out_of_band'
    end

    # The directory to operate out of.
    #
    # The default is the current directory.
    #
    # @example
    #   directory '/u/apps/lolcat'
    #
    def directory(dir)
      @options[:directory] = dir.to_s
    end

    # Preload the application before starting the workers; this conflicts with
    # phased restart feature.
    #
    # The default is +true+ if your app uses more than 1 worker.
    #
    # @note Cluster mode only.
    #
    # @example
    #   preload_app!
    #
    def preload_app!(answer=true)
      @options[:preload_app] = answer
    end

    # Use +obj+ or +block+ as the low level error handler. This allows the
    # configuration file to change the default error on the server.
    #
    # @example
    #   lowlevel_error_handler do |err|
    #     [200, {}, ["error page"]]
    #   end
    #
    def lowlevel_error_handler(obj=nil, &block)
      obj ||= block
      raise "Provide either a #call'able or a block" unless obj
      @options[:lowlevel_error_handler] = obj
    end

    # This option is used to allow your app and its gems to be
    # properly reloaded when not using preload.
    #
    # When set, if Puma detects that it's been invoked in the
    # context of Bundler, it will cleanup the environment and
    # re-run itself outside the Bundler environment, but directly
    # using the files that Bundler has setup.
    #
    # This means that Puma is now decoupled from your Bundler
    # context and when each worker loads, it will be loading a
    # new Bundler context and thus can float around as the release
    # dictates.
    #
    # @note This is incompatible with +preload_app!+.
    # @note This is only supported for RubyGems 2.2+
    #
    # @see extra_runtime_dependencies
    #
    def prune_bundler(answer=true)
      @options[:prune_bundler] = answer
    end

    # Raises a SignalException when SIGTERM is received. In environments where
    # SIGTERM is something expected, you can suppress these with this option.
    #
    # This can be useful for example in Kubernetes, where rolling restart is
    # guaranteed usually on the infrastructure level.
    #
    # The default is +true+.
    #
    # @example
    #   raise_exception_on_sigterm false
    #
    # @see Puma::Launcher#setup_signals
    # @see Puma::Cluster#setup_signals
    #
    def raise_exception_on_sigterm(answer=true)
      @options[:raise_exception_on_sigterm] = answer
    end

    # When using prune_bundler, if extra runtime dependencies need to be loaded to
    # initialize your app, then this setting can be used. This includes any Puma plugins.
    #
    # Before bundler is pruned, the gem names supplied will be looked up in the bundler
    # context and then loaded again after bundler is pruned.
    # Only applies if prune_bundler is used.
    #
    # @example
    #   extra_runtime_dependencies ['gem_name_1', 'gem_name_2']
    # @example
    #   extra_runtime_dependencies ['puma_worker_killer', 'puma-heroku']
    #
    # @see Puma::Launcher#extra_runtime_deps_directories
    #
    def extra_runtime_dependencies(answer = [])
      @options[:extra_runtime_dependencies] = Array(answer)
    end

    # Additional text to display in process listing.
    #
    # If you do not specify a tag, Puma will infer it. If you do not want Puma
    # to add a tag, use an empty string.
    #
    # The default is the current file or directory base name.
    #
    # @example
    #   tag 'app name'
    # @example
    #   tag ''
    #
    def tag(string)
      @options[:tag] = string.to_s
    end

    # Change the default interval for checking workers.
    #
    # The default is 5 seconds.
    #
    # @note Cluster mode only.
    #
    # @example
    #   worker_check_interval 10
    #
    # @see Puma::Cluster#check_workers
    #
    def worker_check_interval(interval)
      @options[:worker_check_interval] = Integer(interval)
    end

    # Verifies that all workers have checked in to the master process within
    # the given timeout. If not the worker process will be restarted. This is
    # not a request timeout, it is to protect against a hung or dead process.
    # Setting this value will not protect against slow requests.
    #
    # This value must be greater than worker_check_interval.
    #
    # The default is 60 seconds.
    #
    # @note Cluster mode only.
    #
    # @example
    #   worker_timeout 60
    #
    # @see Puma::Cluster::Worker#ping_timeout
    #
    def worker_timeout(timeout)
      timeout = Integer(timeout)
      min = @options.fetch(:worker_check_interval, Configuration::DEFAULTS[:worker_check_interval])

      if timeout <= min
        raise "The minimum worker_timeout must be greater than the worker reporting interval (#{min})"
      end

      @options[:worker_timeout] = timeout
    end

    # Change the default worker timeout for booting.
    #
    # The default is the value of `worker_timeout`.
    #
    # @note Cluster mode only.
    #
    # @example
    #   worker_boot_timeout 60
    #
    # @see Puma::Cluster::Worker#ping_timeout
    #
    def worker_boot_timeout(timeout)
      @options[:worker_boot_timeout] = Integer(timeout)
    end

    # Set the timeout for worker shutdown.
    #
    # The default is 30 seconds.
    #
    # @note Cluster mode only.
    #
    # @example
    #   worker_shutdown_timeout 90
    #
    # @see Puma::Cluster::Worker#term
    #
    def worker_shutdown_timeout(timeout)
      @options[:worker_shutdown_timeout] = Integer(timeout)
    end

    # Set the strategy for worker culling.
    #
    # There are two possible values:
    #
    # 1. **:youngest** - the youngest workers (i.e. the workers that were
    #    the most recently started) will be culled.
    # 2. **:oldest** - the oldest workers (i.e. the workers that were started
    #    the longest time ago) will be culled.
    #
    # The default is +:youngest+.
    #
    # @note Cluster mode only.
    #
    # @example
    #   worker_culling_strategy :oldest
    #
    # @see Puma::Cluster#cull_workers
    #
    def worker_culling_strategy(strategy)
      strategy = strategy.to_sym

      if ![:youngest, :oldest].include?(strategy)
        raise "Invalid value for worker_culling_strategy - #{strategy}"
      end

      @options[:worker_culling_strategy] = strategy
    end

    # When set to true, workers accept all requests
    # and queue them before passing them to the handlers.
    # When set to false, each worker process accepts exactly as
    # many requests as it is configured to simultaneously handle.
    #
    # Queueing requests generally improves performance. In some
    # cases, such as a single threaded application, it may be
    # better to ensure requests get balanced across workers.
    #
    # Note that setting this to false disables HTTP keepalive and
    # slow clients will occupy a handler thread while the request
    # is being sent. A reverse proxy, such as nginx, can handle
    # slow clients and queue requests before they reach Puma.
    #
    # The default is +true+.
    #
    # @see Puma::Server
    #
    def queue_requests(answer=true)
      @options[:queue_requests] = answer
    end

    # When a shutdown is requested, the backtraces of all the
    # threads will be written to $stdout. This can help figure
    # out why shutdown is hanging.
    #
    def shutdown_debug(val=true)
      @options[:shutdown_debug] = val
    end


    # Attempts to route traffic to less-busy workers by causing them to delay
    # listening on the socket, allowing workers which are not processing any
    # requests to pick up new requests first.
    #
    # The default is 0.005 seconds.
    #
    # Only works on MRI. For all other interpreters, this setting does nothing.
    #
    # @see Puma::Server#handle_servers
    # @see Puma::ThreadPool#wait_for_less_busy_worker
    #
    def wait_for_less_busy_worker(val=0.005)
      @options[:wait_for_less_busy_worker] = val.to_f
    end

    # Control how the remote address of the connection is set. This
    # is configurable because to calculate the true socket peer address
    # a kernel syscall is required which for very fast rack handlers
    # slows down the handling significantly.
    #
    # There are 5 possible values:
    #
    # 1. **:socket** - read the peername from the socket using the
    #    syscall. This is the normal behavior. If this fails for any reason (e.g.,
    #    if the peer disconnects between the connection being accepted and the getpeername
    #    system call), Puma will return "0.0.0.0"
    # 2. **:localhost** - set the remote address to "127.0.0.1"
    # 3. **header: <http_header>**- set the remote address to the value of the
    #    provided http header. For instance:
    #    `set_remote_address header: "X-Real-IP"`.
    #    Only the first word (as separated by spaces or comma) is used, allowing
    #    headers such as X-Forwarded-For to be used as well. If this header is absent,
    #    Puma will fall back to the behavior of :socket
    # 4. **proxy_protocol: :v1**- set the remote address to the value read from the
    #    HAproxy PROXY protocol, version 1. If the request does not have the PROXY
    #    protocol attached to it, will fall back to :socket
    # 5. **\<Any string\>** - this allows you to hardcode remote address to any value
    #    you wish. Because Puma never uses this field anyway, it's format is
    #    entirely in your hands.
    #
    # The default is +:socket+.
    #
    # @example
    #   set_remote_address :localhost
    #
    def set_remote_address(val=:socket)
      case val
      when :socket
        @options[:remote_address] = val
      when :localhost
        @options[:remote_address] = :value
        @options[:remote_address_value] = "127.0.0.1".freeze
      when String
        @options[:remote_address] = :value
        @options[:remote_address_value] = val
      when Hash
        if hdr = val[:header]
          @options[:remote_address] = :header
          @options[:remote_address_header] = "HTTP_" + hdr.upcase.tr("-", "_")
        elsif protocol_version = val[:proxy_protocol]
          @options[:remote_address] = :proxy_protocol
          protocol_version = protocol_version.downcase.to_sym
          unless [:v1].include?(protocol_version)
            raise "Invalid value for proxy_protocol - #{protocol_version.inspect}"
          end
          @options[:remote_address_proxy_protocol] = protocol_version
        else
          raise "Invalid value for set_remote_address - #{val.inspect}"
        end
      else
        raise "Invalid value for set_remote_address - #{val}"
      end
    end

    # When enabled, workers will be forked from worker 0 instead of from the master process.
    # This option is similar to `preload_app` because the app is preloaded before forking,
    # but it is compatible with phased restart.
    #
    # This option also enables the `refork` command (SIGURG), which optimizes copy-on-write performance
    # in a running app.
    #
    # A refork will automatically trigger once after the specified number of requests
    # (default 1000), or pass 0 to disable auto refork.
    #
    # @note This is experimental.
    # @note Cluster mode only.
    #
    def fork_worker(after_requests=1000)
      @options[:fork_worker] = Integer(after_requests)
    end

    # @deprecated Use {#max_keep_alive} instead.
    #
    def max_fast_inline(num_of_requests)
      warn "[WARNING] `max_fast_inline` is deprecated use `max_keep_alive` instead"
      @options[:max_keep_alive] ||= Float(num_of_requests) unless num_of_requests.nil?
    end

    # The number of requests a keep-alive client can submit before being closed.
    # Note that some applications (server to server) may benefit from a very high
    # number or Float::INFINITY.
    #
    # The default is 25.
    #
    # @example
    #   max_keep_alive 20
    #
    def max_keep_alive(num_of_requests)
      @options[:max_keep_alive] = Float(num_of_requests) unless num_of_requests.nil?
    end

    # When `true`, keep-alive connections are maintained on inbound requests.
    # Enabling this setting reduces the number of TCP operations, reducing response
    # times for connections that can send multiple requests in a single connection.
    #
    # When Puma receives more incoming connections than available Puma threads,
    # enabling the keep-alive behavior may result in processing requests out-of-order,
    # increasing overall response time variance. Increased response time variance
    # means that the overall average of response times might not change, but more
    # outliers will exist. Those long-tail outliers may significantly affect response
    # times for some processed requests.
    #
    # When `false`, Puma closes the connection after each request, requiring the
    # client to open a new request. Disabling this setting guarantees that requests
    # will be processed in the order they are fully received, decreasing response
    # variance and eliminating long-tail outliers caused by keep-alive behavior.
    # The trade-off is that the number of TCP operations required will increase.
    #
    # The default is +true+.
    #
    # @example
    #   enable_keep_alives false
    #
    def enable_keep_alives(enabled=true)
      @options[:enable_keep_alives] = enabled
    end

    # Specify the backend for the IO selector.
    #
    # Provided values will be passed directly to +NIO::Selector.new+, with the
    # exception of +:auto+ which will let nio4r choose the backend.
    #
    # Check the documentation of +NIO::Selector.backends+ for the list of valid
    # options. Note that the available options on your system will depend on the
    # operating system. If you want to use the pure Ruby backend (not
    # recommended due to its comparatively low performance), set environment
    # variable +NIO4R_PURE+ to +true+.
    #
    # The default is +:auto+.
    #
    # @see https://github.com/socketry/nio4r/blob/master/lib/nio/selector.rb
    #
    def io_selector_backend(backend)
      @options[:io_selector_backend] = backend.to_sym
    end

    # Ensures +STDOUT+ and +STDERR+ is immediately flushed to the underlying
    # operating system and is not buffered internally
    #
    # The default is +true+.
    #
    # @example
    #   mutate_stdout_and_stderr_to_sync_on_write false
    #
    def mutate_stdout_and_stderr_to_sync_on_write(enabled=true)
      @options[:mutate_stdout_and_stderr_to_sync_on_write] = enabled
    end

    # Specify how big the request payload should be, in bytes.
    # This limit is compared against Content-Length HTTP header.
    # If the payload size (CONTENT_LENGTH) is larger than http_content_length_limit,
    # HTTP 413 status code is returned.
    #
    # When no Content-Length http header is present, it is compared against the
    # size of the body of the request.
    #
    # The default is +nil+.
    #
    # @example
    #   http_content_length_limit 2_000_000_000
    #
    def http_content_length_limit(limit)
      @options[:http_content_length_limit] = limit
    end

    # Supported http methods, which will replace `Puma::Const::SUPPORTED_HTTP_METHODS`.
    # The value of `:any` will allows all methods, otherwise, the value must be
    # an array of strings.  Note that methods are all uppercase.
    #
    # `Puma::Const::SUPPORTED_HTTP_METHODS` is conservative, if you want a
    # complete set of methods, the methods defined by the
    # [IANA Method Registry](https://www.iana.org/assignments/http-methods/http-methods.xhtml)
    # are pre-defined as the constant `Puma::Const::IANA_HTTP_METHODS`.
    #
    # @note If the `methods` value is `:any`, no method check with be performed,
    #   similar to Puma v5 and earlier.
    #
    # @example Adds 'PROPFIND' to existing supported methods
    #   supported_http_methods(Puma::Const::SUPPORTED_HTTP_METHODS + ['PROPFIND'])
    # @example Restricts methods to the array elements
    #   supported_http_methods %w[HEAD GET POST PUT DELETE OPTIONS PROPFIND]
    # @example Restricts methods to the methods in the IANA Registry
    #   supported_http_methods Puma::Const::IANA_HTTP_METHODS
    # @example Allows any method
    #   supported_http_methods :any
    #
    def supported_http_methods(methods)
      if methods == :any
        @options[:supported_http_methods] = :any
      elsif Array === methods && methods == (ary = methods.grep(String).uniq) &&
        !ary.empty?
        @options[:supported_http_methods] = ary
      else
        raise "supported_http_methods must be ':any' or a unique array of strings"
      end
    end

    private

    # To avoid adding cert_pem and key_pem as URI params, we store them on the
    # options[:store] from where Puma binder knows how to find and extract them.
    #
    def add_pem_values_to_options_store(opts)
      return if defined?(JRUBY_VERSION)

      @options[:store] ||= []

      # Store cert_pem and key_pem to options[:store] if present
      [:cert, :key].each do |v|
        opt_key = :"#{v}_pem"
        if opts[opt_key]
          index = @options[:store].length
          @options[:store] << opts[opt_key]
          opts[v] = "store:#{index}"
        end
      end
    end

    def process_hook(options_key, key, block, method, cluster_only: false)
      raise ArgumentError, "expected #{method} to be given a block" unless block

      @config.hooks[options_key] = method

      @options[options_key] ||= []
      hook_options = { block: block, cluster_only: cluster_only }
      hook_options[:id] = if ON_WORKER_KEY.include? key.class
        key.to_sym
      elsif key.nil?
        nil
      else
        raise "'#{method}' key must be String or Symbol"
      end
      @options[options_key] << hook_options
    end
  end
end<|MERGE_RESOLUTION|>--- conflicted
+++ resolved
@@ -748,19 +748,12 @@
     #     puts 'Before worker boot...'
     #   end
     #
-<<<<<<< HEAD
-    def on_worker_boot(key = nil, &block)
-      process_hook :before_worker_boot, key, block, 'on_worker_boot', cluster_only: true
-=======
     def before_worker_boot(key = nil, &block)
       if __callee__ == :on_worker_boot
         warn "on_worker_boot is deprecated, use before_worker_boot instead"
       end
 
-      warn_if_in_single_mode('before_worker_boot')
-
-      process_hook :before_worker_boot, key, block, 'before_worker_boot'
->>>>>>> 4b9891f0
+      process_hook :before_worker_boot, key, block, 'before_worker_boot', cluster_only: true
     end
 
     alias_method :on_worker_boot, :before_worker_boot
@@ -780,19 +773,12 @@
     #     puts 'On worker shutdown...'
     #   end
     #
-<<<<<<< HEAD
-    def on_worker_shutdown(key = nil, &block)
-      process_hook :before_worker_shutdown, key, block, 'on_worker_shutdown', cluster_only: true
-=======
     def before_worker_shutdown(key = nil, &block)
       if __callee__ == :on_worker_shutdown
         warn "on_worker_shutdown is deprecated, use before_worker_shutdown instead"
       end
 
-      warn_if_in_single_mode('before_worker_shutdown')
-
-      process_hook :before_worker_shutdown, key, block, 'before_worker_shutdown'
->>>>>>> 4b9891f0
+      process_hook :before_worker_shutdown, key, block, 'before_worker_shutdown', cluster_only: true
     end
 
     alias_method :on_worker_shutdown, :before_worker_shutdown
@@ -809,19 +795,12 @@
     #     puts 'Before worker fork...'
     #   end
     #
-<<<<<<< HEAD
-    def on_worker_fork(&block)
-      process_hook :before_worker_fork, nil, block, 'on_worker_fork', cluster_only: true
-=======
     def before_worker_fork(&block)
       if __callee__ == :on_worker_fork
         warn "on_worker_fork is deprecated, use before_worker_fork instead"
       end
 
-      warn_if_in_single_mode('before_worker_fork')
-
-      process_hook :before_worker_fork, nil, block, 'before_worker_fork'
->>>>>>> 4b9891f0
+      process_hook :before_worker_fork, nil, block, 'before_worker_fork', cluster_only: true
     end
 
     alias_method :on_worker_fork, :before_worker_fork
@@ -851,17 +830,12 @@
     #     puts 'After booting...'
     #   end
     #
-<<<<<<< HEAD
-    def on_booted(&block)
-      @config.events.on_booted(&block)
-=======
     def after_booted(&block)
       if __callee__ == :on_booted
         warn "on_booted is deprecated, use after_booted instead"
       end
 
-      @config.options[:events].after_booted(&block)
->>>>>>> 4b9891f0
+      @config.events.after_booted(&block)
     end
 
     alias_method :on_booted, :after_booted
@@ -873,17 +847,12 @@
     #     puts 'After stopping...'
     #   end
     #
-<<<<<<< HEAD
-    def on_stopped(&block)
-      @config.events.on_stopped(&block)
-=======
     def after_stopped(&block)
       if __callee__ == :on_stopped
         warn "on_stopped is deprecated, use after_stopped instead"
       end
 
-      @config.options[:events].after_stopped(&block)
->>>>>>> 4b9891f0
+      @config.events.after_stopped(&block)
     end
     alias_method :on_stopped, :after_stopped
 
@@ -905,10 +874,6 @@
     #     3.times {GC.start}
     #   end
     #
-<<<<<<< HEAD
-    def on_refork(key = nil, &block)
-      process_hook :before_refork, key, block, 'on_refork', cluster_only: true
-=======
     # @version 5.0.0
     #
     def before_refork(key = nil, &block)
@@ -916,10 +881,7 @@
         warn "on_refork is deprecated, use before_refork instead"
       end
 
-      warn_if_in_single_mode('before_refork')
-
-      process_hook :before_refork, key, block, 'before_refork'
->>>>>>> 4b9891f0
+      process_hook :before_refork, key, block, 'before_refork', cluster_only: true
     end
 
     alias_method :on_refork, :before_refork
